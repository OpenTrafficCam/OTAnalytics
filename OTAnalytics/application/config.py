--- conflicted
+++ resolved
@@ -7,12 +7,8 @@
 """The log save directory."""
 
 GEOMETRY_CACHE_SIZE: int = 20000
-<<<<<<< HEAD
 CUTTING_SECTION_MARKER: str = "#cut"
-DEFAULT_EVENTLIST_SAVE_NAME: str = "events"
-=======
 DEFAULT_EVENTLIST_FILE_STEM: str = "events"
->>>>>>> 3ddf9ba6
 DEFAULT_EVENTLIST_FILE_TYPE: str = "otevents"
 DEFAULT_COUNTS_FILE_STEM: str = "counts"
 DEFAULT_COUNTS_FILE_TYPE: str = "csv"
