import platform
from pathlib import Path

from OTAnalytics.domain.geometry import RelativeOffsetCoordinate

DEFAULT_LOG_DIR = Path("logs").absolute()
"""The log save directory."""

ALLOWED_TRACK_SIZE_PARSING = 5
TRACK_LENGTH_LIMIT = 12000
GEOMETRY_CACHE_SIZE: int = 20000
CUTTING_SECTION_MARKER: str = "#cut"
CLI_CUTTING_SECTION_MARKER: str = "#clicut"
DEFAULT_EVENTLIST_FILE_STEM: str = "events"
DEFAULT_EVENTLIST_FILE_TYPE: str = "otevents"
DEFAULT_COUNTS_FILE_TYPE: str = "csv"
DEFAULT_COUNT_INTERVAL_TIME_UNIT: str = "min"
DEFAULT_TRACK_FILE_TYPE: str = "ottrk"
DEFAULT_SECTIONS_FILE_TYPE: str = "otflow"
DEFAULT_COUNTING_INTERVAL_IN_MINUTES: int = 15
DEFAULT_TRACK_OFFSET: RelativeOffsetCoordinate = RelativeOffsetCoordinate(0.5, 0.5)
DEFAULT_PROGRESSBAR_STEP_PERCENTAGE: int = 5
DEFAULT_NUM_PROCESSES = 4

<<<<<<< HEAD
# OTConfig Default Values
DEFAULT_DO_EVENTS = True
DEFAULT_DO_COUNTING = True
DEFAULT_SAVE_NAME = ""
DEFAULT_SAVE_SUFFIX = ""
DEFAULT_EVENT_FORMATS = {"csv"}
DEFAULT_LOG_FILE = Path("logs")
=======

# File Types
CONTEXT_FILE_TYPE_ROAD_USER_ASSIGNMENTS = "road_user_assignments"
CONTEXT_FILE_TYPE_EVENTS = "events"
CONTEXT_FILE_TYPE_COUNTS = "counts"
OTCONFIG_FILE_TYPE = "otconfig"
OTFLOW_FILE_TYPE = "otflow"
>>>>>>> 01500fd8


OS: str = platform.system()
"""OS OTAnalytics is currently running on"""

ON_WINDOWS: bool = OS == "Windows"
"""Whether OS is Windows or not"""

ON_LINUX: bool = OS == "Linux"
"""Whether OS is Linux or not"""

ON_MAC: bool = OS == "Darwin"
"""Whether OS is MacOS or not"""

if not (ON_LINUX or ON_WINDOWS or ON_MAC):
    raise RuntimeError("OTAnalytics is running on an unknown platform")<|MERGE_RESOLUTION|>--- conflicted
+++ resolved
@@ -22,7 +22,15 @@
 DEFAULT_PROGRESSBAR_STEP_PERCENTAGE: int = 5
 DEFAULT_NUM_PROCESSES = 4
 
-<<<<<<< HEAD
+
+# File Types
+CONTEXT_FILE_TYPE_ROAD_USER_ASSIGNMENTS = "road_user_assignments"
+CONTEXT_FILE_TYPE_EVENTS = "events"
+CONTEXT_FILE_TYPE_COUNTS = "counts"
+OTCONFIG_FILE_TYPE = "otconfig"
+OTFLOW_FILE_TYPE = "otflow"
+
+
 # OTConfig Default Values
 DEFAULT_DO_EVENTS = True
 DEFAULT_DO_COUNTING = True
@@ -30,15 +38,6 @@
 DEFAULT_SAVE_SUFFIX = ""
 DEFAULT_EVENT_FORMATS = {"csv"}
 DEFAULT_LOG_FILE = Path("logs")
-=======
-
-# File Types
-CONTEXT_FILE_TYPE_ROAD_USER_ASSIGNMENTS = "road_user_assignments"
-CONTEXT_FILE_TYPE_EVENTS = "events"
-CONTEXT_FILE_TYPE_COUNTS = "counts"
-OTCONFIG_FILE_TYPE = "otconfig"
-OTFLOW_FILE_TYPE = "otflow"
->>>>>>> 01500fd8
 
 
 OS: str = platform.system()
