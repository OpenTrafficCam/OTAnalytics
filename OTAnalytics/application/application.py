--- conflicted
+++ resolved
@@ -118,14 +118,11 @@
         enable_filter_by_date: EnableFilterTrackByDate,
         previous_frame: SwitchToPrevious,
         next_frame: SwitchToNext,
-<<<<<<< HEAD
+        switch_event: SwitchToEvent,
         save_otflow: SaveOtflow,
         quick_save_configuration: QuickSaveConfiguration,
         load_otconfig: LoadOtconfig,
         config_has_changed: ConfigHasChanged,
-=======
-        switch_event: SwitchToEvent,
->>>>>>> 58867581
     ) -> None:
         self._datastore: Datastore = datastore
         self.track_state: TrackState = track_state
@@ -159,14 +156,11 @@
         self._enable_filter_by_date = enable_filter_by_date
         self._switch_previous = previous_frame
         self._switch_next = next_frame
-<<<<<<< HEAD
+        self._switch_event = switch_event
         self._save_otflow = save_otflow
         self._quick_save_configuration = quick_save_configuration
         self._load_otconfig = load_otconfig
         self._config_has_changed = config_has_changed
-=======
-        self._switch_event = switch_event
->>>>>>> 58867581
 
     def connect_observers(self) -> None:
         """
