from datetime import datetime
from pathlib import Path
from typing import Iterable, Optional

from OTAnalytics.application.analysis import RunIntersect, RunSceneEventDetection
from OTAnalytics.application.datastore import Datastore
from OTAnalytics.application.state import (
    ActionState,
    FlowState,
    SectionState,
    TracksMetadata,
    TrackState,
    TrackViewState,
)
from OTAnalytics.domain.date import DateRange
from OTAnalytics.domain.filter import FilterElement, FilterElementSettingRestorer
from OTAnalytics.domain.flow import (
    Flow,
    FlowChangedObserver,
    FlowId,
    FlowListObserver,
    FlowRepository,
)
from OTAnalytics.domain.geometry import RelativeOffsetCoordinate
from OTAnalytics.domain.section import (
    Section,
    SectionChangedObserver,
    SectionId,
    SectionListObserver,
    SectionRepository,
)
from OTAnalytics.domain.track import TrackId, TrackImage
from OTAnalytics.domain.types import EventType
<<<<<<< HEAD
from OTAnalytics.domain.video import Video, VideoListObserver
=======
from OTAnalytics.domain.video import Video
>>>>>>> 411907c5


class SectionAlreadyExists(Exception):
    pass


class CancelAddSection(Exception):
    pass


class CancelAddFlow(Exception):
    pass


class FlowAlreadyExists(Exception):
    pass


class MultipleSectionsSelected(Exception):
    pass


class MultipleFlowsSelected(Exception):
    pass


class AddSection:
    """
    Add a single section to the repository.
    """

    def __init__(self, section_repository: SectionRepository) -> None:
        self._section_repository = section_repository

    def add(self, section: Section) -> None:
        if not self.is_section_name_valid(section.name):
            raise SectionAlreadyExists(
                f"A section with the name {section.name} already exists. "
                "Choose another name."
            )
        self._section_repository.add(section)

    def is_section_name_valid(self, section_name: str) -> bool:
        if not section_name:
            return False
        return all(
            stored_section.name != section_name
            for stored_section in self._section_repository.get_all()
        )


class AddFlow:
    """
    Add a single flow to the repository.
    """

    def __init__(self, flow_repository: FlowRepository) -> None:
        self._flow_repository = flow_repository

    def add(self, flow: Flow) -> None:
        if not self.is_flow_name_valid(flow.name):
            raise FlowAlreadyExists(
                f"A flow with the name {flow.name} already exists. "
                "Choose another name."
            )
        self._flow_repository.add(flow)

    def is_flow_name_valid(self, flow_name: str) -> bool:
        if not flow_name:
            return False
        return all(
            stored_flow.name != flow_name
            for stored_flow in self._flow_repository.get_all()
        )


class OTAnalyticsApplication:
    """
    Entrypoint for calls from the UI.
    """

    def __init__(
        self,
        datastore: Datastore,
        track_state: TrackState,
        track_view_state: TrackViewState,
        section_state: SectionState,
        flow_state: FlowState,
        intersect: RunIntersect,
        scene_event_detection: RunSceneEventDetection,
        tracks_metadata: TracksMetadata,
        action_state: ActionState,
        filter_element_setting_restorer: FilterElementSettingRestorer,
    ) -> None:
        self._datastore: Datastore = datastore
        self.track_state: TrackState = track_state
        self.track_view_state: TrackViewState = track_view_state
        self.section_state: SectionState = section_state
        self.flow_state: FlowState = flow_state
        self._intersect = intersect
        self._scene_event_detection = scene_event_detection
        self._tracks_metadata = tracks_metadata
        self.action_state = action_state
        self._filter_element_setting_restorer = filter_element_setting_restorer
        self._add_section = AddSection(self._datastore._section_repository)
        self._add_flow = AddFlow(self._datastore._flow_repository)

    def connect_observers(self) -> None:
        """
        Connect the observers with the repositories to listen to domain object changes.
        """
        self._datastore.register_tracks_observer(self.track_state)
        self._datastore.register_tracks_observer(self._tracks_metadata)
        self._datastore.register_sections_observer(self.section_state)

    def register_video_observer(self, observer: VideoListObserver) -> None:
        self._datastore.register_video_observer(observer)

    def register_sections_observer(self, observer: SectionListObserver) -> None:
        self._datastore.register_sections_observer(observer)

    def register_section_changed_observer(
        self, observer: SectionChangedObserver
    ) -> None:
        self._datastore.register_section_changed_observer(observer)

    def register_flows_observer(self, observer: FlowListObserver) -> None:
        self._datastore.register_flows_observer(observer)

    def register_flow_changed_observer(self, observer: FlowChangedObserver) -> None:
        self._datastore.register_flow_changed_observer(observer)

    def get_all_sections(self) -> Iterable[Section]:
        return self._datastore.get_all_sections()

    def get_section_for(self, section_id: SectionId) -> Optional[Section]:
        return self._datastore.get_section_for(section_id)

    def add_videos(self, files: list[Path]) -> None:
        self._datastore.load_video_files(files)

    def remove_videos(self) -> None:
        """
        Remove the currently selected videos from the repository.
        """
        if videos := self.track_view_state.selected_videos.get():
            self._datastore.remove_videos(videos)
            if videos := self._datastore.get_all_videos():
                self.track_view_state.selected_videos.set([videos[0]])
            else:
                self.track_view_state.selected_videos.set([])

    def get_all_videos(self) -> list[Video]:
        return self._datastore._video_repository.get_all()

    def get_all_videos(self) -> list[Video]:
        return self._datastore.get_all_videos()

    def get_all_flows(self) -> Iterable[Flow]:
        return self._datastore.get_all_flows()

    def get_flow_for(self, flow_id: FlowId) -> Optional[Flow]:
        return self._datastore.get_flow_for(flow_id)

    def get_flow_id(self) -> FlowId:
        """
        Get an id for a new flow
        """
        return self._datastore.get_flow_id()

    def is_flow_name_valid(self, flow_name: str) -> bool:
        """
        Check whether a flow with the given name already exists.

        Args:
            flow_name (str): name to check

        Returns:
            bool: True if a flow with the name already exists, False otherwise.
        """
        return self._add_flow.is_flow_name_valid(flow_name)

    def add_flow(self, flow: Flow) -> None:
        self._add_flow.add(flow)

    def remove_flow(self, flow_id: FlowId) -> None:
        self._datastore.remove_flow(flow_id)

    def update_flow(self, flow: Flow) -> None:
        self._datastore.update_flow(flow)

    def save_configuration(self, file: Path) -> None:
        self._datastore._config_parser.serialize(
            project=self._datastore.project,
            video_files=self.get_all_videos(),
            sections=self.get_all_sections(),
            flows=self.get_all_flows(),
            file=file,
        )

    def load_configuration(self, file: Path) -> None:
        self._datastore.load_configuration_file(file)

    def add_tracks_of_file(self, track_file: Path) -> None:
        """
        Load a single track file.

        Args:
            track_file (Path): file in ottrk format
        """
        self._datastore.load_track_file(file=track_file)

    def add_tracks_of_files(self, track_files: list[Path]) -> None:
        """
        Load a multiple track files.

        Args:
            track_files (list[Path]): files in ottrk format
        """
        self._datastore.load_track_files(files=track_files)

    def delete_all_tracks(self) -> None:
        """Delete all tracks."""
        self._datastore.delete_all_tracks()

    def add_sections_of_file(self, sections_file: Path) -> None:
        """
        Load sections from a sections file.

        Args:
            sections_file (Path): file in sections format
        """
        self._datastore.load_flow_file(file=sections_file)

    def is_flow_using_section(self, section: SectionId) -> bool:
        """
        Checks if the section id is used by flows.

        Args:
            section (SectionId): section to check

        Returns:
            bool: true if the section is used by at least one flow
        """
        return self._datastore.is_flow_using_section(section)

    def flows_using_section(self, section: SectionId) -> list[Flow]:
        """
        Returns a list of flows using the section as start or end.

        Args:
            section (SectionId): section to search flows for

        Returns:
            list[FlowId]: flows using the section
        """
        return self._datastore.flows_using_section(section)

    def get_section_id(self) -> SectionId:
        """
        Get an id for a new section
        """
        return self._datastore.get_section_id()

    def is_section_name_valid(self, section_name: str) -> bool:
        """
        Check whether a section with the given name already exists.

        Args:
            section_name (str): name to check

        Returns:
            bool: True if a section with the name already exists, False otherwise.
        """
        return self._add_section.is_section_name_valid(section_name)

    def add_section(self, section: Section) -> None:
        """
        Add a new section

        Args:
            section (Section): section to add
        """
        self._add_section.add(section)

    def remove_section(self, section: SectionId) -> None:
        """
        Remove the section

        Args:
            section (SectionId): section to remove
        """
        self._datastore.remove_section(section)

    def update_section(self, section: Section) -> None:
        """
        Update the section.

        Args:
            section (Section): updated section
        """
        self._datastore.update_section(section)

    def set_section_plugin_data(self, section_id: SectionId, plugin_data: dict) -> None:
        """
        Set the plugin data of the section. The data will be overridden.

        Args:
            section_id (SectionId): section id to override the plugin data at
            plugin_data (dict): value of the new plugin data
        """
        self._datastore.set_section_plugin_data(
            section_id=section_id, plugin_data=plugin_data
        )

    def save_flows(self, file: Path) -> None:
        """
        Save the flows and sections from the repositories into a file.

        Args:
            file (Path): file to save the flows and sections to
        """
        self._datastore.save_flow_file(file)

    def get_image_of_track(self, track_id: TrackId) -> Optional[TrackImage]:
        """
        Retrieve an image for the given track.

        Args:
            track_id (TrackId): identifier for the track

        Returns:
            Optional[TrackImage]: an image of the track if the track is available and
            the image can be loaded
        """
        return self._datastore.get_image_of_track(track_id)

    def start_analysis(self) -> None:
        """
        Intersect all tracks with all sections and write the events into the event
        repository
        """
        tracks = self._datastore.get_all_tracks()
        sections = self._datastore.get_all_sections()
        events = self._intersect.run(tracks, sections)
        self._datastore.add_events(events)

        scene_events = self._scene_event_detection.run(self._datastore.get_all_tracks())
        self._datastore.add_events(scene_events)

    def save_events(self, file: Path) -> None:
        """
        Save the event repository into a file.

        Args:
            file (Path): file to save the events to
        """
        self._datastore.save_event_list_file(file)

    def change_track_offset_to_section_offset(
        self, event_type: EventType = EventType.SECTION_ENTER
    ) -> None:
        """
        Change the offset to visualize tracks to the offset of the currently selected
        section.

        Args:
            event_type (EventType, optional): event type of the offset at the section.
            Defaults to EventType.SECTION_ENTER.
        """
        if len(section_id := self.section_state.selected_sections.get()) == 1:
            if section := self._datastore.get_section_for(section_id[0]):
                if offset := section.relative_offset_coordinates.get(event_type):
                    self.track_view_state.track_offset.set(offset)

    def set_selected_section(self, ids: list[str]) -> None:
        """Set the current selected section in the UI.

        Args:
            id (Optional[str]): the id of the currently selected section
        """
        section_ids = [SectionId(id) for id in ids]
        self.section_state.selected_sections.set(section_ids)

    def set_selected_flows(self, ids: list[str]) -> None:
        """Set the current selected flow in the UI.

        Args:
            id (Optional[str]): the id of the currently selected flow
        """
        flow_ids = [FlowId(id) for id in ids]
        self.flow_state.selected_flows.set(flow_ids)

    def get_current_track_offset(self) -> Optional[RelativeOffsetCoordinate]:
        """Get the current track offset.

        Returns:
            Optional[RelativeOffsetCoordinate]: the current track offset.
        """
        return self.track_view_state.track_offset.get()

    def update_date_range_tracks_filter(self, date_range: DateRange) -> None:
        """Update the date range of the track filter.

        Args:
            date_range (DateRange): the date range
        """
        current_filter_element = self.track_view_state.filter_element.get()

        self.track_view_state.filter_element.set(
            current_filter_element.derive_date(date_range)
        )

    def update_class_tracks_filter(self, classifications: Optional[set[str]]) -> None:
        """Update the classifications of the track filter.

        Args:
            classifications (set[str]): the classifications
        """
        current_filter_element = self.track_view_state.filter_element.get()

        self.track_view_state.filter_element.set(
            current_filter_element.derive_classifications(classifications)
        )

    def enable_filter_track_by_date(self) -> None:
        """Enable filtering track by date and restoring the previous date range."""
        current_filter_element = self.track_view_state.filter_element.get()
        restored_filter_element = (
            self._filter_element_setting_restorer.restore_by_date_filter_setting(
                current_filter_element
            )
        )
        self.track_view_state.filter_element.set(restored_filter_element)

    def disable_filter_track_by_date(self) -> None:
        """Disable filtering track by date and saving the current date range."""
        current_filter_element = self.track_view_state.filter_element.get()
        self._filter_element_setting_restorer.save_by_date_filter_setting(
            current_filter_element
        )

        self.track_view_state.filter_element.set(
            FilterElement(DateRange(None, None), current_filter_element.classifications)
        )

    def enable_filter_track_by_class(self) -> None:
        """Enable filtering track by classification and restoring the previous
        classification filter setting.
        """
        current_filter_element = self.track_view_state.filter_element.get()
        restored_filter_element = (
            self._filter_element_setting_restorer.restore_by_class_filter_setting(
                current_filter_element
            )
        )
        self.track_view_state.filter_element.set(restored_filter_element)

    def disable_filter_track_by_class(self) -> None:
        """Disable filtering track by classification and saving the current
        classification filter setting."""
        current_filter_element = self.track_view_state.filter_element.get()
        self._filter_element_setting_restorer.save_by_class_filter_setting(
            current_filter_element
        )

        self.track_view_state.filter_element.set(
            FilterElement(current_filter_element.date_range, None)
        )

    def switch_to_next_date_range(self) -> None:
        """Switch to next date range in the filter setting."""
        start_date, end_date = self._get_current_date_range()
        duration = end_date - start_date

        new_date_range = DateRange(start_date + duration, end_date + duration)
        self.update_date_range_tracks_filter(new_date_range)

    def switch_to_prev_date_range(self) -> None:
        """Switch to previous date range in the filter setting."""
        start_date, end_date = self._get_current_date_range()
        duration = end_date - start_date

        new_date_range = DateRange(start_date - duration, end_date - duration)
        self.update_date_range_tracks_filter(new_date_range)

    def _get_current_date_range(self) -> tuple[datetime, datetime]:
        current_date_range = self.track_view_state.filter_element.get().date_range

        if not (start_date := current_date_range.start_date):
            if not (
                first_occurrence := self._tracks_metadata.first_detection_occurrence
            ):
                raise MissingTracksError("Unable to switch track. No tracks loaded.")

            start_date = first_occurrence

        if not (end_date := current_date_range.end_date):
            if not (last_occurrence := self._tracks_metadata.last_detection_occurrence):
                raise MissingTracksError(
                    "Unable to switch date range. No tracks loaded."
                )

            end_date = last_occurrence

        return start_date, end_date


class MissingTracksError(Exception):
    pass<|MERGE_RESOLUTION|>--- conflicted
+++ resolved
@@ -31,11 +31,7 @@
 )
 from OTAnalytics.domain.track import TrackId, TrackImage
 from OTAnalytics.domain.types import EventType
-<<<<<<< HEAD
 from OTAnalytics.domain.video import Video, VideoListObserver
-=======
-from OTAnalytics.domain.video import Video
->>>>>>> 411907c5
 
 
 class SectionAlreadyExists(Exception):
@@ -189,9 +185,6 @@
                 self.track_view_state.selected_videos.set([])
 
     def get_all_videos(self) -> list[Video]:
-        return self._datastore._video_repository.get_all()
-
-    def get_all_videos(self) -> list[Video]:
         return self._datastore.get_all_videos()
 
     def get_all_flows(self) -> Iterable[Flow]:
