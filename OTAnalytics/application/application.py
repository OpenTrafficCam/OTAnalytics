--- conflicted
+++ resolved
@@ -141,7 +141,6 @@
         """
         self._datastore.save_event_list_file(file)
 
-<<<<<<< HEAD
     def change_to_section_offset(
         self, event_type: EventType = EventType.SECTION_ENTER
     ) -> None:
@@ -154,11 +153,11 @@
             Defaults to EventType.SECTION_ENTER.
         """
         # TODO update after line section PR has been merged
-        if section_id := self.section_state.selected_section:
-            if section := self._datastore._section_repository._sections.get(section_id):
+        if section_id := self.section_state.selected_section.get():
+            if section := self._datastore.get_section_for(section_id):
                 if offset := section.relative_offset_coordinates.get(event_type):
                     self.track_view_state.track_offset.set(offset)
-=======
+
     def set_selected_section(self, id: Optional[str]) -> None:
         """Set the current selected section in the UI.
 
@@ -178,5 +177,4 @@
         Returns:
             Optional[RelativeOffsetCoordinate]: the current track offset.
         """
-        return self.track_view_state.track_offset.get()
->>>>>>> bbb31875
+        return self.track_view_state.track_offset.get()