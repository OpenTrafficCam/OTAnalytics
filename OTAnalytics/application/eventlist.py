--- conflicted
+++ resolved
@@ -111,10 +111,7 @@
             list[Event]: the leave scene event
         """
         last_detection = track.detections[-1]
-<<<<<<< HEAD
-=======
         prev_detection = track.detections[-2]
->>>>>>> c75a81f7
         self._event_builder.add_direction_vector(
             calculate_direction_vector(
                 prev_detection.x, prev_detection.y, last_detection.x, last_detection.y
