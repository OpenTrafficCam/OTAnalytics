import heapq
from tkinter import Button, Entry, Label, Toplevel, filedialog
import helpers.config
import helpers.file_helper as file_helper
import pandas as pd
from shapely.geometry import LineString, Point, Polygon
from view.helpers.gui_helper import button_bool, info_message


def create_event(detector, object_id, vhc_class, nearest_x, nearest_y, frame):
    """Creates dictionary with event information

    Args:
        detector (str): crossed section
        object_id (int): row index / track id
        vhc_class (str): verhicle class
        nearest_x (int): x coordinate of crossing point
        nearest_y (int): y coordinate of crossing point
        frame (int): frame where crossing happend
    """

    file_helper.event_number += 1
    file_helper.eventbased_dictionary[file_helper.event_number] = {"TrackID": object_id, "SectionID": detector, "Class": vhc_class, "Frame": int(frame), "X": int(nearest_x), "Y": int(nearest_y)}


def create_section_geometry_object():
    """_summary_
    """
    for detector in file_helper.flow_dict["Detectors"]:
        x1 = file_helper.flow_dict["Detectors"][detector]["start_x"]
        y1 = file_helper.flow_dict["Detectors"][detector]["start_y"]
        x2 = file_helper.flow_dict["Detectors"][detector]["end_x"]
        y2 = file_helper.flow_dict["Detectors"][detector]["end_y"]

        file_helper.flow_dict["Detectors"][detector]["geometry"] = LineString([(x1, y1), (x2, y2)])

def find_intersection(row):
    """_summary_

    Args:
        row (dataframerow): _description_

    Returns:
        _type_: _description_
    """

    for detector in file_helper.flow_dict["Detectors"]:

        if row.geometry.intersects(file_helper.flow_dict["Detectors"][detector]["geometry"]):

            # returns coordinates from intersections as point object
            point_geometry = row.geometry.intersection(file_helper.flow_dict["Detectors"][detector]["geometry"])
            # create points from coords
            line_points = map(Point, row.geometry.coords)

            nearest, second_nearest = heapq.nsmallest(
                2, line_points, key=point_geometry.distance
            )

            closest_point_to_track = list(second_nearest.coords[:][0])

            #index at which the second closest points are
            index_number = row.Coord.index(closest_point_to_track)
            if row["Crossed_Section"]:
                row["Crossed_Section"].append(detector)

                frame_of_crossing = row.Frame[index_number]
                row["Crossed_Frames"].append(frame_of_crossing)
            else:
                row["Crossed_Section"] = [detector]

                frame_of_crossing = row.Frame[index_number]

                row["Crossed_Frames"] = [frame_of_crossing]
                
            create_event(detector,row.name,row.Class, nearest.x, nearest.y, frame_of_crossing)    

    return row

def assign_movement(row):
    """Assigns movement from from movement dic

    Args:
        row (dataframe row): row from dataframe containing trajectorie information

    Returns:
        movement_key: returns key if list of crossed sections is in movement values
    """
    sorted_sections = [x for (y,x) in sorted(zip(row["Crossed_Frames"], row["Crossed_Section"]))]

    movement = [k for k, v in file_helper.flow_dict["Movements"].items() if v == sorted_sections]

    return movement[0] if movement else None
        
# %%
def safe_to_csv(dataframe_autocount, dataframe_eventbased=None):
    """Safe dataframe as cvs and asks for filepath.

    Args:
        process_object (dataframe): Dataframe with object information.
    """

    dataframe_list = [dataframe_autocount, dataframe_eventbased]
    
    for dataframe in dataframe_list:
        file_path = filedialog.asksaveasfilename(
            defaultextension=".csv", filetypes=[("CSV", "*.csv")]
        )
        dataframe.to_csv(file_path)


# %%
def time_calculation_dataframe(track_df, fps=None, datetime_obj=None):
    """Creates columns with time, calculated from frame and fps.

    Args:
        timedelta_entry (int): Start time of video
        fps (int): Frames per seconds.
        object_validated_df (dataframe): Dataframe with tracks.

    Returns:
        dataframe: Dataframe with tracks and new created columns with
        information in timeformat.
    """
    if fps is None or datetime_obj is None:
        fps = helpers.config.videoobject.fps
        datetime_obj=helpers.config.videoobject.datetime_obj
    # if timedelta_entry is None:

    #     entry_timedelta = "00:00:00"

    # else:

    #     entry_timedelta = timedelta_entry.get()

    track_df["first_appearance_time"] = pd.to_timedelta(
            (
                track_df["first_appearance_frame"]
                / fps
            ),
            unit="s",
        )+datetime_obj

    return track_df["first_appearance_time"].astype('datetime64[s]')



def clean_dataframe(track_df):
    """Deletes unnecessary columns.

    Args:
        object_validated_df (dataframe): dataframe of validated object tracking

    Returns:
        dataframe: returns cleaned dataframe
    """
    # List hast to be tuple or string in order to be groupby
    track_df["Crossed_Section"] = track_df["Crossed_Section"].apply(str)
 
    return track_df.loc[
        :,
        [
            "Class",
            "Crossed_Section",
            "Movement",
            "Appearance",

        ], ]


def resample_dataframe(entry_interval, track_df):
    """Groups and timeresamples dataframe.

    Args:
        entry_interval (integer): timeinterval in which grouped data is summed up
        object_validated_df (dataframe): Dataframe

    Returns:
        dataframe: Returns grouped and resampled dataframe
    """
    entry_interval_time = str(entry_interval.get())

    if entry_interval_time not in ["0", "None"]:
        print("Dataframe gets resampled")

        track_df["Datetime"] = pd.to_datetime(
            track_df["Appearance"]
        )

        track_df = track_df.set_index("Datetime")

        track_df = (
            track_df.groupby(
                by=[
                    pd.Grouper(freq=f"{entry_interval_time}T"),
                    "Class",
                    "Crossed_Section",
                    "Movement",
                ],
                dropna=False,
            )
            .size()
            .reset_index(name="counts")
        )

        # track_df["Datetime"] = track_df["Datetime"].dt.strftime(
        #     "%H:%M:%S"
        # )

    return track_df

def eventased_dictionary_to_dataframe(eventbased_dictionary, fps=None, datetime_obj=None):
    """_summary_

    Args:
        eventbased_dictionary (dic): dictionary with frame and belonging events

    Returns:
        dataframe: dataframe with events and belonging datetime
    """
    if fps is None or datetime_obj is None:
        fps = helpers.config.videoobject.fps
        datetime_obj = helpers.config.videoobject.datetime_obj

    eventbased_dataframe = pd.DataFrame.from_dict(eventbased_dictionary, orient='index')
    eventbased_dataframe.index.set_names(["EventID"], inplace=True)
    eventbased_dataframe["seconds"] = (eventbased_dataframe["Frame"] /fps)
    eventbased_dataframe["seconds"] = eventbased_dataframe["seconds"].astype('int')  
    eventbased_dataframe["DateTime"] = pd.to_timedelta(eventbased_dataframe["seconds"], unit='seconds')
    eventbased_dataframe["DateTime"] = eventbased_dataframe["DateTime"] + datetime_obj
#   eventbased_dataframe = eventbased_dataframe.set_index("EventID")
    eventbased_dataframe.drop('seconds', axis=1, inplace=True)
    return eventbased_dataframe


def automated_counting(entry_interval=None, entry_timedelta=None, for_drawing=False):
    """Calls previous functions for better readability.

    Args:
        timedelta_entry (int): Time between two  frames.
        fps (int): Frames per seconds.
        flowdictionary (dictionary): Dictionary with sections and movements.
        tracks (dictionary): Dictionary with tracks.
    Returns:
        (dataframe): Dateframe with counted vehicles and further information.
    """
    # create necessary columns
    file_helper.event_number = 0
    file_helper.tracks_df["Crossed_Section"] = ""
    file_helper.tracks_df["Crossed_Frames"] = ""

    create_section_geometry_object()

    file_helper.tracks_df = file_helper.tracks_df.apply(lambda row: find_intersection(row), axis=1)
    file_helper.tracks_df["Movement"] = file_helper.tracks_df.apply(lambda row: assign_movement(row), axis=1)
    file_helper.tracks_df["Appearance"] = time_calculation_dataframe(file_helper.tracks_df)

    eventbased_dataframe = eventased_dictionary_to_dataframe(fps=None, datetime_obj=None)

    tracks_df_result = clean_dataframe(file_helper.tracks_df)

    if for_drawing:

        return file_helper.cleaned_object_dataframe


    safe_to_csv(tracks_df_result, eventbased_dataframe)

def create_setting_window():
    """Creates window with button to resample dataframe and two
    inputfields to enter starting time and timeinterval.

    Args:
        fps (int): Frames per second.
        flowdictionary (dictionary): Dictionary with sections and movements.
        tracks (dictionary): Dictionary with tracks.
    """

<<<<<<< HEAD
    if not button_bool["tracks_imported"]:
=======
    if not file_helper.tracks_dic:
>>>>>>> 2236a261
        info_message("Warning", "Please import tracks first!")

        return

    # creates window to insert autocount time and groupby time
    toplevelwindow = Toplevel()

    toplevelwindow.title("Settings for autocount")

    time_entry_header = Label(toplevelwindow, text="Record start time")
    time_entry_header.grid(row=0, column=0, columnspan=5, sticky="w")

    time_entry = Entry(toplevelwindow, width=8)

    time_entry.grid(row=1, column=0, sticky="w", pady=5, padx=5)
    time_entry.focus()
    time_entry.insert(0, "UNUSED")

    timeinterval_entry_header = Label(toplevelwindow, text="Timeinterval (min)")
    timeinterval_entry_header.grid(row=2, column=0, columnspan=5, sticky="w")

    timeinterval_entry = Entry(toplevelwindow, width=8)
    timeinterval_entry.grid(row=3, column=0, sticky="w", pady=5, padx=5)
    timeinterval_entry.insert(0, "None")

    toplevelwindow_button = Button(
        toplevelwindow,
        text="Save file",
        command=lambda: automated_counting(timeinterval_entry, time_entry, ),
    )
    toplevelwindow_button.grid(
        row=4, columnspan=5, column=0, sticky="w", pady=5, padx=5
    )

    toplevelwindow.protocol("WM_DELETE_WINDOW")
    # makes the background window unavailable
    toplevelwindow.grab_set()<|MERGE_RESOLUTION|>--- conflicted
+++ resolved
@@ -276,11 +276,8 @@
         tracks (dictionary): Dictionary with tracks.
     """
 
-<<<<<<< HEAD
     if not button_bool["tracks_imported"]:
-=======
-    if not file_helper.tracks_dic:
->>>>>>> 2236a261
+
         info_message("Warning", "Please import tracks first!")
 
         return
