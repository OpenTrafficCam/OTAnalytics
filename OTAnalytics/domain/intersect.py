--- conflicted
+++ resolved
@@ -150,7 +150,6 @@
         )
 
     @staticmethod
-<<<<<<< HEAD
     def _extract_offset_from_section(
         section: Section, offset_type: EventType
     ) -> RelativeOffsetCoordinate:
@@ -164,7 +163,8 @@
             RelativeOffsetCoordinate: the extracted offset
         """
         return section.relative_offset_coordinates[offset_type]
-=======
+
+    @staticmethod
     def _calculate_direction_vector(
         first: Detection, second: Detection
     ) -> DirectionVector2D:
@@ -182,7 +182,6 @@
         """
         result = calculate_direction_vector(first.x, first.y, second.x, second.y)
         return result
->>>>>>> 37ccbc8e
 
 
 class LineSectionIntersector(Intersector):
