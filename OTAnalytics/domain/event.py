--- conflicted
+++ resolved
@@ -261,7 +261,6 @@
         )
 
 
-<<<<<<< HEAD
 class SceneEventBuilder(EventBuilder):
     """A builder to build scene events."""
 
@@ -299,7 +298,8 @@
             direction_vector=self.direction_vector,
             video_name=detection.input_file_path.name,
         )
-=======
+
+
 class EventRepository:
     """The repository to store events."""
 
@@ -328,5 +328,4 @@
         Returns:
             Iterable[Event]: the events
         """
-        return self.events
->>>>>>> 727f9289
+        return self.events