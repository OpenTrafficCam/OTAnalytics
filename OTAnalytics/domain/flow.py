--- conflicted
+++ resolved
@@ -21,11 +21,35 @@
 
 @dataclass
 class Flow:
-<<<<<<< HEAD
-    id: FlowId
-    start: Section
-    end: Section
-    distance: float
+    """
+    A `Flow` describes a segment of road that is defined by a start and end section as
+    well as a distance between the start and end section.
+
+    Args:
+        id (FlowId): unique id of the flow
+        start (Section): section to start the flow at
+        end (Section): section to end the flow at
+        distance (float): distance between start and end
+
+    Raises:
+        ValueError: if distance is negative
+    """
+
+    def __init__(
+        self,
+        id: FlowId,
+        start: Section,
+        end: Section,
+        distance: float,
+    ) -> None:
+        if distance < 0:
+            raise ValueError(
+                f"Distance must be equal or greater then 0, but is {distance}"
+            )
+        self.id: FlowId = id
+        self.start: Section = start
+        self.end: Section = end
+        self.distance: float = distance
 
     def __eq__(self, __value: object) -> bool:
         return self.id == __value.id if isinstance(__value, Flow) else False
@@ -80,40 +104,6 @@
             tracks (list[FlowId]): list of added flows
         """
         [observer.notify_flows(flows) for observer in self.observers]
-=======
-    """
-    A `Flow` describes a segment of road that is defined by a start and end section as
-    well as a distance between the start and end section.
-
-    Args:
-        id (FlowId): unique id of the flow
-        start (Section): section to start the flow at
-        end (Section): section to end the flow at
-        distance (float): distance between start and end
-
-    Raises:
-        ValueError: if distance is negative
-    """
-
-    def __init__(
-        self,
-        id: FlowId,
-        start: Section,
-        end: Section,
-        distance: float,
-    ) -> None:
-        if distance < 0:
-            raise ValueError(
-                f"Distance must be equal or greater then 0, but is {distance}"
-            )
-        self.id: FlowId = id
-        self.start: Section = start
-        self.end: Section = end
-        self._distance: float = distance
-
-    def distance(self) -> float:
-        return self._distance
->>>>>>> 037e3c54
 
 
 class FlowRepository:
