--- conflicted
+++ resolved
@@ -242,12 +242,7 @@
         (the cut versions) and new/updated tracks (the reverted original tracks).
 
         Args:
-<<<<<<< HEAD
-            original_ids (TrackIdSet): A set of TrackId representing the
-                original IDs of the items in the dataset for which the cuts need to be
-                reverted.
-=======
-            original_ids (frozenset[TrackId]): track IDs representing the
+            original_ids (TrackIdSet): track IDs representing the
                 original tracks for which cuts should be reverted.
         """
 
@@ -258,15 +253,14 @@
         self.observers.notify(
             TrackRepositoryEvent(added=reverted_ids, removed=cut_track_ids)
         )
->>>>>>> 008e8028
-
-    def remove_by_original_ids(self, original_ids: frozenset[TrackId]) -> None:
+
+    def remove_by_original_ids(self, original_ids: TrackIdSet) -> None:
         """
         Removes tracks from the repository based on their original IDs and notifies
         observers of the removal event.
 
         Args:
-            original_ids (frozenset[TrackId]): original IDs of the tracks to be removed.
+            original_ids (TrackIdSet): original IDs of the tracks to be removed.
         """
         updated_dataset, removed_ids = self._dataset.remove_by_original_ids(
             original_ids
