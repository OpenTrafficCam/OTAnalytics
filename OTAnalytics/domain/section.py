from abc import ABC, abstractmethod
from dataclasses import dataclass
from enum import Enum
from typing import Any, Callable, Generic, Iterable, Optional, TypeVar

from OTAnalytics.application.config import CUTTING_SECTION_MARKER
from OTAnalytics.domain.common import DataclassValidation
from OTAnalytics.domain.geometry import Coordinate, RelativeOffsetCoordinate
from OTAnalytics.domain.observer import Subject
from OTAnalytics.domain.types import EventType

SECTIONS: str = "sections"
ID: str = "id"
NAME: str = "name"
TYPE: str = "type"
LINE: str = "line"
AREA: str = "area"
CUTTING: str = "cutting"
COORDINATES: str = "coordinates"
RELATIVE_OFFSET_COORDINATES: str = "relative_offset_coordinates"
PLUGIN_DATA: str = "plugin_data"

T = TypeVar("T")


class SectionType(Enum):
    AREA = AREA
    LINE = LINE
    CUTTING = CUTTING


@dataclass(frozen=True)
class SectionId:
    id: str

    def serialize(self) -> str:
        return self.id


@dataclass
class SectionRepositoryEvent:
    """Holds information on changes made in the event repository.

    `Added` holding an empty iterable indicates remove events.

    Args:
        added (Iterable[Event]): events added to repository.
        removed (Iterable[Event]): events removed from the repository.
    """

    added: Iterable[SectionId]
    removed: Iterable[SectionId]

    @staticmethod
    def create_added(sections: list[SectionId]) -> "SectionRepositoryEvent":
        return SectionRepositoryEvent(sections, [])

    @staticmethod
    def create_removed(sections: list[SectionId]) -> "SectionRepositoryEvent":
        return SectionRepositoryEvent([], sections)


class SectionListObserver(ABC):
    """
    Interface to listen to changes to a list of sections.
    """

    @abstractmethod
    def notify_sections(self, sections: SectionRepositoryEvent) -> None:
        """
        Notifies that the given sections have been added.

        Args:
            sections (list[SectionId]): list of added sections
        """
        pass


SectionChangedObserver = Callable[[SectionId], None]


class SectionListSubject:
    """
    Helper class to handle and notify observers
    """

    def __init__(self) -> None:
        self.observers: list[SectionListObserver] = []

    def register(self, observer: SectionListObserver) -> None:
        """
        Listen to events.

        Args:
            observer (SectionListObserver): listener to add
        """
        self.observers.append(observer)

    def notify(self, sections: SectionRepositoryEvent) -> None:
        """
        Notifies observers about the list of sections.

        Args:
            sections (list[SectionId]): list of added sections
        """
        [observer.notify_sections(sections) for observer in self.observers]


@dataclass(frozen=True)
class Section(DataclassValidation):
    """
    A section defines a geometry a coordinate space and is used by traffic detectors to
    create vehicle events.

    Args:
        id (SectionId): the section id
        relative_offset_coordinates (list[RelativeOffsetCoordinate]): used to determine
            which coordinates of a track to build the geometry to intersect
        plugin_data (dict): data that plugins or prototypes can use which are not
            modelled in the domain layer yet
    """

    id: SectionId
    name: str
    relative_offset_coordinates: dict[EventType, RelativeOffsetCoordinate]
    plugin_data: dict[str, Any]

    @abstractmethod
    def get_coordinates(self) -> list[Coordinate]:
        """
        Returns a list of all coordinates of this section.

        Returns:
            list[Coordinate]: all coordinates of this section
        """
        raise NotImplementedError

    @abstractmethod
    def update_coordinates(self, coordinates: list[Coordinate]) -> None:
        """
        Updates the coordinates of this section.

        Args:
            coordinates (list[Coordinate]): new coordinates of the section
        """
        raise NotImplementedError

    @abstractmethod
    def to_dict(self) -> dict:
        """
        Convert section into dict to interact with other parts of the system,
        e.g. serialization.

        Returns:
            dict: serialized section
        """
        raise NotImplementedError

    @abstractmethod
    def get_type(self) -> SectionType:
        """Get type of this section.

        Returns:
            SectionType: this sections type.

        """
        raise NotImplementedError

    def get_offset(self, event_type: EventType) -> RelativeOffsetCoordinate:
        """Get this sections relative offset coordinate for event type if defined.

        Args:
            event_type (EventType): the event type.

        Returns:
            RelativeOffsetCoordinate | None: the offset. Otherwise, None.

        """
        return self.relative_offset_coordinates.get(
            event_type, RelativeOffsetCoordinate(0, 0)
        )

    def _serialize_relative_offset_coordinates(self) -> dict[str, dict]:
        """Serializes this class' `relative_offset_coordinates` value to a dict.

        Here is an example of the serialized data that can be returned:
        ```python
        {
            "section-enter": {
                "x": 0,
                "y": 0
            },
            "section-leave": {
                "x": 0.5,
                "y": 0.5
            },
        }
        ```

        Returns:
            dict[str, dict]: the serialized `relative_coordinate_offsets` value
        """
        return {
            event_type.serialize(): offset.to_dict()
            for event_type, offset in self.relative_offset_coordinates.items()
        }

    @abstractmethod
    def accept(self, visitor: "IntersectionVisitor[T]") -> list[T]:
        raise NotImplementedError


@dataclass(frozen=True)
class LineSection(Section):
    """
    A section that is defined by a line.

    If the section name starts with `CUTTING_SECTION_MARKER` this section will become
    a cutting section.

    Raises:
        ValueError: number of coordinates defining this section must be greater equal
            two.
        ValueError: if start and end point coordinates are the same and therefore
            define a point.

    Args:
        id (str): the section id.
        name (str): the section name.
        relative_offset_coordinates (list[RelativeOffsetCoordinate]): used to determine
            which coordinates of a track to build the geometry to intersect.
        plugin_data (dict[str,any]): data that plugins or prototypes can use which are
            not modelled in the domain layer yet
        coordinates (list[Coordinate]): the coordinates defining the section geometry.
    """

    coordinates: list[Coordinate]

    def _validate(self) -> None:
        self.__validate_coordinates(self.coordinates)

    def __validate_coordinates(self, coordinates: list[Coordinate]) -> None:
        if len(coordinates) < 2:
            raise ValueError(
                "The number of coordinates to make up a line must be greater equal 2, "
                f"but is {len(self.coordinates)}"
            )

        if coordinates[0] == coordinates[-1]:
            raise ValueError(
                (
                    "Start and end point of coordinate must be different to be a line, "
                    "but are same"
                )
            )

    def get_coordinates(self) -> list[Coordinate]:
        return self.coordinates.copy()

    def update_coordinates(self, coordinates: list[Coordinate]) -> None:
        self.__validate_coordinates(coordinates)
        self.coordinates.clear()
        self.coordinates.extend(coordinates)

    def to_dict(self) -> dict:
        """
        Convert section into dict to interact with other parts of the system,
        e.g. serialization.
        """
        return {
            ID: self.id.serialize(),
            NAME: self.name,
            TYPE: self.get_type().value,
            RELATIVE_OFFSET_COORDINATES: self._serialize_relative_offset_coordinates(),
            COORDINATES: [coordinate.to_dict() for coordinate in self.coordinates],
            PLUGIN_DATA: self.plugin_data,
        }

    def get_type(self) -> SectionType:
        """Get this sections type.

        Returns:
            SectionType: this sections type.

        """
        if self._is_cutting_section():
            return SectionType.CUTTING

        return SectionType.LINE

    def _is_cutting_section(self) -> bool:
        return self.name.startswith(CUTTING_SECTION_MARKER)

    def accept(self, visitor: "IntersectionVisitor[T]") -> list[T]:
        return visitor.intersect_line_section(self)


@dataclass(frozen=True)
class Area(Section):
    """
    A section that is defined by a polygon.

    An area is defined by `[x1, x2, x3 ..., x_n]` a list of coordinates
    where n is a natural number and `x1 = x_n`.

    Raises:
        ValueError: if coordinates do not define a closed area
        ValueError: if the number of coordinates is less than four thus defining an
            invalid area

    Args:
        id (str): the section id
        relative_offset_coordinates (list[RelativeOffsetCoordinate]): used to determine
            which coordinates of a track to build the geometry to intersect
        plugin_data (dict[str, Any]): data that plugins or prototypes can use which are
            not modelled in the domain layer yet
        coordinates (list[Coordinate]): area defined by list of coordinates
    """

    coordinates: list[Coordinate]

    def _validate(self) -> None:
        self.__validate_coordinates(self.coordinates)

    def __validate_coordinates(self, coordinates: list[Coordinate]) -> None:
        if len(coordinates) < 4:
            raise ValueError(
                (
                    "Number of coordinates to define a valid area must be "
                    f"greater equal four, but is {len(self.coordinates)}"
                )
            )

        if coordinates[0] != coordinates[-1]:
            raise ValueError("Coordinates do not define a closed area")

    def get_coordinates(self) -> list[Coordinate]:
        return self.coordinates.copy()

    def update_coordinates(self, coordinates: list[Coordinate]) -> None:
        self.__validate_coordinates(coordinates)
        self.coordinates.clear()
        self.coordinates.extend(coordinates)

    def to_dict(self) -> dict:
        """
        Convert section into dict to interact with other parts of the system,
        e.g. serialization.
        """
        return {
            TYPE: self.get_type().value,
            ID: self.id.serialize(),
            NAME: self.name,
            RELATIVE_OFFSET_COORDINATES: self._serialize_relative_offset_coordinates(),
            COORDINATES: [coordinate.to_dict() for coordinate in self.coordinates],
            PLUGIN_DATA: self.plugin_data,
        }

    def get_type(self) -> SectionType:
        return SectionType.AREA

    def accept(self, visitor: "IntersectionVisitor[T]") -> list[T]:
        return visitor.intersect_area_section(self)


class MissingSection(Exception):
    pass


class SectionRepository:
    """Repository used to store sections."""

    def __init__(self) -> None:
        self._sections: dict[SectionId, Section] = {}
        self._current_id = 0
        self._repository_content_observers: SectionListSubject = SectionListSubject()
        self._section_content_observers: Subject[SectionId] = Subject[SectionId]()

    def register_sections_observer(self, observer: SectionListObserver) -> None:
        self._repository_content_observers.register(observer)

    def register_section_changed_observer(
        self, observer: SectionChangedObserver
    ) -> None:
        self._section_content_observers.register(observer)

    def get_id(self) -> SectionId:
        self._current_id += 1
        candidate = SectionId(str(self._current_id))
        return self.get_id() if candidate in self._sections.keys() else candidate

    def add(self, section: Section) -> None:
        """Add a section to the repository.

        Args:
            section (Section): the section to add
        """
        self._add(section)
        self._repository_content_observers.notify(
            SectionRepositoryEvent.create_added([section.id])
        )

    def _add(self, section: Section) -> None:
        """Internal method to add sections without notifying observers.

        Args:
            section (Section): the section to be added
        """
        self._sections[section.id] = section

    def add_all(self, sections: Iterable[Section]) -> None:
        """Add several sections at once to the repository.

        Args:
            sections (Iterable[Section]): the sections to add
        """
        for section in sections:
            self._add(section)
        self._repository_content_observers.notify(
            SectionRepositoryEvent.create_added([section.id for section in sections])
        )

    def get_all(self) -> list[Section]:
        """Get all sections from the repository.

        Returns:
            Iterable[Section]: the sections
        """
        return list(self._sections.values())

    def get(self, id: SectionId) -> Optional[Section]:
        """Get the section for the given id or nothing, if the id is missing.

        Args:
            id (SectionId): id to get section for

        Returns:
            Optional[Section]: section if present
        """
        return self._sections.get(id)

    def get_section_ids(self) -> Iterable[SectionId]:
        """Get all section ids used in repository.

        Returns:
            Iterable[SectionId]: the section ids.
        """
        return self._sections.keys()

    def remove(self, section: SectionId) -> None:
        """Remove section from the repository.

        Args:
            section (Section): the section to be removed
        """
        del self._sections[section]
        self._repository_content_observers.notify(
            SectionRepositoryEvent.create_removed([section])
        )

    def update(self, section: Section) -> None:
        """Update the section in the repository.

        Args:
            section (Section): updated section
        """
        self._sections[section.id] = section
        self._section_content_observers.notify(section.id)

    def set_section_plugin_data(self, section_id: SectionId, plugin_data: dict) -> None:
        """
        Set the plugin data of the section. The data will be overridden.

        Args:
            section_id (SectionId): section id to override the plugin data at
            plugin_data (dict): value of the new plugin data
        """
        section = self.get(section_id)
        if section is None:
            raise MissingSection(f"Section for id: {section_id} could not be found.")
        section.plugin_data.clear()
        section.plugin_data.update(plugin_data)
        self._section_content_observers.notify(section_id)

    def clear(self) -> None:
        """
        Clear the repository and inform the observers about the empty repository.
        """
        removed = list(self._sections.keys())
        self._sections.clear()
<<<<<<< HEAD
        self._repository_content_observers.notify(
            SectionRepositoryEvent.create_removed(removed)
        )
=======
        self._repository_content_observers.notify([])


class IntersectionVisitor(ABC, Generic[T]):
    @abstractmethod
    def intersect_area_section(self, section: Area) -> list[T]:
        raise NotImplementedError

    @abstractmethod
    def intersect_line_section(self, section: LineSection) -> list[T]:
        raise NotImplementedError
>>>>>>> c7359263
<|MERGE_RESOLUTION|>--- conflicted
+++ resolved
@@ -488,12 +488,9 @@
         """
         removed = list(self._sections.keys())
         self._sections.clear()
-<<<<<<< HEAD
         self._repository_content_observers.notify(
             SectionRepositoryEvent.create_removed(removed)
         )
-=======
-        self._repository_content_observers.notify([])
 
 
 class IntersectionVisitor(ABC, Generic[T]):
@@ -503,5 +500,4 @@
 
     @abstractmethod
     def intersect_line_section(self, section: LineSection) -> list[T]:
-        raise NotImplementedError
->>>>>>> c7359263
+        raise NotImplementedError