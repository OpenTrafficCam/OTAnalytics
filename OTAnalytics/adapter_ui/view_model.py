from abc import ABC, abstractmethod
from datetime import datetime
from pathlib import Path
from typing import Callable, Iterable, Optional

from OTAnalytics.adapter_ui.abstract_button_quick_save_config import (
    AbstractButtonQuickSaveConfig,
)
from OTAnalytics.adapter_ui.abstract_canvas import AbstractCanvas
from OTAnalytics.adapter_ui.abstract_frame import AbstractFrame
from OTAnalytics.adapter_ui.abstract_frame_canvas import AbstractFrameCanvas
from OTAnalytics.adapter_ui.abstract_frame_filter import AbstractFrameFilter
from OTAnalytics.adapter_ui.abstract_frame_project import (
    AbstractFrameProject,
    AbstractFrameSvzMetadata,
)
from OTAnalytics.adapter_ui.abstract_frame_track_plotting import (
    AbstractFrameTrackPlotting,
)
from OTAnalytics.adapter_ui.abstract_frame_track_statistics import (
    AbstractFrameTrackStatistics,
)
from OTAnalytics.adapter_ui.abstract_frame_tracks import AbstractFrameTracks
from OTAnalytics.adapter_ui.abstract_main_window import AbstractMainWindow
from OTAnalytics.adapter_ui.abstract_treeview_interface import AbstractTreeviewInterface
from OTAnalytics.adapter_ui.text_resources import ColumnResources
from OTAnalytics.domain.date import DateRange
from OTAnalytics.domain.flow import Flow, FlowId
from OTAnalytics.domain.section import Section
from OTAnalytics.domain.video import Video

DISTANCES: str = "distances"

MetadataProvider = Callable[[], dict]


class MissingCoordinate(Exception):
    pass


class ViewModel(ABC):

    @abstractmethod
    def show_svz(self) -> bool:
        raise NotImplementedError

    @abstractmethod
    def set_window(self, window: AbstractMainWindow) -> None:
        pass

    @abstractmethod
    def set_tracks_frame(self, tracks_frame: AbstractFrameTracks) -> None:
        pass

    @abstractmethod
    def set_video_frame(self, frame: AbstractFrame) -> None:
        raise NotImplementedError

    @abstractmethod
    def set_canvas(self, canvas: AbstractCanvas) -> None:
        raise NotImplementedError

    @abstractmethod
    def set_treeview_sections(self, treeview: AbstractTreeviewInterface) -> None:
        raise NotImplementedError

    @abstractmethod
    def set_sections_frame(self, frame: AbstractFrame) -> None:
        pass

    @abstractmethod
    def set_treeview_flows(self, treeview: AbstractTreeviewInterface) -> None:
        raise NotImplementedError

    @abstractmethod
    def set_flows_frame(self, frame: AbstractFrame) -> None:
        pass

    @abstractmethod
    def set_frame_canvas(self, tracks_canvas: AbstractFrameCanvas) -> None:
        pass

    @abstractmethod
    def set_filter_frame(self, filter_frame: AbstractFrameFilter) -> None:
        pass

    @abstractmethod
    def set_frame_project(self, project_frame: AbstractFrameProject) -> None:
        pass

    @abstractmethod
    def set_frame_track_statistics(self, frame: AbstractFrameTrackStatistics) -> None:
        pass

    @abstractmethod
    def set_button_quick_save_config(
        self, button_quick_save_config: AbstractButtonQuickSaveConfig
    ) -> None:

        raise NotImplementedError

    @abstractmethod
    def load_otconfig(self) -> None:
        pass

    @abstractmethod
    def save_otconfig(self) -> None:
        pass

    @abstractmethod
    def add_video(self) -> None:
        raise NotImplementedError

    @abstractmethod
    def remove_videos(self) -> None:
        raise NotImplementedError

    @abstractmethod
    def set_treeview_videos(self, treeview: AbstractTreeviewInterface) -> None:
        pass

    @abstractmethod
    def set_selected_videos(self, video: list[str]) -> None:
        pass

    @abstractmethod
    def get_all_videos(self) -> list[Video]:
        pass

    @abstractmethod
    def get_all_track_files(self) -> set[Path]:
        pass

    @abstractmethod
    def set_treeview_files(self, treeview: AbstractTreeviewInterface) -> None:
        pass

    @abstractmethod
    def set_selected_section_ids(self, ids: list[str]) -> None:
        raise NotImplementedError

    @abstractmethod
    def set_selected_flow_ids(self, ids: list[str]) -> None:
        raise NotImplementedError

    @abstractmethod
    def load_tracks(self) -> None:
        raise NotImplementedError

    @abstractmethod
    def load_configuration(self) -> None:
        raise NotImplementedError

    @abstractmethod
    def save_configuration(self) -> None:
        raise NotImplementedError

    @abstractmethod
    def quick_save_configuration(self) -> None:
        raise NotImplementedError

    @abstractmethod
    def cancel_action(self) -> None:
        raise NotImplementedError

    @abstractmethod
    def add_line_section(self) -> None:
        raise NotImplementedError

    @abstractmethod
    def add_area_section(self) -> None:
        raise NotImplementedError

    @abstractmethod
    def get_all_sections(self) -> Iterable[Section]:
        pass

    @abstractmethod
    def get_section_metadata(
        self, title: str, initial_position: tuple[int, int]
    ) -> dict:
        pass

    @abstractmethod
    def update_section_coordinates(
        self, meta_data: dict, coordinates: list[tuple[int, int]]
    ) -> None:
        raise NotImplementedError

    @abstractmethod
    def is_section_name_valid(self, section_name: str) -> bool:
        pass

    @abstractmethod
    def add_new_section(
        self,
        coordinates: list[tuple[int, int]],
        is_area_section: bool,
        get_metadata: MetadataProvider,
    ) -> None:
        raise NotImplementedError

    @abstractmethod
    def edit_section_geometry(self) -> None:
        raise NotImplementedError

    @abstractmethod
    def edit_selected_section_metadata(self) -> None:
        raise NotImplementedError

    @abstractmethod
    def remove_sections(self) -> None:
        raise NotImplementedError

    @abstractmethod
    def refresh_items_on_canvas(self) -> None:
        pass

    @abstractmethod
    def get_all_flows(self) -> Iterable[Flow]:
        pass

    @abstractmethod
    def add_flow(self) -> None:
        raise NotImplementedError

    @abstractmethod
    def generate_flows(self) -> None:
        raise NotImplementedError

    @abstractmethod
    def edit_selected_flow(self) -> None:
        raise NotImplementedError

    @abstractmethod
    def remove_flows(self) -> None:
        raise NotImplementedError

    @abstractmethod
    def create_events(self) -> None:
        pass

    @abstractmethod
    def save_events(self, file: str) -> None:
        pass

    @abstractmethod
    def export_events(self) -> None:
        raise NotImplementedError

    @abstractmethod
    def set_track_offset(self, offset_x: float, offset_y: float) -> None:
        pass

    @abstractmethod
    def get_track_offset(self) -> Optional[tuple[float, float]]:
        pass

    @abstractmethod
    def change_track_offset_to_section_offset(self) -> None:
        pass

    @abstractmethod
    def validate_date(self, date: str) -> bool:
        pass

    @abstractmethod
    def validate_hour(self, hour: str) -> bool:
        pass

    @abstractmethod
    def validate_minute(self, minute: str) -> bool:
        pass

    @abstractmethod
    def validate_second(self, second: str) -> bool:
        pass

    @abstractmethod
    def apply_filter_tracks_by_date(self, date_range: DateRange) -> None:
        pass

    @abstractmethod
    def apply_filter_tracks_by_class(self, classes: list[str]) -> None:
        pass

    @abstractmethod
    def reset_filter_tracks_by_date(self) -> None:
        pass

    @abstractmethod
    def reset_filter_tracks_by_class(self) -> None:
        pass

    @abstractmethod
    def get_first_detection_occurrence(self) -> Optional[datetime]:
        pass

    @abstractmethod
    def get_last_detection_occurrence(self) -> Optional[datetime]:
        pass

    @abstractmethod
    def get_filter_tracks_by_date_setting(self) -> DateRange:
        pass

    @abstractmethod
    def get_classes(self) -> list[str]:
        pass

    @abstractmethod
    def get_class_filter_selection(self) -> Optional[list[str]]:
        pass

    @abstractmethod
    def enable_filter_track_by_date(self) -> None:
        pass

    @abstractmethod
    def disable_filter_track_by_date(self) -> None:
        pass

    @abstractmethod
    def enable_filter_track_by_class(self) -> None:
        pass

    @abstractmethod
    def disable_filter_track_by_class(self) -> None:
        pass

    @abstractmethod
    def switch_to_prev_date_range(self) -> None:
        pass

    @abstractmethod
    def switch_to_next_date_range(self) -> None:
        pass

    @abstractmethod
    def export_counts(self) -> None:
        raise NotImplementedError

    @abstractmethod
    def start_new_project(self) -> None:
        raise NotImplementedError

    @abstractmethod
    def update_project_name(self, name: str) -> None:
        raise NotImplementedError

    @abstractmethod
    def update_project_start_date(self, start_date: Optional[datetime]) -> None:
        raise NotImplementedError

    @abstractmethod
    def on_start_new_project(self, _: None) -> None:
        raise NotImplementedError

    @abstractmethod
    def set_frame_track_plotting(
        self, frame_track_plotting: AbstractFrameTrackPlotting
    ) -> None:
        raise NotImplementedError

    @abstractmethod
    def set_analysis_frame(self, frame: AbstractFrame) -> None:
        raise NotImplementedError

    @abstractmethod
    def next_frame(self) -> None:
        pass

    @abstractmethod
    def previous_frame(self) -> None:
        pass

    @abstractmethod
    def next_second(self) -> None:
        raise NotImplementedError

    @abstractmethod
    def previous_second(self) -> None:
        raise NotImplementedError

    @abstractmethod
    def next_event(self) -> None:
        raise NotImplementedError

    @abstractmethod
    def previous_event(self) -> None:
        raise NotImplementedError

    @abstractmethod
    def update_skip_time(self, seconds: int, frames: int) -> None:
        raise NotImplementedError

    @abstractmethod
    def get_skip_seconds(self) -> int:
        raise NotImplementedError

    @abstractmethod
    def get_skip_frames(self) -> int:
        raise NotImplementedError

    @abstractmethod
    def set_video_control_frame(self, frame: AbstractFrame) -> None:
        raise NotImplementedError

    @abstractmethod
    def export_road_user_assignments(self) -> None:
        raise NotImplementedError

    @abstractmethod
    def update_svz_metadata(self, metadata: dict) -> None:
        raise NotImplementedError

    @abstractmethod
    def get_directions_of_stationing(self) -> ColumnResources:
        raise NotImplementedError

    @abstractmethod
    def get_counting_day_types(self) -> ColumnResources:
        raise NotImplementedError

    @abstractmethod
    def get_weather_types(self) -> ColumnResources:
        raise NotImplementedError

    @abstractmethod
    def set_svz_metadata_frame(self, frame: AbstractFrameSvzMetadata) -> None:
        raise NotImplementedError

    @abstractmethod
    def get_save_path_suggestion(self, file_type: str, context_file_type: str) -> Path:
        raise NotImplementedError

    @abstractmethod
<<<<<<< HEAD
    def export_track_statistics(self) -> None:
=======
    def get_tracks_assigned_to_each_flow(self) -> dict[FlowId, int]:
>>>>>>> bd0bf992
        raise NotImplementedError<|MERGE_RESOLUTION|>--- conflicted
+++ resolved
@@ -435,9 +435,9 @@
         raise NotImplementedError
 
     @abstractmethod
-<<<<<<< HEAD
+    def get_tracks_assigned_to_each_flow(self) -> dict[FlowId, int]:
+        raise NotImplementedError
+
+    @abstractmethod
     def export_track_statistics(self) -> None:
-=======
-    def get_tracks_assigned_to_each_flow(self) -> dict[FlowId, int]:
->>>>>>> bd0bf992
         raise NotImplementedError