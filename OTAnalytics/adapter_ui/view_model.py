from abc import ABC, abstractmethod
from datetime import datetime
from pathlib import Path
from typing import Callable, Iterable, Optional

from OTAnalytics.adapter_ui.abstract_canvas import AbstractCanvas
from OTAnalytics.adapter_ui.abstract_frame import AbstractFrame
from OTAnalytics.adapter_ui.abstract_frame_canvas import AbstractFrameCanvas
from OTAnalytics.adapter_ui.abstract_frame_filter import AbstractFrameFilter
from OTAnalytics.adapter_ui.abstract_frame_project import AbstractFrameProject
from OTAnalytics.adapter_ui.abstract_frame_track_plotting import (
    AbstractFrameTrackPlotting,
)
from OTAnalytics.adapter_ui.abstract_frame_tracks import AbstractFrameTracks
from OTAnalytics.adapter_ui.abstract_main_window import AbstractMainWindow
from OTAnalytics.adapter_ui.abstract_treeview_interface import AbstractTreeviewInterface
from OTAnalytics.domain.date import DateRange
from OTAnalytics.domain.flow import Flow
from OTAnalytics.domain.section import Section
from OTAnalytics.domain.video import Video

DISTANCES: str = "distances"


MetadataProvider = Callable[[], dict]


class MissingCoordinate(Exception):
    pass


class ViewModel(ABC):
    @abstractmethod
    def register_to_subjects(self) -> None:
        pass

    @abstractmethod
    def set_window(self, window: AbstractMainWindow) -> None:
        pass

    @abstractmethod
    def set_tracks_frame(self, tracks_frame: AbstractFrameTracks) -> None:
        pass

    @abstractmethod
    def set_canvas(self, canvas: AbstractCanvas) -> None:
        raise NotImplementedError

    @abstractmethod
    def set_treeview_sections(self, treeview: AbstractTreeviewInterface) -> None:
        raise NotImplementedError

    @abstractmethod
    def set_sections_frame(self, frame: AbstractFrame) -> None:
        pass

    @abstractmethod
    def set_treeview_flows(self, treeview: AbstractTreeviewInterface) -> None:
        raise NotImplementedError

    @abstractmethod
    def set_flows_frame(self, frame: AbstractFrame) -> None:
        pass

    @abstractmethod
    def set_frame_canvas(self, tracks_canvas: AbstractFrameCanvas) -> None:
        pass

    @abstractmethod
    def set_filter_frame(self, filter_frame: AbstractFrameFilter) -> None:
        pass

    @abstractmethod
    def set_frame_project(self, project_frame: AbstractFrameProject) -> None:
        pass

    @abstractmethod
    def update_project(self, name: str, start_date: Optional[datetime]) -> None:
        pass

    @abstractmethod
    def load_otconfig(self) -> None:
        pass

    @abstractmethod
    def save_otconfig(self) -> None:
        pass

    @abstractmethod
    def add_video(self) -> None:
        raise NotImplementedError

    @abstractmethod
    def remove_videos(self) -> None:
        raise NotImplementedError

    @abstractmethod
    def set_treeview_videos(self, treeview: AbstractTreeviewInterface) -> None:
        pass

    @abstractmethod
    def set_selected_videos(self, video: list[str]) -> None:
        pass

    @abstractmethod
    def get_all_videos(self) -> list[Video]:
        pass

    @abstractmethod
    def get_all_track_files(self) -> set[Path]:
        pass

    @abstractmethod
    def set_treeview_files(self, treeview: AbstractTreeviewInterface) -> None:
        pass

    @abstractmethod
    def set_selected_section_ids(self, ids: list[str]) -> None:
        raise NotImplementedError

    @abstractmethod
    def set_selected_flow_ids(self, ids: list[str]) -> None:
        raise NotImplementedError

    @abstractmethod
    def load_tracks(self) -> None:
        raise NotImplementedError

    @abstractmethod
    def load_configuration(self) -> None:
        raise NotImplementedError

    @abstractmethod
    def save_configuration(self) -> None:
        raise NotImplementedError

    @abstractmethod
    def cancel_action(self) -> None:
        raise NotImplementedError

    @abstractmethod
    def add_line_section(self) -> None:
        raise NotImplementedError

    @abstractmethod
    def add_area_section(self) -> None:
        raise NotImplementedError

    @abstractmethod
    def get_all_sections(self) -> Iterable[Section]:
        pass

    @abstractmethod
    def get_section_metadata(
        self, title: str, initial_position: tuple[int, int]
    ) -> dict:
        pass

    @abstractmethod
    def update_section_coordinates(
        self, meta_data: dict, coordinates: list[tuple[int, int]]
    ) -> None:
        raise NotImplementedError

    @abstractmethod
    def is_section_name_valid(self, section_name: str) -> bool:
        pass

    @abstractmethod
    def add_new_section(
        self,
        coordinates: list[tuple[int, int]],
        is_area_section: bool,
        get_metadata: MetadataProvider,
    ) -> None:
        raise NotImplementedError

    @abstractmethod
    def edit_section_geometry(self) -> None:
        raise NotImplementedError

    @abstractmethod
    def edit_selected_section_metadata(self) -> None:
        raise NotImplementedError

    @abstractmethod
    def remove_sections(self) -> None:
        raise NotImplementedError

    @abstractmethod
    def refresh_items_on_canvas(self) -> None:
        pass

    @abstractmethod
    def get_all_flows(self) -> Iterable[Flow]:
        pass

    @abstractmethod
    def add_flow(self) -> None:
        raise NotImplementedError

    @abstractmethod
    def generate_flows(self) -> None:
        raise NotImplementedError

    @abstractmethod
    def edit_selected_flow(self) -> None:
        raise NotImplementedError

    @abstractmethod
    def remove_flows(self) -> None:
        raise NotImplementedError

    @abstractmethod
    def create_events(self) -> None:
        pass

    @abstractmethod
    def save_events(self, file: str) -> None:
        pass

    @abstractmethod
    def export_events(self) -> None:
        raise NotImplementedError

    @abstractmethod
    def set_track_offset(self, offset_x: float, offset_y: float) -> None:
        pass

    @abstractmethod
    def get_track_offset(self) -> Optional[tuple[float, float]]:
        pass

    @abstractmethod
    def change_track_offset_to_section_offset(self) -> None:
        pass

    @abstractmethod
    def validate_date(self, date: str) -> bool:
        pass

    @abstractmethod
    def validate_hour(self, hour: str) -> bool:
        pass

    @abstractmethod
    def validate_minute(self, minute: str) -> bool:
        pass

    @abstractmethod
    def validate_second(self, second: str) -> bool:
        pass

    @abstractmethod
    def apply_filter_tracks_by_date(self, date_range: DateRange) -> None:
        pass

    @abstractmethod
    def apply_filter_tracks_by_class(self, classes: list[str]) -> None:
        pass

    @abstractmethod
    def reset_filter_tracks_by_date(self) -> None:
        pass

    @abstractmethod
    def reset_filter_tracks_by_class(self) -> None:
        pass

    @abstractmethod
    def get_first_detection_occurrence(self) -> Optional[datetime]:
        pass

    @abstractmethod
    def get_last_detection_occurrence(self) -> Optional[datetime]:
        pass

    @abstractmethod
    def get_filter_tracks_by_date_setting(self) -> DateRange:
        pass

    @abstractmethod
    def get_classes(self) -> list[str]:
        pass

    @abstractmethod
    def get_class_filter_selection(self) -> Optional[list[str]]:
        pass

    @abstractmethod
    def enable_filter_track_by_date(self) -> None:
        pass

    @abstractmethod
    def disable_filter_track_by_date(self) -> None:
        pass

    @abstractmethod
    def enable_filter_track_by_class(self) -> None:
        pass

    @abstractmethod
    def disable_filter_track_by_class(self) -> None:
        pass

    @abstractmethod
    def switch_to_prev_date_range(self) -> None:
        pass

    @abstractmethod
    def switch_to_next_date_range(self) -> None:
        pass

    @abstractmethod
    def export_counts(self) -> None:
        raise NotImplementedError

    @abstractmethod
<<<<<<< HEAD
    def next_frame(self) -> None:
        pass

    @abstractmethod
    def previous_frame(self) -> None:
        pass
=======
    def start_new_project(self) -> None:
        raise NotImplementedError

    @abstractmethod
    def update_project_name(self, name: str) -> None:
        raise NotImplementedError

    @abstractmethod
    def update_project_start_date(self, start_date: Optional[datetime]) -> None:
        raise NotImplementedError

    @abstractmethod
    def on_start_new_project(self, _: None) -> None:
        raise NotImplementedError

    @abstractmethod
    def set_frame_track_plotting(
        self, frame_track_plotting: AbstractFrameTrackPlotting
    ) -> None:
        raise NotImplementedError
>>>>>>> 3ddf9ba6
<|MERGE_RESOLUTION|>--- conflicted
+++ resolved
@@ -316,14 +316,6 @@
         raise NotImplementedError
 
     @abstractmethod
-<<<<<<< HEAD
-    def next_frame(self) -> None:
-        pass
-
-    @abstractmethod
-    def previous_frame(self) -> None:
-        pass
-=======
     def start_new_project(self) -> None:
         raise NotImplementedError
 
@@ -344,4 +336,11 @@
         self, frame_track_plotting: AbstractFrameTrackPlotting
     ) -> None:
         raise NotImplementedError
->>>>>>> 3ddf9ba6
+
+    @abstractmethod
+    def next_frame(self) -> None:
+        pass
+
+    @abstractmethod
+    def previous_frame(self) -> None:
+        pass