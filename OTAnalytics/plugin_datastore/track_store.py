from abc import ABC, abstractmethod
from bisect import bisect
from dataclasses import dataclass
from datetime import datetime
from math import ceil
from typing import Any, Callable, Generator, Iterable, Iterator, Optional, Sequence

import numpy
import pandas
from more_itertools import batched
from pandas import DataFrame, Index, MultiIndex, Series
from pandas._typing import ListLike

from OTAnalytics.application.logger import logger
from OTAnalytics.domain import track
from OTAnalytics.domain.geometry import RelativeOffsetCoordinate
from OTAnalytics.domain.section import Section, SectionId
from OTAnalytics.domain.track import Detection, Track, TrackId, unpack
from OTAnalytics.domain.track_dataset.filtered_track_dataset import (
    FilterByClassTrackDataset,
    FilteredTrackDataset,
)
from OTAnalytics.domain.track_dataset.track_dataset import (
    END_FRAME,
    END_OCCURRENCE,
    END_VIDEO_NAME,
    END_X,
    END_Y,
    START_FRAME,
    START_OCCURRENCE,
    START_VIDEO_NAME,
    START_X,
    START_Y,
    TRACK_GEOMETRY_FACTORY,
    EmptyTrackIdSet,
    IntersectionPoint,
    TrackDataset,
    TrackDoesNotExistError,
    TrackGeometryDataset,
    TrackIdSet,
    TrackSegmentDataset,
    contains_true,
)
from OTAnalytics.domain.types import EventType
from OTAnalytics.plugin_datastore.python_track_store import PythonTrackIdSet
from OTAnalytics.plugin_parser import ottrk_dataformat

RANK = "rank"
MINIMUM_DETECTIONS = 2


class PandasDetection(Detection):
    def __init__(self, track_id: str, data: Series):
        self._track_id = track_id
        self._occurrence: Any = data.name  # data.name is tuple
        self._data = data

    @property
    def classification(self) -> str:
        return self.__get_attribute(track.CLASSIFICATION)

    def __get_attribute(self, column: str) -> Any:
        return self._data.loc[column]

    @property
    def confidence(self) -> float:
        return self.__get_attribute(track.CONFIDENCE)

    @property
    def x(self) -> float:
        return self.__get_attribute(track.X)

    @property
    def y(self) -> float:
        return self.__get_attribute(track.Y)

    @property
    def w(self) -> float:
        return self.__get_attribute(track.W)

    @property
    def h(self) -> float:
        return self.__get_attribute(track.H)

    @property
    def frame(self) -> int:
        frame_number = self.__get_attribute(track.FRAME)
        if isinstance(frame_number, numpy.int64):
            return frame_number.item()
        return frame_number

    @property
    def occurrence(self) -> datetime:
        return self._occurrence

    @property
    def interpolated_detection(self) -> bool:
        return self.__get_attribute(track.INTERPOLATED_DETECTION)

    @property
    def track_id(self) -> TrackId:
        return TrackId(self._track_id)

    @property
    def video_name(self) -> str:
        return self.__get_attribute(track.VIDEO_NAME)

    @property
    def input_file(self) -> str:
        return self.__get_attribute(track.INPUT_FILE)

    def __eq__(self, other: Any) -> bool:
        if not isinstance(other, PandasDetection):
            return False
        return (
            self._track_id == other._track_id
            and self._occurrence == other._occurrence
            and (self._data == other._data).all()
        )

    def __hash__(self) -> int:
        return hash(self._track_id) + hash(self._occurrence) + hash(self._data)


@dataclass
class PandasTrack(Track):
    _id: str
    _data: DataFrame

    @property
    def id(self) -> TrackId:
        return TrackId(self._id)

    @property
    def original_id(self) -> TrackId:
        return TrackId(self._data[track.ORIGINAL_TRACK_ID].iloc[0])

    @property
    def classification(self) -> str:
        return self._data[track.TRACK_CLASSIFICATION].iloc[0]

    @property
    def detections(self) -> list[Detection]:
        return [PandasDetection(self._id, row) for _, row in self._data.iterrows()]

    def get_detection(self, index: int) -> Detection:
        return PandasDetection(self._id, self._data.iloc[index])

    @property
    def first_detection(self) -> Detection:
        return PandasDetection(self._id, self._data.iloc[0])

    @property
    def last_detection(self) -> Detection:
        return PandasDetection(self._id, self._data.iloc[-1])


class PandasTrackClassificationCalculator(ABC):
    """
    Defines interface for calculation strategy to determine a track's classification.
    """

    @abstractmethod
    def calculate(self, detections: DataFrame) -> DataFrame:
        """Determine a track's classification.

        Args:
            detections (Detection): the track's detections needed to determine the
                classification

        Returns:
            str: the track's class
        """
        raise NotImplementedError


class PandasByMaxConfidence(PandasTrackClassificationCalculator):
    """Determine a track's classification by its detections max confidence."""

    def calculate(self, detections: DataFrame) -> DataFrame:
        if detections.empty:
            return DataFrame()
        classifications = (
            detections.loc[:, [track.CLASSIFICATION, track.CONFIDENCE]]
            .groupby(by=[track.TRACK_ID, track.CLASSIFICATION])
            .sum()
            .sort_values(track.CONFIDENCE)
            .groupby(level=0)
            .tail(1)
        )
        reset = classifications.reset_index(level=[1])
        renamed = reset.rename(
            columns={track.CLASSIFICATION: track.TRACK_CLASSIFICATION}
        )
        return renamed.loc[:, [track.TRACK_CLASSIFICATION]]


COLUMNS = [
    track.CLASSIFICATION,
    track.CONFIDENCE,
    track.X,
    track.Y,
    track.W,
    track.H,
    track.FRAME,
    track.OCCURRENCE,
    ottrk_dataformat.INPUT_FILE_PATH,
    track.INTERPOLATED_DETECTION,
    ottrk_dataformat.FIRST,
    ottrk_dataformat.FINISHED,
    track.VIDEO_NAME,
    track.INPUT_FILE,
    track.TRACK_ID,
    track.TRACK_CLASSIFICATION,
    track.ORIGINAL_TRACK_ID,
]
DEFAULT_CLASSIFICATOR = PandasByMaxConfidence()
INDEX_NAMES = [track.TRACK_ID, track.OCCURRENCE]
LEVEL_TRACK_ID = track.TRACK_ID
LEVEL_OCCURRENCE = track.OCCURRENCE
CUT_INDICES = "CUT_INDICES"
TRACK_LENGTH = "TRACK_LENGTH"


class PandasTrackSegmentDataset(TrackSegmentDataset):
    def __init__(self, segments: DataFrame) -> None:
        self._segments = segments

    def __eq__(self, other: Any) -> bool:
        if isinstance(other, PandasTrackSegmentDataset):
            return self._segments.equals(other._segments)
        return False

    def __hash__(self) -> int:
        return hash(self._segments)

    def __repr__(self) -> str:
        return repr(self._segments)

    def __str__(self) -> str:
        return repr(self._segments)

    def apply(self, consumer: Callable[[dict], None]) -> None:
        as_dict = self._segments.reset_index().to_dict("index")

        for value in as_dict.values():
            consumer(value)


class PandasDataFrameProvider:
    @abstractmethod
    def get_data(self) -> DataFrame:
        pass


class PandasTrackDataset(TrackDataset, PandasDataFrameProvider):
    @property
    def track_ids(self) -> TrackIdSet:
        if self._dataset.empty:
            return PythonTrackIdSet()
        track_ids = [
            TrackId(_id)
            for _id in self._dataset.index.get_level_values(LEVEL_TRACK_ID).unique()
        ]
        return PythonTrackIdSet(track_ids)

    @property
    def first_occurrence(self) -> datetime | None:
        if not len(self):
            return None
        return self._dataset.index.get_level_values(LEVEL_OCCURRENCE).min()

    @property
    def last_occurrence(self) -> datetime | None:
        if not len(self):
            return None
        return self._dataset.index.get_level_values(LEVEL_OCCURRENCE).max()

    @property
    def classifications(self) -> frozenset[str]:
        if not len(self):
            return frozenset()
        return frozenset(self._dataset[track.TRACK_CLASSIFICATION].unique())

    @property
    def empty(self) -> bool:
        return self._dataset.empty

    @property
    def track_geometry_factory(self) -> TRACK_GEOMETRY_FACTORY:
        return self._track_geometry_factory

    @property
    def calculator(self) -> PandasTrackClassificationCalculator:
        return self._calculator

    def __init__(
        self,
        track_geometry_factory: TRACK_GEOMETRY_FACTORY,
        dataset: DataFrame | None = None,
        geometry_datasets: (
            dict[RelativeOffsetCoordinate, TrackGeometryDataset] | None
        ) = None,
        calculator: PandasTrackClassificationCalculator = DEFAULT_CLASSIFICATOR,
    ):
        if dataset is not None:
            self._dataset: DataFrame = dataset
        else:
            self._dataset = create_empty_dataframe()

        self._calculator = calculator
        self._track_geometry_factory = track_geometry_factory
        if geometry_datasets is None:
            self._geometry_datasets = dict[
                RelativeOffsetCoordinate, TrackGeometryDataset
            ]()
        else:
            self._geometry_datasets = geometry_datasets

    def __iter__(self) -> Iterator[Track]:
        yield from self.as_generator()

    def as_generator(self) -> Generator[Track, None, None]:
        if (track_ids := self.get_index()) is None:
            yield from []
        else:
            for current in track_ids.array:
                yield self._create_track_flyweight(current)

    @staticmethod
    def from_list(
        tracks: list[Track],
        track_geometry_factory: TRACK_GEOMETRY_FACTORY,
        calculator: PandasTrackClassificationCalculator = DEFAULT_CLASSIFICATOR,
    ) -> "PandasTrackDataset":
        return PandasTrackDataset.from_dataframe(
            _convert_tracks(tracks),
            track_geometry_factory,
            calculator=calculator,
        )

    @staticmethod
    def from_dataframe(
        tracks: DataFrame,
        track_geometry_factory: TRACK_GEOMETRY_FACTORY,
        geometry_dataset: (
            dict[RelativeOffsetCoordinate, TrackGeometryDataset] | None
        ) = None,
        calculator: PandasTrackClassificationCalculator = DEFAULT_CLASSIFICATOR,
    ) -> "PandasTrackDataset":
        if tracks.empty:
            return PandasTrackDataset(track_geometry_factory)
        result = _assign_track_classification(tracks, calculator)
        return PandasTrackDataset(
            track_geometry_factory,
            result,
            geometry_datasets=geometry_dataset,
        )

    def add_all(self, other: Iterable[Track]) -> "PandasTrackDataset":
        new_tracks = self.__get_tracks(other)
        if new_tracks.empty:
            return self
        if self._dataset.empty:
            return PandasTrackDataset.from_dataframe(
                new_tracks, self.track_geometry_factory, calculator=self.calculator
            )
        updated_dataset = pandas.concat([self._dataset, new_tracks]).sort_index()
        new_track_ids = new_tracks.index.unique(LEVEL_TRACK_ID)
        new_dataset = updated_dataset.loc[new_track_ids]
        updated_geometry_dataset = self._add_to_geometry_dataset(
            PandasTrackDataset.from_dataframe(new_dataset, self.track_geometry_factory)
        )
        return PandasTrackDataset.from_dataframe(
            updated_dataset, self.track_geometry_factory, updated_geometry_dataset
        )

    def _add_to_geometry_dataset(
        self, new_tracks: TrackDataset
    ) -> dict[RelativeOffsetCoordinate, TrackGeometryDataset]:
        updated = dict[RelativeOffsetCoordinate, TrackGeometryDataset]()
        for offset, geometries in self._geometry_datasets.items():
            updated[offset] = geometries.add_all(new_tracks)
        return updated

    def __get_tracks(self, other: Iterable[Track]) -> DataFrame:
        if isinstance(other, PandasDataFrameProvider):
            return other.get_data()

        logger().warning(
            "Possible creating track flyweight objects which is really slow in "
            f"'{PandasTrackDataset.__get_tracks.__name__}'."
        )
        return _convert_tracks(other)

    def get_for(self, id: TrackId) -> Optional[Track]:
        if self._dataset.empty:
            return None
        try:
            return self._create_track_flyweight(unpack(id))
        except KeyError:
            return None

    def clear(self) -> "PandasTrackDataset":
        return PandasTrackDataset(self.track_geometry_factory)

    def remove(self, track_id: TrackId) -> "PandasTrackDataset":
        remaining_tracks = self._dataset.drop(unpack(track_id), errors="ignore")
        updated_geometry_datasets = self._remove_from_geometry_dataset([track_id.id])
        return PandasTrackDataset.from_dataframe(
            remaining_tracks, self.track_geometry_factory, updated_geometry_datasets
        )

    def remove_multiple(self, track_ids: TrackIdSet) -> "PandasTrackDataset":
        track_ids_primitive = [unpack(track_id) for track_id in track_ids]
        remaining_tracks = self._dataset.drop(track_ids_primitive, errors="ignore")
        updated_geometry_datasets = self._remove_from_geometry_dataset(
            track_ids_primitive
        )
        return PandasTrackDataset.from_dataframe(
            remaining_tracks, self.track_geometry_factory, updated_geometry_datasets
        )

    def _remove_from_geometry_dataset(
        self, track_ids: Sequence[str]
    ) -> dict[RelativeOffsetCoordinate, TrackGeometryDataset]:
        updated_dataset = {}
        for offset, geometry_dataset in self._geometry_datasets.items():
            updated_dataset[offset] = geometry_dataset.remove(track_ids)
        return updated_dataset

    def as_list(self) -> list[Track]:
        if (track_ids := self.get_index()) is not None:
            logger().warning(
                "Creating track flyweight objects which is really slow in "
                f"'{PandasTrackDataset.as_list.__name__}'."
            )
            return [self._create_track_flyweight(current) for current in track_ids]

        return []

    def _create_track_flyweight(self, track_id: str) -> Track:
        track_frame = self._dataset.loc[track_id, :]
        if isinstance(track_frame, DataFrame):
            return PandasTrack(track_id, track_frame)
        if isinstance(track_frame, Series):
            return PandasTrack(track_id, track_frame.to_frame(track_id))
        raise NotImplementedError(f"Not implemented for {type(track_frame)}")

    def get_data(self) -> DataFrame:
        return self._dataset

    def split(self, batches: int) -> Sequence["PandasTrackDataset"]:
        dataset_size = len(self)
        batch_size = ceil(dataset_size / batches)

        if (track_ids := self.get_index()) is not None:
            new_batches = []
            for batch_ids in batched(track_ids, batch_size):
                batch_ids_as_list = list(batch_ids)
                batch_dataset = self._dataset.loc[batch_ids_as_list, :]
                batch_geometries = self._get_geometries_for(batch_ids_as_list)
                new_batches.append(
                    PandasTrackDataset.from_dataframe(
                        batch_dataset,
                        self.track_geometry_factory,
                        batch_geometries,
                        calculator=self.calculator,
                    )
                )
            return new_batches

        return [self]

    def get_index(self) -> Index | None:
        if self._dataset.empty:
            return None
        return self._dataset.index.get_level_values(LEVEL_TRACK_ID).unique()

    def _get_geometries_for(
        self, track_ids: list[str]
    ) -> dict[RelativeOffsetCoordinate, TrackGeometryDataset]:
        geometry_datasets = {}
        for offset, geometry_dataset in self._geometry_datasets.items():
            geometry_datasets[offset] = geometry_dataset.get_for(track_ids)
        return geometry_datasets

    def __len__(self) -> int:
        if self._dataset.empty:
            return 0
        return len(self._dataset.index.get_level_values(LEVEL_TRACK_ID).unique())

    def filter_by_min_detection_length(self, length: int) -> TrackDataset:
        detection_counts_per_track: Series[int] = self._dataset.groupby(
            level=LEVEL_TRACK_ID
        )[track.FRAME].size()
        filtered_ids = detection_counts_per_track[
            detection_counts_per_track >= length
        ].index
        filtered_dataset = self._dataset.loc[filtered_ids]
        return PandasTrackDataset(
            self.track_geometry_factory, filtered_dataset, calculator=self.calculator
        )

    def intersecting_tracks(
        self, sections: list[Section], offset: RelativeOffsetCoordinate
    ) -> TrackIdSet:
        geometry_dataset = self._get_geometry_dataset_for(offset)
        intersecting_ids = geometry_dataset.intersecting_tracks(sections)
        return PythonTrackIdSet(intersecting_ids)

    def _get_geometry_dataset_for(
        self, offset: RelativeOffsetCoordinate
    ) -> TrackGeometryDataset:
        """Retrieves track geometries for given offset.

        If offset does not exist, a new TrackGeometryDataset with the applied offset
        will be created and saved.

        Args:
            offset (RelativeOffsetCoordinate): the offset to retrieve track geometries
                for.

        Returns:
            TrackGeometryDataset: the track geometry dataset with the given offset
                applied.
        """
        if (geometry_dataset := self._geometry_datasets.get(offset, None)) is None:
            geometry_dataset = self.track_geometry_factory(self, offset)
            self._geometry_datasets[offset] = geometry_dataset
        return geometry_dataset

    def intersection_points(
        self, sections: list[Section], offset: RelativeOffsetCoordinate
    ) -> dict[TrackId, list[tuple[SectionId, IntersectionPoint]]]:
        geometry_dataset = self._get_geometry_dataset_for(offset)
        return geometry_dataset.intersection_points(sections)

    def contained_by_sections(
        self, sections: list[Section], offset: RelativeOffsetCoordinate
    ) -> dict[TrackId, list[tuple[SectionId, list[bool]]]]:
        geometry_dataset = self._get_geometry_dataset_for(offset)
        return geometry_dataset.contained_by_sections(sections)

    def ids_inside(self, sections: list[Section]) -> TrackIdSet:
        results: set[TrackId] = set()
        for cutting_section in sections:
            offset = cutting_section.get_offset(EventType.SECTION_ENTER)
            # set of all tracks where at least one coordinate is contained
            # by at least one cutting section
            results.update(
                set(
                    track_id
                    for track_id, section_data in (
                        self.contained_by_sections([cutting_section], offset).items()
                    )
                    if contains_true(section_data)
                )
            )
        return PythonTrackIdSet(results)

    def calculate_geometries_for(
        self, offsets: Iterable[RelativeOffsetCoordinate]
    ) -> None:
        for offset in offsets:
            if offset not in self._geometry_datasets.keys():
                self._geometry_datasets[offset] = self._get_geometry_dataset_for(offset)

    def get_first_segments(self) -> TrackSegmentDataset:
        segments = self.__create_segments()
        first_segments: DataFrame = segments.groupby(
            level=LEVEL_TRACK_ID, group_keys=True
        ).head(1)
        return PandasTrackSegmentDataset(first_segments)

    def __create_segments(self) -> DataFrame:
        data: DataFrame = self._dataset.reset_index(level=[LEVEL_OCCURRENCE])
        first_detections = data.groupby(level=LEVEL_TRACK_ID, group_keys=True)
        data[START_X] = first_detections[track.X].shift(1)
        data[START_Y] = first_detections[track.Y].shift(1)
        data[START_OCCURRENCE] = first_detections[track.OCCURRENCE].shift(1)
        data[START_FRAME] = first_detections[track.FRAME].shift(1)
        data[START_VIDEO_NAME] = first_detections[track.VIDEO_NAME].shift(1)
        data.dropna(
            subset=[START_X, START_Y, START_OCCURRENCE, START_FRAME, START_VIDEO_NAME],
            inplace=True,
        )
        segments = data
        segments[START_FRAME] = segments[START_FRAME].astype(
            segments[track.FRAME].dtype
        )
        segments.rename(
            columns={
                track.X: END_X,
                track.Y: END_Y,
                track.OCCURRENCE: END_OCCURRENCE,
                track.FRAME: END_FRAME,
                track.VIDEO_NAME: END_VIDEO_NAME,
            },
            inplace=True,
        )
        final_columns = segments.loc[
            :,
            [
                track.TRACK_CLASSIFICATION,
                START_X,
                START_Y,
                START_OCCURRENCE,
                START_FRAME,
                START_VIDEO_NAME,
                END_X,
                END_Y,
                END_OCCURRENCE,
                END_FRAME,
                END_VIDEO_NAME,
            ],
        ]
        return final_columns

    def get_last_segments(self) -> TrackSegmentDataset:
        segments = self.__create_segments()
        last_segments: DataFrame = segments.groupby(
            level=LEVEL_TRACK_ID, group_keys=True
        ).tail(1)
        return PandasTrackSegmentDataset(last_segments)

    def cut_with_section(
        self, section: Section, offset: RelativeOffsetCoordinate
    ) -> tuple["PandasTrackDataset", TrackIdSet]:
        if len(self) == 0:
            logger().info("No tracks to cut")
            return self, EmptyTrackIdSet()

        # TODO is this only:
        # - groupby trackid
        # - shift by 1
        # - calculate intersects per segment
        # - cumcount per intersects by track id
        # - add cumcount to track id
        intersection_points = self.intersection_points([section], offset)
        cut_indices = {
            unpack(track_id): [
                ip[1].upper_index
                for ip in sorted(intersection_points, key=lambda ip: ip[1])
            ]
            for track_id, intersection_points in intersection_points.items()
        }
        tracks_to_cut = list(cut_indices.keys())
        cut_tracks_df = self._dataset.loc[tracks_to_cut].copy()
        index_as_df = cut_tracks_df.index.to_frame(
            name=[track.TRACK_ID, track.OCCURRENCE]
        )
        index_as_df["cumcount"] = index_as_df.groupby(level=LEVEL_TRACK_ID).transform(
            "cumcount"
        )
        index_as_df[track.TRACK_ID] = index_as_df.apply(
            lambda row: self._create_cut_track_id(row, cut_indices), axis=1
        )
        cut_tracks_df.index = MultiIndex.from_frame(
            index_as_df[[track.TRACK_ID, track.OCCURRENCE]]
        )
        return PandasTrackDataset(
            self.track_geometry_factory, cut_tracks_df
        ), PythonTrackIdSet(intersection_points.keys())

    def _create_cut_track_id(self, row: Series, cut_info: dict[str, list[int]]) -> str:
        if (track_id := row[track.TRACK_ID]) in cut_info.keys():
            cut_segment_index = bisect(cut_info[track_id], row["cumcount"])
            return f"{track_id}_{cut_segment_index}"
        return row[track.TRACK_ID]

    def get_max_confidences_for(self, track_ids: TrackIdSet) -> dict[str, float]:
        track_id_strings = [track_id.id for track_id in track_ids]
        try:
            return (
                self._dataset.loc[track_id_strings][track.CONFIDENCE]
                .groupby(level=[LEVEL_TRACK_ID])
                .max()
                .to_dict()
            )
        except KeyError as cause:
            raise TrackDoesNotExistError(
                "Some tracks do not exists in dataset with given id"
            ) from cause

<<<<<<< HEAD
    def revert_cuts_for(self, original_track_ids: TrackIdSet) -> "PandasTrackDataset":
=======
    def revert_cuts_for(
        self, original_track_ids: frozenset[TrackId]
    ) -> tuple["PandasTrackDataset", frozenset[TrackId], frozenset[TrackId]]:
>>>>>>> 008e8028
        if self._dataset.empty:
            return self, frozenset(), frozenset()
        ids_to_revert = self._get_existing_cut_track_ids(original_track_ids)
        result = self._dataset.reset_index()
        mask_ids_to_revert = result[track.TRACK_ID].isin(ids_to_revert)
        col_reverted_track_ids = result.loc[mask_ids_to_revert, track.ORIGINAL_TRACK_ID]
        result.loc[mask_ids_to_revert, track.TRACK_ID] = col_reverted_track_ids
        result = result.set_index(INDEX_NAMES)
        geometry_dataset = self._remove_from_geometry_dataset(ids_to_revert)

        reverted_track_dataset = PandasTrackDataset.from_dataframe(
            result,
            self.track_geometry_factory,
            geometry_dataset=geometry_dataset,
            calculator=self.calculator,
        )
        removed_ids = to_domain_ids(ids_to_revert)
        reverted_ids = frozenset(
            TrackId(_id) for _id in col_reverted_track_ids.unique()
        )
        return (
            reverted_track_dataset,
            reverted_ids,
            removed_ids,
        )

    def _get_existing_cut_track_ids(self, track_ids: frozenset[TrackId]) -> list[str]:
        """
        Retrieves a list of unique track IDs from the dataset that exist in the provided
        set of track IDs and that also have undergone cutting operations.

        Args:
            track_ids (frozenset[TrackId]): track IDs to be checked against the dataset.

        Returns:
            list[str]: unique track IDs from the dataset that are found in the provided
            set of track IDs and have undergone cutting operations.
        """
        raw_ids = to_raw_ids(track_ids)

        mask_cut_tracks = (
            self._dataset.index.get_level_values(LEVEL_TRACK_ID)
            != self._dataset[track.ORIGINAL_TRACK_ID]
        )
        mask_existing_ids = self._dataset[track.ORIGINAL_TRACK_ID].isin(raw_ids)

<<<<<<< HEAD
    def _get_existing_track_ids(self, track_ids: TrackIdSet) -> list[str]:
        converted_ids = [track_id.id for track_id in track_ids]
=======
>>>>>>> 008e8028
        return list(
            self._dataset.loc[mask_cut_tracks & mask_existing_ids].index.unique(
                LEVEL_TRACK_ID
            )
        )

    def remove_by_original_ids(
        self, original_ids: frozenset[TrackId]
    ) -> tuple["PandasTrackDataset", frozenset[TrackId]]:
        raw_ids = to_raw_ids(original_ids)

        mask_remove = self._dataset[track.ORIGINAL_TRACK_ID].isin(raw_ids)
        ids_to_remove = list(
            self._dataset.loc[mask_remove]
            .index.get_level_values(LEVEL_TRACK_ID)
            .unique()
        )
        filtered_dataset = self._dataset.loc[~mask_remove]
        updated_geometry_dataset = self._remove_from_geometry_dataset(ids_to_remove)

        updated_track_dataset = PandasTrackDataset(
            dataset=filtered_dataset,
            calculator=self.calculator,
            track_geometry_factory=self.track_geometry_factory,
            geometry_datasets=updated_geometry_dataset,
        )
        removed_track_ids = to_domain_ids(ids_to_remove)

        return updated_track_dataset, removed_track_ids


def to_raw_ids(track_ids: Iterable[TrackId]) -> frozenset[str]:
    return frozenset((track_id.id for track_id in track_ids))


def to_domain_ids(raw_ids: Iterable[str]) -> frozenset[TrackId]:
    return frozenset((TrackId(raw_id) for raw_id in raw_ids))


class FilteredPandasTrackDataset(
    FilteredTrackDataset, PandasTrackDataset, PandasDataFrameProvider
):

    @property
    def track_geometry_factory(self) -> TRACK_GEOMETRY_FACTORY:
        return self._other.track_geometry_factory

    @property
    def calculator(self) -> PandasTrackClassificationCalculator:
        return self._other.calculator

    def __init__(self, other: PandasTrackDataset) -> None:
        self._other = other

    def add_all(self, other: Iterable[Track]) -> PandasTrackDataset:
        return self.wrap(self._other.add_all(other))

    def remove(self, track_id: TrackId) -> PandasTrackDataset:
        return self.wrap(self._other.remove(track_id))

    def remove_multiple(self, track_ids: TrackIdSet) -> PandasTrackDataset:
        return self.wrap(self._other.remove_multiple(track_ids))

    def clear(self) -> PandasTrackDataset:
        return self.wrap(self._other.clear())

    def split(self, chunks: int) -> Sequence[PandasTrackDataset]:
        return [self.wrap(dataset) for dataset in self._other.split(chunks)]

    def calculate_geometries_for(
        self, offsets: Iterable[RelativeOffsetCoordinate]
    ) -> None:
        self._other.calculate_geometries_for(offsets)

    def cut_with_section(
        self, section: Section, offset: RelativeOffsetCoordinate
    ) -> tuple[PandasTrackDataset, TrackIdSet]:
        dataset, original_track_ids = self._other.cut_with_section(section, offset)
        return self.wrap(dataset), original_track_ids

    @abstractmethod
    def _filter(self) -> PandasTrackDataset:
        raise NotImplementedError

    @abstractmethod
    def wrap(self, other: PandasTrackDataset) -> PandasTrackDataset:
        raise NotImplementedError

    def get_data(self) -> DataFrame:
        return self._filter().get_data()

<<<<<<< HEAD
    def revert_cuts_for(self, original_track_ids: TrackIdSet) -> PandasTrackDataset:
        return self.wrap(self._other.revert_cuts_for(original_track_ids))
=======
    def revert_cuts_for(
        self, original_track_ids: frozenset[TrackId]
    ) -> tuple[PandasTrackDataset, frozenset[TrackId], frozenset[TrackId]]:
        reverted_dataset, reverted_ids, cut_ids = self._other.revert_cuts_for(
            original_track_ids
        )
        return self.wrap(reverted_dataset), reverted_ids, cut_ids

    def remove_by_original_ids(
        self, original_ids: frozenset[TrackId]
    ) -> tuple["PandasTrackDataset", frozenset[TrackId]]:
        updated_dataset, removed_ids = self._other.remove_by_original_ids(original_ids)
        return self.wrap(updated_dataset), removed_ids
>>>>>>> 008e8028


class FilterByClassPandasTrackDataset(
    FilteredPandasTrackDataset, FilterByClassTrackDataset
):
    @property
    def include_classes(self) -> frozenset[str]:
        return self._include_classes

    @property
    def exclude_classes(self) -> frozenset[str]:
        return self._exclude_classes

    def __init__(
        self,
        other: PandasTrackDataset,
        include_classes: frozenset[str],
        exclude_classes: frozenset[str],
    ) -> None:
        super().__init__(other)
        self._include_classes = include_classes
        self._exclude_classes = exclude_classes
        self._cache: PandasTrackDataset | None = None

    def _filter(self) -> PandasTrackDataset:
        """Filter TrackDataset by classifications.

        IMPORTANT: Classifications contained in the include_classes will not be
        removed even if they appear in the set of exclude_classes.
        Furthermore, the whitelist will not be applied if empty.

        Returns:
            TrackDataset: the filtered dataset.
        """
        if not self.include_classes and not self._exclude_classes:
            return self._other

        if self._cache is not None:
            return self._cache

        if self.include_classes:
            logger().info(
                "Apply 'include-classes' filter to filter tracks: "
                f"{self.include_classes}"
                "\n'exclude-classes' filter is not used"
            )
            filtered_dataset = self._get_dataset_with_classes(
                list(self._other.classifications & self.include_classes)
            )
        elif self.exclude_classes:
            logger().info(
                "Apply 'exclude-classes' filter to filter tracks: "
                f"{self.exclude_classes}"
            )
            filtered_dataset = self._get_dataset_with_classes(
                list(self._other.classifications - self.exclude_classes)
            )
        else:
            return self._other
        self._cache = filtered_dataset
        return filtered_dataset

    def _get_dataset_with_classes(self, classes: list[str]) -> PandasTrackDataset:
        if self._other.empty:
            return self._other
        dataset = self._other.get_data()
        mask = dataset[track.TRACK_CLASSIFICATION].isin(classes)
        filtered_df = dataset[mask]
        # The pandas Index does not implement the Sequence interface, which causes
        # compatibility issues with the PandasTrackDataset._remove_from_geometry method
        # when trying to remove geometries for tracks that have been deleted.
        # To address this, we invalidate the entire geometry cache rather than
        # attempting selective removal.
        # This approach is acceptable because track removal only occurs when
        # cutting tracks, which is a rare use case.

        return PandasTrackDataset(
            track_geometry_factory=self._other.track_geometry_factory,
            dataset=filtered_df,
            geometry_datasets=None,
            calculator=self._other.calculator,
        )

    def wrap(self, other: PandasTrackDataset) -> PandasTrackDataset:
        return FilterByClassPandasTrackDataset(
            other, self.include_classes, self.exclude_classes
        )


class FilterByIdPandasTrackDataset(FilteredPandasTrackDataset):
    """
    Represents a dataset that filters tracks by specific track IDs.

    This class provides functionality to filter a Pandas-based track dataset by a
    list of track IDs. It utilizes caching to optimize repeated filtering operations,
    manages dataset consistency, and ensures efficient geometry cache invalidation
    for cases such as track removal.
    """

    def __init__(self, other: PandasTrackDataset, track_ids: list[str]) -> None:
        super().__init__(other)
        self._included_track_ids = track_ids
        self._cache: PandasTrackDataset | None = None

    def _filter(self) -> PandasTrackDataset:
        """
        Filters the track dataset based on included track IDs.

        This method applies a filter on a dataset to include only the tracks
        specified in `_included_track_ids`. If there are no specified track IDs,
        it returns the original dataset (`_other`). It employs caching to store the
        filtered dataset for future use.

        Returns:
            TrackDataset: The filtered dataset containing only the specified track IDs.
                If no track IDs are provided, the original dataset is returned.
        """
        if not self._included_track_ids:
            return self._other

        if self._cache is not None:
            return self._cache

        if self._included_track_ids:
            logger().info(
                "Apply 'track-ids' filter to filter tracks: "
                f"{self._included_track_ids}"
            )
            filtered_dataset = self._get_dataset_with(
                track_ids=self._included_track_ids
            )
        else:
            return self._other
        self._cache = filtered_dataset
        return filtered_dataset

    def _get_dataset_with(self, track_ids: list[str]) -> PandasTrackDataset:
        if self._other.empty:
            return self._other
        dataset = self._other.get_data()
        filtered_df = get_rows_by_track_ids(dataset, track_ids)
        # The pandas Index does not implement the Sequence interface, which causes
        # compatibility issues with the PandasTrackDataset._remove_from_geometry method
        # when trying to remove geometries for tracks that have been deleted.
        # To address this, we invalidate the entire geometry cache rather than
        # attempting selective removal.
        # This approach is acceptable because track removal only occurs when
        # cutting tracks, which is a rare use case.

        return PandasTrackDataset(
            track_geometry_factory=self._other.track_geometry_factory,
            dataset=filtered_df,
            geometry_datasets=None,
            calculator=self._other.calculator,
        )

    def wrap(self, other: PandasTrackDataset) -> PandasTrackDataset:
        return FilterByIdPandasTrackDataset(other, self._included_track_ids)


class FilterLastNDetectionsPandasTrackDataset(FilteredPandasTrackDataset):
    def __init__(self, other: PandasTrackDataset, n: int) -> None:
        super().__init__(other)
        self._n = n
        self._cache: PandasTrackDataset | None = None

    def _filter(self) -> PandasTrackDataset:
        """
        Filters the track dataset based on included track IDs.

        This method applies a filter on a dataset to include only the tracks
        specified in `_included_track_ids`. If there are no specified track IDs,
        it returns the original dataset (`_other`). It employs caching to store the
        filtered dataset for future use.

        Returns:
            TrackDataset: The filtered dataset containing only the specified track IDs.
                If no track IDs are provided, the original dataset is returned.
        """
        if self._cache is not None:
            return self._cache

        logger().info(
            f"Limit number of detections per track to last {self._n} of them."
        )
        filtered_dataset = self._get_filtered_dataset()
        self._cache = filtered_dataset
        return filtered_dataset

    def _get_filtered_dataset(self) -> PandasTrackDataset:
        if self._other.empty:
            return self._other
        dataset = self._other.get_data()
        filtered_df = get_exactly_two_latest_occurrences_per_id(dataset, self._n)
        # The pandas Index does not implement the Sequence interface, which causes
        # compatibility issues with the PandasTrackDataset._remove_from_geometry method
        # when trying to remove geometries for tracks that have been deleted.
        # To address this, we invalidate the entire geometry cache rather than
        # attempting selective removal.
        # This approach is acceptable because track removal only occurs when
        # cutting tracks, which is a rare use case.

        return PandasTrackDataset(
            track_geometry_factory=self._other.track_geometry_factory,
            dataset=filtered_df,
            geometry_datasets=None,
            calculator=self._other.calculator,
        )

    def wrap(self, other: PandasTrackDataset) -> PandasTrackDataset:
        return FilterLastNDetectionsPandasTrackDataset(other, self._n)


def get_latest_occurrences(dataframe: DataFrame, last_n: int) -> DataFrame:
    index_names = dataframe.index.names
    result = dataframe.reset_index()
    result.loc[:, RANK] = result.groupby(track.TRACK_ID)[track.OCCURRENCE].rank(
        method="first", ascending=False
    )
    result = result[result[RANK] <= last_n].drop(RANK, axis=1).reset_index(drop=True)
    return result.set_index(index_names)


def get_exactly_two_latest_occurrences_per_id(
    dataframe: DataFrame, last_n: int
) -> DataFrame:
    counts = dataframe.index.get_level_values(LEVEL_TRACK_ID).value_counts()
    valid_ids = counts[counts >= MINIMUM_DETECTIONS].index
    filtered_df = get_rows_by_track_ids(dataframe=dataframe, track_ids=valid_ids)
    return get_latest_occurrences(filtered_df, last_n=last_n)


def _assign_track_classification(
    data: DataFrame, calculator: PandasTrackClassificationCalculator
) -> DataFrame:
    dropped = _drop_track_classification(data)
    classification_per_track = calculator.calculate(dropped)
    return dropped.merge(classification_per_track, left_index=True, right_index=True)


def _drop_track_classification(data: DataFrame) -> DataFrame:
    if track.TRACK_CLASSIFICATION in data.columns:
        return data.drop(columns=[track.TRACK_CLASSIFICATION])
    return data


def _convert_tracks(tracks: Iterable[Track]) -> DataFrame:
    """
    Convert tracks into a dataframe.

    Args:
        tracks (Iterable[Track]): tracks to convert.

    Returns:
        DataFrame: tracks as dataframe.
    """
    if not tracks:
        return create_empty_dataframe()
    prepared: list[dict] = []
    for current_track in list(tracks):
        for detection in current_track.detections:
            dto = detection.to_dict()
            dto[track.ORIGINAL_TRACK_ID] = current_track.original_id.id
            prepared.append(dto)

    if not prepared:
        return DataFrame(prepared)

    df = DataFrame(prepared).set_index(INDEX_NAMES)
    df.index.names = INDEX_NAMES
    return _sort_tracks(df)


def _sort_tracks(track_df: DataFrame) -> DataFrame:
    """Sort the given dataframe by trackId and occurrence.

    Args:
        track_df (DataFrame): dataframe of tracks

    Returns:
        DataFrame: sorted dataframe by track id and frame
    """
    return track_df.sort_index()


def create_empty_dataframe() -> DataFrame:
    return DataFrame(columns=COLUMNS).set_index(INDEX_NAMES)


def get_rows_by_track_ids(dataframe: DataFrame, track_ids: ListLike) -> DataFrame:
    """
    Get all rows of a DataFrame corresponding to the given track_ids.

    Args:
        dataframe (DataFrame): DataFrame with track_ids in the index
        track_ids (list[str]): List of track_ids to filter by

    Returns:
        DataFrame: Filtered DataFrame containing only rows with the specified track_ids
    """
    if dataframe.empty or len(track_ids) == 0:
        return create_empty_dataframe()

    # Filter the DataFrame to include only rows with track_ids in the provided list
    return dataframe.loc[
        dataframe.index.get_level_values(LEVEL_TRACK_ID).isin(track_ids)
    ]<|MERGE_RESOLUTION|>--- conflicted
+++ resolved
@@ -683,15 +683,11 @@
                 "Some tracks do not exists in dataset with given id"
             ) from cause
 
-<<<<<<< HEAD
-    def revert_cuts_for(self, original_track_ids: TrackIdSet) -> "PandasTrackDataset":
-=======
     def revert_cuts_for(
-        self, original_track_ids: frozenset[TrackId]
-    ) -> tuple["PandasTrackDataset", frozenset[TrackId], frozenset[TrackId]]:
->>>>>>> 008e8028
+        self, original_track_ids: TrackIdSet
+    ) -> tuple["PandasTrackDataset", TrackIdSet, TrackIdSet]:
         if self._dataset.empty:
-            return self, frozenset(), frozenset()
+            return self, EmptyTrackIdSet(), EmptyTrackIdSet()
         ids_to_revert = self._get_existing_cut_track_ids(original_track_ids)
         result = self._dataset.reset_index()
         mask_ids_to_revert = result[track.TRACK_ID].isin(ids_to_revert)
@@ -707,7 +703,7 @@
             calculator=self.calculator,
         )
         removed_ids = to_domain_ids(ids_to_revert)
-        reverted_ids = frozenset(
+        reverted_ids = PythonTrackIdSet(
             TrackId(_id) for _id in col_reverted_track_ids.unique()
         )
         return (
@@ -716,13 +712,13 @@
             removed_ids,
         )
 
-    def _get_existing_cut_track_ids(self, track_ids: frozenset[TrackId]) -> list[str]:
+    def _get_existing_cut_track_ids(self, track_ids: TrackIdSet) -> list[str]:
         """
         Retrieves a list of unique track IDs from the dataset that exist in the provided
         set of track IDs and that also have undergone cutting operations.
 
         Args:
-            track_ids (frozenset[TrackId]): track IDs to be checked against the dataset.
+            track_ids (TrackIdSet): track IDs to be checked against the dataset.
 
         Returns:
             list[str]: unique track IDs from the dataset that are found in the provided
@@ -736,11 +732,6 @@
         )
         mask_existing_ids = self._dataset[track.ORIGINAL_TRACK_ID].isin(raw_ids)
 
-<<<<<<< HEAD
-    def _get_existing_track_ids(self, track_ids: TrackIdSet) -> list[str]:
-        converted_ids = [track_id.id for track_id in track_ids]
-=======
->>>>>>> 008e8028
         return list(
             self._dataset.loc[mask_cut_tracks & mask_existing_ids].index.unique(
                 LEVEL_TRACK_ID
@@ -748,8 +739,8 @@
         )
 
     def remove_by_original_ids(
-        self, original_ids: frozenset[TrackId]
-    ) -> tuple["PandasTrackDataset", frozenset[TrackId]]:
+        self, original_ids: TrackIdSet
+    ) -> tuple["PandasTrackDataset", TrackIdSet]:
         raw_ids = to_raw_ids(original_ids)
 
         mask_remove = self._dataset[track.ORIGINAL_TRACK_ID].isin(raw_ids)
@@ -769,15 +760,15 @@
         )
         removed_track_ids = to_domain_ids(ids_to_remove)
 
-        return updated_track_dataset, removed_track_ids
+        return updated_track_dataset, PythonTrackIdSet(removed_track_ids)
 
 
 def to_raw_ids(track_ids: Iterable[TrackId]) -> frozenset[str]:
     return frozenset((track_id.id for track_id in track_ids))
 
 
-def to_domain_ids(raw_ids: Iterable[str]) -> frozenset[TrackId]:
-    return frozenset((TrackId(raw_id) for raw_id in raw_ids))
+def to_domain_ids(raw_ids: Iterable[str]) -> TrackIdSet:
+    return PythonTrackIdSet((TrackId(raw_id) for raw_id in raw_ids))
 
 
 class FilteredPandasTrackDataset(
@@ -832,24 +823,19 @@
     def get_data(self) -> DataFrame:
         return self._filter().get_data()
 
-<<<<<<< HEAD
-    def revert_cuts_for(self, original_track_ids: TrackIdSet) -> PandasTrackDataset:
-        return self.wrap(self._other.revert_cuts_for(original_track_ids))
-=======
     def revert_cuts_for(
-        self, original_track_ids: frozenset[TrackId]
-    ) -> tuple[PandasTrackDataset, frozenset[TrackId], frozenset[TrackId]]:
+        self, original_track_ids: TrackIdSet
+    ) -> tuple[PandasTrackDataset, TrackIdSet, TrackIdSet]:
         reverted_dataset, reverted_ids, cut_ids = self._other.revert_cuts_for(
             original_track_ids
         )
         return self.wrap(reverted_dataset), reverted_ids, cut_ids
 
     def remove_by_original_ids(
-        self, original_ids: frozenset[TrackId]
-    ) -> tuple["PandasTrackDataset", frozenset[TrackId]]:
+        self, original_ids: TrackIdSet
+    ) -> tuple["PandasTrackDataset", TrackIdSet]:
         updated_dataset, removed_ids = self._other.remove_by_original_ids(original_ids)
         return self.wrap(updated_dataset), removed_ids
->>>>>>> 008e8028
 
 
 class FilterByClassPandasTrackDataset(
