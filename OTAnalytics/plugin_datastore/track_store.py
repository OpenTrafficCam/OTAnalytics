from abc import ABC, abstractmethod
from bisect import bisect
from dataclasses import dataclass
from datetime import datetime
from math import ceil
from typing import Any, Callable, Generator, Iterable, Iterator, Optional, Sequence

import numpy
import pandas
from more_itertools import batched
from pandas import DataFrame, MultiIndex, Series

from OTAnalytics.application.logger import logger
from OTAnalytics.domain import track
from OTAnalytics.domain.geometry import RelativeOffsetCoordinate
from OTAnalytics.domain.section import Section, SectionId
from OTAnalytics.domain.track import Detection, Track, TrackId
from OTAnalytics.domain.track_dataset import (
    END_FRAME,
    END_OCCURRENCE,
    END_VIDEO_NAME,
    END_X,
    END_Y,
    START_FRAME,
    START_OCCURRENCE,
    START_VIDEO_NAME,
    START_X,
    START_Y,
    TRACK_GEOMETRY_FACTORY,
    FilteredTrackDataset,
    IntersectionPoint,
    TrackDataset,
    TrackGeometryDataset,
    TrackSegmentDataset,
)
<<<<<<< HEAD
from OTAnalytics.domain.types import EventType
from OTAnalytics.plugin_prototypes.track_visualization.track_viz import (
    PandasDataFrameProvider,
)
=======
>>>>>>> 18525bb1


class PandasDetection(Detection):
    def __init__(self, track_id: str, data: Series):
        self._track_id = track_id
        self._occurrence: Any = data.name[1]  # data.name is tuple
        self._data = data

    @property
    def classification(self) -> str:
        return self.__get_attribute(track.CLASSIFICATION)

    def __get_attribute(self, column: str) -> Any:
        return self._data.loc[column]

    @property
    def confidence(self) -> float:
        return self.__get_attribute(track.CONFIDENCE)

    @property
    def x(self) -> float:
        return self.__get_attribute(track.X)

    @property
    def y(self) -> float:
        return self.__get_attribute(track.Y)

    @property
    def w(self) -> float:
        return self.__get_attribute(track.W)

    @property
    def h(self) -> float:
        return self.__get_attribute(track.H)

    @property
    def frame(self) -> int:
        frame_number = self.__get_attribute(track.FRAME)
        if isinstance(frame_number, numpy.int64):
            return frame_number.item()
        return frame_number

    @property
    def occurrence(self) -> datetime:
        return self._occurrence

    @property
    def interpolated_detection(self) -> bool:
        return self.__get_attribute(track.INTERPOLATED_DETECTION)

    @property
    def track_id(self) -> TrackId:
        return TrackId(self._track_id)

    @property
    def video_name(self) -> str:
        return self.__get_attribute(track.VIDEO_NAME)

    def __eq__(self, other: Any) -> bool:
        if not isinstance(other, PandasDetection):
            return False
        return (
            self._track_id == other._track_id
            and self._occurrence == other._occurrence
            and (self._data == other._data).all()
        )

    def __hash__(self) -> int:
        return hash(self._track_id) + hash(self._occurrence) + hash(self._data)


@dataclass
class PandasTrack(Track):
    _id: str
    _data: DataFrame

    @property
    def id(self) -> TrackId:
        return TrackId(self._id)

    @property
    def classification(self) -> str:
        return self._data.index.get_level_values(LEVEL_CLASSIFICATION).values[0]

    @property
    def detections(self) -> list[Detection]:
        return [PandasDetection(self._id, row) for _, row in self._data.iterrows()]

    def get_detection(self, index: int) -> Detection:
        return PandasDetection(self._id, self._data.iloc[index])

    @property
    def first_detection(self) -> Detection:
        return PandasDetection(self._id, self._data.iloc[0])

    @property
    def last_detection(self) -> Detection:
        return PandasDetection(self._id, self._data.iloc[-1])


class PandasTrackClassificationCalculator(ABC):
    """
    Defines interface for calculation strategy to determine a track's classification.
    """

    @abstractmethod
    def calculate(self, detections: DataFrame) -> Series:
        """Determine a track's classification.

        Args:
            detections (Detection): the track's detections needed to determine the
                classification

        Returns:
            str: the track's class
        """
        raise NotImplementedError


class PandasByMaxConfidence(PandasTrackClassificationCalculator):
    """Determine a track's classification by its detections max confidence."""

    def calculate(self, detections: DataFrame) -> DataFrame:
        if detections.empty:
            return DataFrame()
        classifications = (
            detections.loc[:, [track.CLASSIFICATION, track.CONFIDENCE]]
            .groupby(by=[track.TRACK_ID, track.CLASSIFICATION])
            .sum()
            .sort_values(track.CONFIDENCE)
            .groupby(level=0)
            .tail(1)
        )
        reset = classifications.reset_index(level=[1])
        renamed = reset.rename(
            columns={track.CLASSIFICATION: track.TRACK_CLASSIFICATION}
        )
        return renamed.loc[:, [track.TRACK_CLASSIFICATION]]


DEFAULT_CLASSIFICATOR = PandasByMaxConfidence()
INDEX_NAMES = [track.TRACK_ID, track.OCCURRENCE]
LEVEL_CLASSIFICATION = track.TRACK_CLASSIFICATION
LEVEL_TRACK_ID = track.TRACK_ID
LEVEL_OCCURRENCE = track.OCCURRENCE
CUT_INDICES = "CUT_INDICES"
TRACK_LENGTH = "TRACK_LENGTH"


class PandasTrackSegmentDataset(TrackSegmentDataset):
    def __init__(self, segments: DataFrame) -> None:
        self._segments = segments

    def __eq__(self, other: Any) -> bool:
        if isinstance(other, PandasTrackSegmentDataset):
            return self._segments.equals(other._segments)
        return False

    def __hash__(self) -> int:
        return hash(self._segments)

    def __repr__(self) -> str:
        return repr(self._segments)

    def __str__(self) -> str:
        return repr(self._segments)

    def apply(self, consumer: Callable[[dict], None]) -> None:
        as_dict = self._segments.reset_index().to_dict("index")

        for value in as_dict.values():
            consumer(value)


class PandasTrackDataset(TrackDataset, PandasDataFrameProvider):
    @property
    def track_ids(self) -> frozenset[TrackId]:
        if self._dataset.empty:
            return frozenset()
        return frozenset(
            [
                TrackId(_id)
                for _id in self._dataset.index.get_level_values(LEVEL_TRACK_ID)
            ]
        )

    @property
    def first_occurrence(self) -> datetime | None:
        if not len(self):
            return None
        return self._dataset.index.get_level_values(LEVEL_OCCURRENCE).min()

    @property
    def last_occurrence(self) -> datetime | None:
        if not len(self):
            return None
        return self._dataset.index.get_level_values(LEVEL_OCCURRENCE).max()

    @property
    def classifications(self) -> frozenset[str]:
        if not len(self):
            return frozenset()
        return frozenset(self._dataset.index.unique(LEVEL_CLASSIFICATION))

    @property
    def empty(self) -> bool:
        return self._dataset.empty

    def __init__(
        self,
        track_geometry_factory: TRACK_GEOMETRY_FACTORY,
        dataset: DataFrame | None = None,
        geometry_datasets: dict[RelativeOffsetCoordinate, TrackGeometryDataset]
        | None = None,
        calculator: PandasTrackClassificationCalculator = DEFAULT_CLASSIFICATOR,
    ):
        if dataset is not None:
            self._dataset: DataFrame = dataset
        else:
            self._dataset = DataFrame()

        self.calculator = calculator
        self.track_geometry_factory = track_geometry_factory
        if geometry_datasets is None:
            self._geometry_datasets = dict[
                RelativeOffsetCoordinate, TrackGeometryDataset
            ]()
        else:
            self._geometry_datasets = geometry_datasets

    def __iter__(self) -> Iterator[Track]:
        yield from self.as_generator()

    def as_generator(self) -> Generator[Track, None, None]:
        if self._dataset.empty:
            yield from []
        track_ids = self.get_track_ids_as_string()
        for current in track_ids:
            yield self.__create_track_flyweight(current)

    @staticmethod
    def from_list(
        tracks: list[Track],
        track_geometry_factory: TRACK_GEOMETRY_FACTORY,
        calculator: PandasTrackClassificationCalculator = DEFAULT_CLASSIFICATOR,
    ) -> "PandasTrackDataset":
        return PandasTrackDataset.from_dataframe(
            _convert_tracks(tracks),
            track_geometry_factory,
            calculator=calculator,
        )

    @staticmethod
    def from_dataframe(
        tracks: DataFrame,
        track_geometry_factory: TRACK_GEOMETRY_FACTORY,
        geometry_dataset: dict[RelativeOffsetCoordinate, TrackGeometryDataset]
        | None = None,
        calculator: PandasTrackClassificationCalculator = DEFAULT_CLASSIFICATOR,
    ) -> "PandasTrackDataset":
        if tracks.empty:
            return PandasTrackDataset(track_geometry_factory)

        classified_tracks = _assign_track_classification(tracks, calculator)
        newly_indexed_tracks = classified_tracks.set_index(
            track.TRACK_CLASSIFICATION, append=True
        ).reorder_levels([LEVEL_CLASSIFICATION, LEVEL_TRACK_ID, LEVEL_OCCURRENCE])

        return PandasTrackDataset(
            track_geometry_factory,
            newly_indexed_tracks,
            geometry_datasets=geometry_dataset,
        )

    def add_all(self, other: Iterable[Track]) -> "PandasTrackDataset":
        new_tracks = self.__get_tracks(other)
        if new_tracks.empty:
            return self
        if LEVEL_CLASSIFICATION in new_tracks.index.names:
            new_tracks = new_tracks.reset_index(level=LEVEL_CLASSIFICATION, drop=True)
        if self._dataset.empty:
            return PandasTrackDataset.from_dataframe(
                new_tracks, self.track_geometry_factory, calculator=self.calculator
            )
        updated_dataset = pandas.concat(
            [self._dataset.reset_index(LEVEL_CLASSIFICATION, drop=True), new_tracks]
        ).sort_index()
        new_track_ids = new_tracks.index.unique(LEVEL_TRACK_ID)
        new_dataset = updated_dataset.loc[new_track_ids]
        updated_geometry_dataset = self._add_to_geometry_dataset(
            PandasTrackDataset.from_dataframe(new_dataset, self.track_geometry_factory)
        )
        return PandasTrackDataset.from_dataframe(
            updated_dataset, self.track_geometry_factory, updated_geometry_dataset
        )

    def _add_to_geometry_dataset(
        self, new_tracks: TrackDataset
    ) -> dict[RelativeOffsetCoordinate, TrackGeometryDataset]:
        updated = dict[RelativeOffsetCoordinate, TrackGeometryDataset]()
        for offset, geometries in self._geometry_datasets.items():
            updated[offset] = geometries.add_all(new_tracks)
        return updated

    def __get_tracks(self, other: Iterable[Track]) -> DataFrame:
        if isinstance(other, PandasDataFrameProvider):
            return other.get_data()

        logger().warning(
            "Possible creating track flyweight objects which is really slow in "
            f"'{PandasTrackDataset.__get_tracks.__name__}'."
        )
        return _convert_tracks(other)

    def get_for(self, id: TrackId) -> Optional[Track]:
        if self._dataset.empty:
            return None
        try:
            return self.__create_track_flyweight(id.id)
        except KeyError:
            return None

    def clear(self) -> "PandasTrackDataset":
        return PandasTrackDataset(self.track_geometry_factory)

    def remove(self, track_id: TrackId) -> "PandasTrackDataset":
        remaining_tracks = self._dataset.drop(
            track_id.id, level=LEVEL_TRACK_ID, errors="ignore"
        )
        updated_geometry_datasets = self._remove_from_geometry_dataset({track_id})
        return PandasTrackDataset.from_dataframe(
            remaining_tracks, self.track_geometry_factory, updated_geometry_datasets
        )

    def remove_multiple(self, track_ids: set[TrackId]) -> "PandasTrackDataset":
        track_ids_primitive = [track_id.id for track_id in track_ids]
        remaining_tracks = self._dataset.drop(
            track_ids_primitive, level=LEVEL_TRACK_ID, errors="ignore"
        )
        updated_geometry_datasets = self._remove_from_geometry_dataset(track_ids)
        return PandasTrackDataset.from_dataframe(
            remaining_tracks, self.track_geometry_factory, updated_geometry_datasets
        )

    def _remove_from_geometry_dataset(
        self, track_ids: Iterable[TrackId]
    ) -> dict[RelativeOffsetCoordinate, TrackGeometryDataset]:
        updated_dataset = {}
        for offset, geometry_dataset in self._geometry_datasets.items():
            updated_dataset[offset] = geometry_dataset.remove(track_ids)
        return updated_dataset

    def as_list(self) -> list[Track]:
        if self._dataset.empty:
            return []
        track_ids = self.get_track_ids_as_string()
        logger().warning(
            "Creating track flyweight objects which is really slow in "
            f"'{PandasTrackDataset.as_list.__name__}'."
        )
        return [self.__create_track_flyweight(current) for current in track_ids]

    def __create_track_flyweight(self, track_id: str) -> Track:
        track_frame = self._dataset.loc[:, track_id, :]
        return PandasTrack(track_id, track_frame)

    def as_dataframe(self) -> DataFrame:
        return self._dataset

    def split(self, batches: int) -> Sequence["PandasTrackDataset"]:
        dataset_size = len(self)
        batch_size = ceil(dataset_size / batches)

        new_batches = []
        for batch_ids in batched(self.get_track_ids_as_string(), batch_size):
            batch_dataset = self._dataset.loc[:, list(batch_ids), :]
            batch_geometries = self._get_geometries_for(batch_ids)
            new_batches.append(
                PandasTrackDataset.from_dataframe(
                    batch_dataset,
                    self.track_geometry_factory,
                    batch_geometries,
                    calculator=self.calculator,
                )
            )
        return new_batches

    def get_track_ids_as_string(self) -> Sequence[str]:
        if self._dataset.empty:
            return []
        return self._dataset.index.get_level_values(LEVEL_TRACK_ID).unique()

    def _get_geometries_for(
        self, track_ids: Iterable[str]
    ) -> dict[RelativeOffsetCoordinate, TrackGeometryDataset]:
        geometry_datasets = {}
        for offset, geometry_dataset in self._geometry_datasets.items():
            geometry_datasets[offset] = geometry_dataset.get_for(track_ids)
        return geometry_datasets

    def __len__(self) -> int:
        if self._dataset.empty:
            return 0
        return len(self._dataset.index.get_level_values(LEVEL_TRACK_ID).unique())

    def filter_by_min_detection_length(self, length: int) -> "PandasTrackDataset":
        detection_counts_per_track = self._dataset.groupby(level=LEVEL_TRACK_ID).size()
        filtered_ids = detection_counts_per_track[
            detection_counts_per_track >= length
        ].index
        filtered_dataset = self._dataset.loc[:, filtered_ids, :]
        return PandasTrackDataset(
            self.track_geometry_factory, filtered_dataset, calculator=self.calculator
        )

    def intersecting_tracks(
        self, sections: list[Section], offset: RelativeOffsetCoordinate
    ) -> set[TrackId]:
        geometry_dataset = self._get_geometry_dataset_for(offset)
        return geometry_dataset.intersecting_tracks(sections)

    def _get_geometry_dataset_for(
        self, offset: RelativeOffsetCoordinate
    ) -> TrackGeometryDataset:
        """Retrieves track geometries for given offset.

        If offset does not exist, a new TrackGeometryDataset with the applied offset
        will be created and saved.

        Args:
            offset (RelativeOffsetCoordinate): the offset to retrieve track geometries
                for.

        Returns:
            TrackGeometryDataset: the track geometry dataset with the given offset
                applied.
        """
        if (geometry_dataset := self._geometry_datasets.get(offset, None)) is None:
            geometry_dataset = self.track_geometry_factory(self, offset)
            self._geometry_datasets[offset] = geometry_dataset
        return geometry_dataset

    def intersection_points(
        self, sections: list[Section], offset: RelativeOffsetCoordinate
    ) -> dict[TrackId, list[tuple[SectionId, IntersectionPoint]]]:
        geometry_dataset = self._get_geometry_dataset_for(offset)
        return geometry_dataset.intersection_points(sections)

    def contained_by_sections(
        self, sections: list[Section], offset: RelativeOffsetCoordinate
    ) -> dict[TrackId, list[tuple[SectionId, list[bool]]]]:
        geometry_dataset = self._get_geometry_dataset_for(offset)
        return geometry_dataset.contained_by_sections(sections)

    def calculate_geometries_for(
        self, offsets: Iterable[RelativeOffsetCoordinate]
    ) -> None:
        for offset in offsets:
            if offset not in self._geometry_datasets.keys():
                self._geometry_datasets[offset] = self._get_geometry_dataset_for(offset)

    def get_first_segments(self) -> TrackSegmentDataset:
        segments = self.__create_segments()
        first_segments: DataFrame = segments.groupby(
            level=LEVEL_TRACK_ID, group_keys=True
        ).head(1)
        return PandasTrackSegmentDataset(first_segments)

    def __create_segments(self) -> DataFrame:
        data: DataFrame = self._dataset.reset_index(level=LEVEL_OCCURRENCE)
        first_detections = data.groupby(level=LEVEL_TRACK_ID, group_keys=True)
        data[START_X] = first_detections[track.X].shift(1)
        data[START_Y] = first_detections[track.Y].shift(1)
        data[START_OCCURRENCE] = first_detections[track.OCCURRENCE].shift(1)
        data[START_FRAME] = first_detections[track.FRAME].shift(1)
        data[START_VIDEO_NAME] = first_detections[track.VIDEO_NAME].shift(1)
        data.dropna(
            subset=[START_X, START_Y, START_OCCURRENCE, START_FRAME, START_VIDEO_NAME],
            inplace=True,
        )
        segments = data
        segments[START_FRAME] = segments[START_FRAME].astype(
            segments[track.FRAME].dtype
        )
        segments.rename(
            columns={
                track.X: END_X,
                track.Y: END_Y,
                track.OCCURRENCE: END_OCCURRENCE,
                track.FRAME: END_FRAME,
                track.VIDEO_NAME: END_VIDEO_NAME,
            },
            inplace=True,
        )
        final_columns = segments.loc[
            :,
            [
                track.TRACK_CLASSIFICATION,
                START_X,
                START_Y,
                START_OCCURRENCE,
                START_FRAME,
                START_VIDEO_NAME,
                END_X,
                END_Y,
                END_OCCURRENCE,
                END_FRAME,
                END_VIDEO_NAME,
            ],
        ]
        return final_columns

    def get_last_segments(self) -> TrackSegmentDataset:
        segments = self.__create_segments()
        last_segments: DataFrame = segments.groupby(
            level=LEVEL_TRACK_ID, group_keys=True
        ).tail(1)
        return PandasTrackSegmentDataset(last_segments)

    def cut_with_section(
        self, section: Section, offset: RelativeOffsetCoordinate
    ) -> tuple["PandasTrackDataset", set[TrackId]]:
        if len(self) == 0:
            logger().info("No tracks to cut")
            return self, set()
        intersection_points = self.intersection_points([section], offset)
        cut_indices = {
            track_id.id: [
                ip[1].index for ip in sorted(intersection_points, key=lambda ip: ip[1])
            ]
            for track_id, intersection_points in intersection_points.items()
        }
        tracks_to_cut = list(cut_indices.keys())
        cut_tracks_df = self._dataset.loc[:, tracks_to_cut, :].copy()
        index_as_df = cut_tracks_df.index.to_frame(
            name=[LEVEL_CLASSIFICATION, LEVEL_TRACK_ID, LEVEL_OCCURRENCE]
        )
        index_as_df["cumcount"] = index_as_df.groupby(level=LEVEL_TRACK_ID).transform(
            "cumcount"
        )
        index_as_df[track.TRACK_ID] = index_as_df.apply(
            lambda row: self._create_cut_track_id(row, cut_indices), axis=1
        )
        cut_tracks_df.index = MultiIndex.from_frame(
            index_as_df[[LEVEL_CLASSIFICATION, LEVEL_TRACK_ID, LEVEL_OCCURRENCE]]
        )
        return PandasTrackDataset(self.track_geometry_factory, cut_tracks_df), set(
            intersection_points.keys()
        )

    def _create_cut_track_id(
        self, row: DataFrame, cut_info: dict[str, list[int]]
    ) -> str:
        if (track_id := row[track.TRACK_ID]) in cut_info.keys():
            cut_segment_index = bisect(cut_info[track_id], row["cumcount"])
            return f"{track_id}_{cut_segment_index}"
        return row[track.TRACK_ID]

    def get_data(self) -> DataFrame:
        return self.as_dataframe()


class FilteredPandasTrackDataset(FilteredTrackDataset, PandasDataFrameProvider):
    @property
    def include_classes(self) -> frozenset[str]:
        return self._include_classes

    @property
    def exclude_classes(self) -> frozenset[str]:
        return self._exclude_classes

    def __init__(
        self,
        other: PandasTrackDataset,
        include_classes: frozenset[str],
        exclude_classes: frozenset[str],
    ) -> None:
        self._other = other
        self._include_classes = include_classes
        self._exclude_classes = exclude_classes
        self._cache: PandasTrackDataset | None = None

    def _filter(self) -> PandasTrackDataset:
        """Filter TrackDataset by classifications.

        IMPORTANT: Classifications contained in the include_classes will not be
        removed even if they appear in the set of exclude_classes.
        Furthermore, the whitelist will not be applied if empty.

        Returns:
            TrackDataset: the filtered dataset.
        """
        if not self.include_classes and not self._exclude_classes:
            return self._other

        if self._cache is not None:
            return self._cache

        if self.include_classes:
            logger().info(
                "Apply 'include-classes' filter to filter tracks: "
                f"{self.include_classes}"
                "\n'exclude-classes' filter is not used"
            )
            filtered_dataset = self._get_dataset_with_classes(
                list(self._other.classifications & self.include_classes)
            )
        elif self.exclude_classes:
            logger().info(
                "Apply 'exclude-classes' filter to filter tracks: "
                f"{self.exclude_classes}"
            )
            filtered_dataset = self._get_dataset_with_classes(
                list(self._other.classifications - self.exclude_classes)
            )
        else:
            return self._other
        self._cache = filtered_dataset
        return filtered_dataset

    def _get_dataset_with_classes(self, classes: list[str]) -> PandasTrackDataset:
        if self._other.empty:
            return self._other
        dataset = self._other.as_dataframe()
        filtered_df = dataset.loc[classes]
        tracks_to_keep = filtered_df.index.get_level_values(LEVEL_TRACK_ID).unique()
        tracks_to_remove = tracks_to_keep.symmetric_difference(
            self._other.get_track_ids_as_string()
        ).map(lambda _id: TrackId(_id))
        updated_geometry_datasets = self._other._remove_from_geometry_dataset(
            tracks_to_remove
        )
        return PandasTrackDataset(
            self._other.track_geometry_factory,
            filtered_df,
            updated_geometry_datasets,
            self._other.calculator,
        )

    def add_all(self, other: Iterable[Track]) -> TrackDataset:
        return self.wrap(self._other.add_all(other))

    def remove(self, track_id: TrackId) -> "TrackDataset":
        return self.wrap(self._other.remove(track_id))

    def remove_multiple(self, track_ids: set[TrackId]) -> "TrackDataset":
        return self.wrap(self._other.remove_multiple(track_ids))

    def clear(self) -> "TrackDataset":
        return self.wrap(self._other.clear())

    def split(self, chunks: int) -> Sequence["TrackDataset"]:
        return [self.wrap(dataset) for dataset in self._other.split(chunks)]

    def calculate_geometries_for(
        self, offsets: Iterable[RelativeOffsetCoordinate]
    ) -> None:
        self._other.calculate_geometries_for(offsets)

    def cut_with_section(
        self, section: Section, offset: RelativeOffsetCoordinate
    ) -> tuple["TrackDataset", set[TrackId]]:
        dataset, original_track_ids = self._other.cut_with_section(section, offset)
        return self.wrap(dataset), original_track_ids

    def wrap(self, other: PandasTrackDataset) -> TrackDataset:
        return FilteredPandasTrackDataset(
            other, self.include_classes, self.exclude_classes
        )

    def get_data(self) -> DataFrame:
        return self._filter().as_dataframe()


def _assign_track_classification(
    data: DataFrame, calculator: PandasTrackClassificationCalculator
) -> DataFrame:
    dropped = _drop_track_classification(data)
    classification_per_track = calculator.calculate(dropped)
    return dropped.merge(classification_per_track, left_index=True, right_index=True)


def _drop_track_classification(data: DataFrame) -> DataFrame:
    if LEVEL_CLASSIFICATION in data.index.names:
        return data.reset_index(level=LEVEL_CLASSIFICATION, drop=True)
    return data


def _convert_tracks(tracks: Iterable[Track]) -> DataFrame:
    """
    Convert tracks into a dataframe.

    Args:
        tracks (Iterable[Track]): tracks to convert.

    Returns:
        DataFrame: tracks as dataframe.
    """
    prepared: list[dict] = []
    for current_track in list(tracks):
        for detection in current_track.detections:
            prepared.append(detection.to_dict())

    if not prepared:
        return DataFrame(prepared)

    df = DataFrame(prepared).set_index(INDEX_NAMES)
    df.index.names = INDEX_NAMES
    return _sort_tracks(df)


def _sort_tracks(track_df: DataFrame) -> DataFrame:
    """Sort the given dataframe by trackId and occurrence.

    Args:
        track_df (DataFrame): dataframe of tracks

    Returns:
        DataFrame: sorted dataframe by track id and frame
    """
    return track_df.sort_index()<|MERGE_RESOLUTION|>--- conflicted
+++ resolved
@@ -33,13 +33,9 @@
     TrackGeometryDataset,
     TrackSegmentDataset,
 )
-<<<<<<< HEAD
-from OTAnalytics.domain.types import EventType
 from OTAnalytics.plugin_prototypes.track_visualization.track_viz import (
     PandasDataFrameProvider,
 )
-=======
->>>>>>> 18525bb1
 
 
 class PandasDetection(Detection):
