--- conflicted
+++ resolved
@@ -704,13 +704,9 @@
             result[track_id.id] = max_confidence
         return result
 
-<<<<<<< HEAD
-    def revert_cuts_for(self, original_track_ids: TrackIdSet) -> "PythonTrackDataset":
-=======
     def revert_cuts_for(
-        self, original_track_ids: frozenset[TrackId]
-    ) -> tuple["PythonTrackDataset", frozenset[TrackId], frozenset[TrackId]]:
->>>>>>> 008e8028
+        self, original_track_ids: TrackIdSet
+    ) -> tuple["PythonTrackDataset", TrackIdSet, TrackIdSet]:
         # NOTE: This implementation prioritizes maintainability over performance.
         # If performance becomes a concern in high-volume operations, consider
         # implementing a mapping cache of original track IDs to their derived segments.
@@ -726,19 +722,14 @@
         for original_id, track_part in tracks_to_revert.items():
             reverted_tracks.append(self.__revert_cut_for(original_id, track_part))
 
-<<<<<<< HEAD
         result = self.remove_multiple(PythonTrackIdSet(track_ids_to_remove))
-        return result.add_all(reverted_tracks)
-=======
-        result = self.remove_multiple(track_ids_to_remove)
-        reverted_track_ids = frozenset((track.id for track in reverted_tracks))
+        reverted_track_ids = PythonTrackIdSet((track.id for track in reverted_tracks))
 
         return (
             result.add_all(reverted_tracks),
             reverted_track_ids,
-            frozenset(track_ids_to_remove),
-        )
->>>>>>> 008e8028
+            PythonTrackIdSet(track_ids_to_remove),
+        )
 
     def _create_original_track(
         self, original_id: TrackId, detections: list[Detection]
@@ -781,10 +772,10 @@
         return self._create_original_track(original_id, detections)
 
     def remove_by_original_ids(
-        self, original_ids: frozenset[TrackId]
-    ) -> tuple["PythonTrackDataset", frozenset[TrackId]]:
+        self, original_ids: TrackIdSet
+    ) -> tuple["PythonTrackDataset", TrackIdSet]:
         updated_dataset = self._tracks.copy()
-        actual_ids = frozenset(
+        actual_ids = PythonTrackIdSet(
             (
                 track.id
                 for track in updated_dataset.values()
@@ -912,24 +903,19 @@
         dataset, original_track_ids = self._other.cut_with_section(section, offset)
         return self.wrap(dataset), original_track_ids
 
-<<<<<<< HEAD
-    def revert_cuts_for(self, original_track_ids: TrackIdSet) -> TrackDataset:
-        return self.wrap(self._other.revert_cuts_for(original_track_ids))
-=======
     def revert_cuts_for(
-        self, original_track_ids: frozenset[TrackId]
-    ) -> tuple[TrackDataset, frozenset[TrackId], frozenset[TrackId]]:
+        self, original_track_ids: TrackIdSet
+    ) -> tuple[TrackDataset, TrackIdSet, TrackIdSet]:
         reverted_dataset, reverted_ids, cut_ids = self._other.revert_cuts_for(
             original_track_ids
         )
         return self.wrap(reverted_dataset), reverted_ids, cut_ids
 
     def remove_by_original_ids(
-        self, original_ids: frozenset[TrackId]
-    ) -> tuple["TrackDataset", frozenset[TrackId]]:
+        self, original_ids: TrackIdSet
+    ) -> tuple["TrackDataset", TrackIdSet]:
         updated_dataset, removed_ids = self._other.remove_by_original_ids(original_ids)
         return self.wrap(updated_dataset), removed_ids
->>>>>>> 008e8028
 
 
 class SimpleCutTrackPartBuilder(TrackBuilder):
@@ -1013,7 +999,10 @@
         return new_detections
 
 
-<<<<<<< HEAD
+def track_is_original(actual: Track) -> bool:
+    return actual.id == actual.original_id
+
+
 class PythonTrackIdSet(TrackIdSet):
     """Pure Python implementation of TrackIdSet using a set for storage."""
 
@@ -1052,8 +1041,4 @@
         if isinstance(other, PythonTrackIdSet):
             return PythonTrackIdSet(self._ids - other._ids)
         else:
-            return PythonTrackIdSet(self._ids - set(other))
-=======
-def track_is_original(actual: Track) -> bool:
-    return actual.id == actual.original_id
->>>>>>> 008e8028
+            return PythonTrackIdSet(self._ids - set(other))