<<<<<<< HEAD
from pathlib import Path
from tkinter.filedialog import askopenfilenames
=======
>>>>>>> 4691bc58
from typing import Any

from customtkinter import CTkButton, CTkFrame, CTkLabel

from OTAnalytics.adapter_ui.view_model import ViewModel
from OTAnalytics.plugin_ui.constants import PADX, PADY, STICKY


class FrameTracks(CTkFrame):
    def __init__(self, viewmodel: ViewModel, **kwargs: Any) -> None:
        super().__init__(**kwargs)
        self._viewmodel = viewmodel
        self._get_widgets()
        self._place_widgets()

    def _get_widgets(self) -> None:
        self.label = CTkLabel(master=self, text="Tracks")
        self.button_load_tracks = CTkButton(
            master=self, text="Load tracks", command=self._viewmodel.load_tracks
        )

    def _place_widgets(self) -> None:
        self.label.grid(row=0, column=0, padx=PADX, pady=PADY, sticky=STICKY)
        self.button_load_tracks.grid(
            row=1, column=0, padx=PADX, pady=PADY, sticky=STICKY
<<<<<<< HEAD
        )

    def _load_tracks_in_file(self) -> None:
        track_files = askopenfilenames(
            title="Load track files", filetypes=[("tracks file", "*.ottrk")]
        )
        print(f"Tracks files to load: {track_files}")
        track_paths = [Path(file) for file in track_files]
        self.application.add_tracks_of_files(track_files=track_paths)
=======
        )
>>>>>>> 4691bc58
<|MERGE_RESOLUTION|>--- conflicted
+++ resolved
@@ -1,8 +1,3 @@
-<<<<<<< HEAD
-from pathlib import Path
-from tkinter.filedialog import askopenfilenames
-=======
->>>>>>> 4691bc58
 from typing import Any
 
 from customtkinter import CTkButton, CTkFrame, CTkLabel
@@ -28,16 +23,4 @@
         self.label.grid(row=0, column=0, padx=PADX, pady=PADY, sticky=STICKY)
         self.button_load_tracks.grid(
             row=1, column=0, padx=PADX, pady=PADY, sticky=STICKY
-<<<<<<< HEAD
-        )
-
-    def _load_tracks_in_file(self) -> None:
-        track_files = askopenfilenames(
-            title="Load track files", filetypes=[("tracks file", "*.ottrk")]
-        )
-        print(f"Tracks files to load: {track_files}")
-        track_paths = [Path(file) for file in track_files]
-        self.application.add_tracks_of_files(track_files=track_paths)
-=======
-        )
->>>>>>> 4691bc58
+        )