--- conflicted
+++ resolved
@@ -167,16 +167,10 @@
     ExportTrackStatistics,
     TrackStatisticsExporterFactory,
 )
-<<<<<<< HEAD
-=======
-from OTAnalytics.application.use_cases.track_to_video_repository import (
-    ClearAllTrackToVideos,
-)
 from OTAnalytics.application.use_cases.update_count_plots import (
     CountPlotSaver,
     CountPlotsUpdater,
 )
->>>>>>> 008e8028
 from OTAnalytics.application.use_cases.update_project import ProjectUpdater
 from OTAnalytics.application.use_cases.video_repository import (
     AddAllVideos,
