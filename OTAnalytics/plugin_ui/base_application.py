--- conflicted
+++ resolved
@@ -1012,7 +1012,14 @@
         return ShapelyTrackGeometryDataset.from_track_dataset
 
     @cached_property
-<<<<<<< HEAD
+    def remove_events_by_road_user_id(self) -> RemoveEventsByRoadUserId:
+        return RemoveEventsByRoadUserId(self.event_repository)
+
+    @cached_property
+    def remove_tracks_by_original_ids(self) -> RemoveTracksByOriginalIds:
+        return RemoveTracksByOriginalIds(self.track_repository)
+
+    @cached_property
     def traffic_counting(self) -> TrafficCounting:
         return TrafficCounting(
             self.event_repository,
@@ -1050,14 +1057,6 @@
                 ),
             ],
         )
-=======
-    def remove_events_by_road_user_id(self) -> RemoveEventsByRoadUserId:
-        return RemoveEventsByRoadUserId(self.event_repository)
-
-    @cached_property
-    def remove_tracks_by_original_ids(self) -> RemoveTracksByOriginalIds:
-        return RemoveTracksByOriginalIds(self.track_repository)
->>>>>>> 7399bc89
 
 
 def create_format_fixer(
