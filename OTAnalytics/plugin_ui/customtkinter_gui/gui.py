--- conflicted
+++ resolved
@@ -121,27 +121,20 @@
             master=self,
             viewmodel=self._viewmodel,
         )
-<<<<<<< HEAD
         self._frame_video_control = FrameVideoControl(
-            master=self.ctkscrollableframe, viewmodel=self._viewmodel
-        )
-        self.grid_rowconfigure(1, weight=1)
-        self.grid_columnconfigure((0, 1), weight=1)
-        self._frame_track_plotting.grid(row=0, column=0, pady=PADY, sticky=STICKY)
-        self._frame_filter.grid(row=0, column=1, pady=PADY, sticky=STICKY)
-        self._frame_canvas.grid(row=1, column=0, columnspan=2, pady=PADY, sticky=STICKY)
-        self._frame_video_control.grid(
-            row=2, column=0, columnspan=2, pady=PADY, sticky=STICKY
-        )
-=======
+            master=self, viewmodel=self._viewmodel
+        )
         self.grid_rowconfigure(0, weight=0)
         self.grid_rowconfigure(1, weight=1)
+        self.grid_rowconfigure(2, weight=0)
         self.grid_columnconfigure(0, weight=0)
         self.grid_columnconfigure(1, weight=1)
         self._frame_canvas.grid(row=0, column=0, pady=PADY, sticky=STICKY)
         self._frame_track_plotting.grid(row=0, column=1, pady=PADY, sticky=STICKY)
         self._frame_filter.grid(row=1, column=0, pady=PADY, sticky=STICKY)
->>>>>>> 161258cf
+        self._frame_video_control.grid(
+            row=2, column=0, columnspan=2, pady=PADY, sticky=STICKY
+        )
 
 
 class FrameNavigation(EmbeddedCTkScrollableFrame):
