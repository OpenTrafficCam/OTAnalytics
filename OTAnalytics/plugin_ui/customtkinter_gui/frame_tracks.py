--- conflicted
+++ resolved
@@ -16,11 +16,7 @@
 from OTAnalytics.plugin_ui.customtkinter_gui.frame_bbox_offset import FrameBboxOffset
 
 
-<<<<<<< HEAD
-class TracksFrame(AbstractFrameTracks, AbstractCTkFrame):
-=======
 class TracksFrame(AbstractFrameOffset, AbstractCTkFrame):
->>>>>>> efadd32f
     def __init__(self, viewmodel: ViewModel, **kwargs: Any) -> None:
         super().__init__(**kwargs)
         self._viewmodel = viewmodel
