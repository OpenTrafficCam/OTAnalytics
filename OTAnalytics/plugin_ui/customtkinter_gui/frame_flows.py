import tkinter
from typing import Any

from customtkinter import CTkButton, CTkFrame, CTkScrollbar

from OTAnalytics.adapter_ui.view_model import ViewModel
from OTAnalytics.domain.flow import Flow
from OTAnalytics.plugin_ui.customtkinter_gui.abstract_ctk_frame import AbstractCTkFrame
from OTAnalytics.plugin_ui.customtkinter_gui.constants import PADX, PADY, STICKY
from OTAnalytics.plugin_ui.customtkinter_gui.helpers import get_widget_position
from OTAnalytics.plugin_ui.customtkinter_gui.treeview_template import (
    IdResource,
    TreeviewTemplate,
)


class FrameFlows(AbstractCTkFrame):
    def __init__(
        self,
        viewmodel: ViewModel,
        **kwargs: Any,
    ) -> None:
        super().__init__(**kwargs)
        self._viewmodel = viewmodel
        self.grid_rowconfigure(0, weight=1)
        self.grid_columnconfigure(0, weight=1)
        self._get_widgets()
        self._place_widgets()
        self._set_button_state_categories()
        self._set_initial_button_states()
        self.introduce_to_viewmodel()

    def introduce_to_viewmodel(self) -> None:
        self._viewmodel.set_flows_frame(self)

    def _get_widgets(self) -> None:
        self._frame_tree = CTkFrame(master=self)
        self.treeview = TreeviewFlows(
            viewmodel=self._viewmodel, master=self._frame_tree
        )
        self._treeview_scrollbar = CTkScrollbar(
            master=self._frame_tree, command=self.treeview.yview
        )
        self.treeview.configure(yscrollcommand=self._treeview_scrollbar.set)
        self.button_add = CTkButton(
            master=self, text="Add", command=self._viewmodel.add_flow
        )
        self.button_generate = CTkButton(
            master=self, text="Generate", command=self._viewmodel.generate_flows
        )
        self.button_edit = CTkButton(
            master=self,
            text="Properties",
            command=self._viewmodel.edit_selected_flow,
        )
        self.button_remove = CTkButton(
            master=self, text="Remove", command=self._viewmodel.remove_flows
        )
        self.button_load = CTkButton(
            master=self,
            text="Load",
            width=50,
            command=self._viewmodel.load_configuration,
        )
        self.button_save = CTkButton(
            master=self,
            text="Save",
            width=50,
            command=self._viewmodel.save_configuration,
        )

    def _place_widgets(self) -> None:
        self.treeview.pack(side=tkinter.LEFT, expand=True, fill=tkinter.BOTH)
        self._treeview_scrollbar.pack(side=tkinter.RIGHT, fill=tkinter.Y)
        self._frame_tree.grid(
            row=0, column=0, columnspan=2, padx=PADX, pady=PADY, sticky=STICKY
        )
        self.button_add.grid(row=1, column=0, padx=PADX, pady=PADY, sticky=STICKY)
        self.button_generate.grid(row=1, column=1, padx=PADX, pady=PADY, sticky=STICKY)
        self.button_edit.grid(
            row=2, column=0, columnspan=2, padx=PADX, pady=PADY, sticky=STICKY
        )
        self.button_remove.grid(
            row=3, column=0, columnspan=2, padx=PADX, pady=PADY, sticky=STICKY
        )
        self.button_load.grid(row=4, column=0, padx=PADX, pady=PADY, sticky=STICKY)
        self.button_save.grid(row=4, column=1, padx=PADX, pady=PADY, sticky=STICKY)

    def _set_button_state_categories(self) -> None:
        self._add_buttons = [
            self.button_add,
            self.button_generate,
        ]
        self._single_item_buttons = [
            self.button_edit,
        ]
        self._multiple_items_buttons = [
            self.button_remove,
        ]

    def _set_initial_button_states(self) -> None:
        self.set_enabled_add_buttons(False)
        self.set_enabled_change_single_item_buttons(False)
        self.set_enabled_change_multiple_items_buttons(False)

    def get_add_buttons(self) -> list[CTkButton]:
        return self._add_buttons

    def get_single_item_buttons(self) -> list[CTkButton]:
        return self._single_item_buttons

    def get_multiple_items_buttons(self) -> list[CTkButton]:
        return self._multiple_items_buttons

    def get_position(self, offset: tuple[float, float] = (0.5, 0.5)) -> tuple[int, int]:
        x, y = get_widget_position(self, offset=offset)
        return x, y


<<<<<<< HEAD
COLUMN_FLOW = "Flow"


class TreeviewFlows(TreeviewTemplate, Treeview):
=======
class TreeviewFlows(TreeviewTemplate):
>>>>>>> 4b2c3403
    def __init__(self, viewmodel: ViewModel, **kwargs: Any) -> None:
        self._viewmodel = viewmodel
        super().__init__(**kwargs)
        self._introduce_to_viewmodel()
        self.update_items()

    def _define_columns(self) -> None:
        columns = [COLUMN_FLOW]
        self["columns"] = columns
        self.column(column="#0", width=0, stretch=False)
        self.column(column=COLUMN_FLOW, anchor="center", width=150, minwidth=40)
        self["displaycolumns"] = columns

    def _introduce_to_viewmodel(self) -> None:
        self._viewmodel.set_treeview_flows(self)

    def _notify_viewmodel_about_selected_item_ids(self, ids: list[str]) -> None:
        self._viewmodel.set_selected_flow_ids(ids)

    def _on_double_click(self, event: Any) -> None:
        self._viewmodel.edit_selected_flow()

    def update_items(self) -> None:
        self.delete(*self.get_children())
        item_ids = [
            self.__to_id_resource(flow) for flow in self._viewmodel.get_all_flows()
        ]
        self.add_items(item_ids=sorted(item_ids))

    def __to_id_resource(self, flow: Flow) -> IdResource:
        values = {COLUMN_FLOW: flow.name}
        return IdResource(id=flow.id.id, values=values)<|MERGE_RESOLUTION|>--- conflicted
+++ resolved
@@ -117,14 +117,10 @@
         return x, y
 
 
-<<<<<<< HEAD
 COLUMN_FLOW = "Flow"
 
 
-class TreeviewFlows(TreeviewTemplate, Treeview):
-=======
 class TreeviewFlows(TreeviewTemplate):
->>>>>>> 4b2c3403
     def __init__(self, viewmodel: ViewModel, **kwargs: Any) -> None:
         self._viewmodel = viewmodel
         super().__init__(**kwargs)
