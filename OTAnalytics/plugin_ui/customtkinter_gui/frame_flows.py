--- conflicted
+++ resolved
@@ -92,15 +92,10 @@
 
     def update_items(self) -> None:
         self.delete(*self.get_children())
-<<<<<<< HEAD
-        item_ids = [flow.id.id for flow in self._viewmodel.get_all_flows()]
-        self.add_items(item_ids=sorted(item_ids))
-=======
         item_ids = [
             self.__to_id_resource(flow) for flow in self._viewmodel.get_all_flows()
         ]
         self.add_items(item_ids=sorted(item_ids))
 
     def __to_id_resource(self, flow: Flow) -> IdResource:
-        return IdResource(id=flow.id.id, name=flow.name)
->>>>>>> b9e522d5
+        return IdResource(id=flow.id.id, name=flow.name)