import contextlib
from datetime import datetime
from pathlib import Path
from tkinter.filedialog import askopenfilename, askopenfilenames, asksaveasfilename
from typing import Iterable, Optional

from OTAnalytics.adapter_ui.abstract_canvas import AbstractCanvas
from OTAnalytics.adapter_ui.abstract_frame_canvas import AbstractFrameCanvas
from OTAnalytics.adapter_ui.abstract_frame_filter import AbstractFrameFilter
from OTAnalytics.adapter_ui.abstract_frame_flows import AbstractFrameFlows
from OTAnalytics.adapter_ui.abstract_frame_sections import AbstractFrameSections
from OTAnalytics.adapter_ui.abstract_frame_tracks import AbstractFrameTracks
from OTAnalytics.adapter_ui.abstract_treeview_interface import AbstractTreeviewInterface
from OTAnalytics.adapter_ui.default_values import DATE_FORMAT
from OTAnalytics.adapter_ui.view_model import (
    MetadataProvider,
    MissingCoordinate,
    ViewModel,
)
from OTAnalytics.application.application import (
    CancelAddFlow,
    CancelAddSection,
    OTAnalyticsApplication,
)
from OTAnalytics.application.datastore import FlowParser, NoSectionsToSave
from OTAnalytics.domain import geometry
from OTAnalytics.domain.date import (
    DateRange,
    validate_date,
    validate_hour,
    validate_minute,
    validate_second,
)
from OTAnalytics.domain.flow import Flow, FlowId, FlowListObserver
from OTAnalytics.domain.section import (
    COORDINATES,
    ID,
    NAME,
    RELATIVE_OFFSET_COORDINATES,
    LineSection,
    MissingSection,
    Section,
    SectionId,
    SectionListObserver,
)
from OTAnalytics.domain.track import TrackImage
from OTAnalytics.domain.types import EventType
from OTAnalytics.plugin_ui.customtkinter_gui.helpers import get_widget_position
from OTAnalytics.plugin_ui.customtkinter_gui.line_section import (
    ArrowPainter,
    CanvasElementDeleter,
    SectionBuilder,
    SectionGeometryEditor,
    SectionPainter,
)
from OTAnalytics.plugin_ui.customtkinter_gui.messagebox import InfoBox
from OTAnalytics.plugin_ui.customtkinter_gui.style import (
    ARROW_STYLE,
    DEFAULT_SECTION_STYLE,
    EDITED_SECTION_STYLE,
    PRE_EDIT_SECTION_STYLE,
    SELECTED_KNOB_STYLE,
    SELECTED_SECTION_STYLE,
)
from OTAnalytics.plugin_ui.customtkinter_gui.toplevel_flows import (
    DISTANCE,
    END_SECTION,
    FLOW_ID,
    FLOW_NAME,
    START_SECTION,
    ToplevelFlows,
)
from OTAnalytics.plugin_ui.customtkinter_gui.toplevel_sections import ToplevelSections
from OTAnalytics.plugin_ui.customtkinter_gui.treeview_template import IdResource

LINE_SECTION: str = "line_section"
TO_SECTION = "to_section"
FROM_SECTION = "from_section"
OTFLOW = "otflow"


class MissingInjectedInstanceError(Exception):
    """Raise when no instance of an object was injected before referencing it"""

    def __init__(self, injected_object: str):
        message = (
            f"An instance of {injected_object} has to be injected before referencing it"
        )
        super().__init__(message)


def flow_id(from_section: str, to_section: str) -> str:
    return f"{from_section} -> {to_section}"


class DummyViewModel(ViewModel, SectionListObserver, FlowListObserver):
    def __init__(
        self,
        application: OTAnalyticsApplication,
        flow_parser: FlowParser,
    ) -> None:
        self._application = application
        self._flow_parser: FlowParser = flow_parser
        self._frame_tracks: Optional[AbstractFrameTracks] = None
        self._frame_canvas: Optional[AbstractFrameCanvas] = None
        self._frame_sections: Optional[AbstractFrameSections] = None
        self._frame_flows: Optional[AbstractFrameFlows] = None
        self._frame_filter: Optional[AbstractFrameFilter] = None
        self._canvas: Optional[AbstractCanvas] = None
        self._treeview_sections: Optional[AbstractTreeviewInterface]
        self._treeview_flows: Optional[AbstractTreeviewInterface]
        self._new_section: dict = {}
        self._selected_section_id: Optional[str] = None
        self._selected_flow_id: Optional[str] = None
        self.register_to_subjects()

    def register_to_subjects(self) -> None:
        self._application.register_sections_observer(self)
        self._application.register_section_changed_observer(self._on_section_changed)
        self._application.register_flows_observer(self)
        self._application.register_flow_changed_observer(self._on_flow_changed)
        self._application.track_view_state.show_tracks.register(
            self._on_show_tracks_state_updated
        )
        self._application.section_state.selected_section.register(
            self._update_selected_section
        )
        self._application.flow_state.selected_flow.register(self._update_selected_flow)
        self._application.track_view_state.background_image.register(
            self._on_background_updated
        )
        self._application.track_view_state.track_offset.register(self._update_offset)
        self._application.action_state.action_running.register(
            self._notify_action_running_state
        )

    def _on_section_changed(self, section_id: SectionId) -> None:
        self.notify_sections([section_id])

    def _on_flow_changed(self, flow_id: FlowId) -> None:
        self.notify_flows([flow_id])

    def _on_show_tracks_state_updated(self, value: Optional[bool]) -> None:
        if self._frame_canvas is None:
            raise MissingInjectedInstanceError(AbstractFrameCanvas.__name__)

        new_value = value or False
        self._frame_canvas.update_show_tracks(new_value)

    def _on_background_updated(self, image: Optional[TrackImage]) -> None:
        if self._frame_canvas is None:
            raise MissingInjectedInstanceError(AbstractFrameCanvas.__name__)

        if image:
            self._frame_canvas.update_background(image)
        else:
            self._frame_canvas.clear_image()

    def update_show_tracks_state(self, value: bool) -> None:
        self._application.track_view_state.show_tracks.set(value)

    def notify_sections(self, sections: list[SectionId]) -> None:
        if self._treeview_sections is None:
            raise MissingInjectedInstanceError(type(self._treeview_sections).__name__)
        self.refresh_items_on_canvas()
        self._treeview_sections.update_items()

    def notify_flows(self, flows: list[FlowId]) -> None:
        if self._treeview_flows is None:
            raise MissingInjectedInstanceError(type(self._treeview_flows).__name__)
        self.refresh_items_on_canvas()
        self._treeview_flows.update_items()

    def _notify_action_running_state(self, running: bool) -> None:
        if not self._frame_flows:
            raise MissingInjectedInstanceError(type(self._frame_flows).__name__)
        if not self._frame_sections:
            raise MissingInjectedInstanceError(type(self._frame_sections).__name__)
        self._frame_flows.set_enabled(not running)
        self._frame_sections.set_enabled(not running)

    def _start_action(self) -> None:
        self._application.action_state.action_running.set(True)

    def _finish_action(self) -> None:
        self._application.action_state.action_running.set(False)

    def set_tracks_frame(self, tracks_frame: AbstractFrameTracks) -> None:
        self._frame_tracks = tracks_frame

    def set_sections_frame(self, frame: AbstractFrameSections) -> None:
        self._frame_sections = frame

    def set_flows_frame(self, frame: AbstractFrameFlows) -> None:
        self._frame_flows = frame

    def set_canvas(self, canvas: AbstractCanvas) -> None:
        self._canvas = canvas

    def set_tracks_canvas(self, tracks_canvas: AbstractFrameCanvas) -> None:
        self._frame_canvas = tracks_canvas

    def set_filter_frame(self, filter_frame: AbstractFrameFilter) -> None:
        self._frame_filter = filter_frame

    def set_treeview_sections(self, treeview: AbstractTreeviewInterface) -> None:
        self._treeview_sections = treeview

    def set_treeview_flows(self, treeview: AbstractTreeviewInterface) -> None:
        self._treeview_flows = treeview

    def _update_selected_section(self, section_id: Optional[SectionId]) -> None:
        current_id = section_id.serialize() if section_id else None
        self._selected_section_id = current_id

        if self._treeview_sections is None:
            raise MissingInjectedInstanceError(type(self._treeview_sections).__name__)
        self.refresh_items_on_canvas()
        self._treeview_sections.update_selected_items(self._selected_section_id)

    def _update_selected_flow(self, flow_id: Optional[FlowId]) -> None:
        current_id = flow_id.id if flow_id else None
        self._selected_flow_id = current_id

        if self._treeview_flows is None:
            raise MissingInjectedInstanceError(type(self._treeview_flows).__name__)
        self.refresh_items_on_canvas()
        self._treeview_flows.update_selected_items(self._selected_flow_id)

    def set_selected_flow_id(self, id: Optional[str]) -> None:
        self._selected_flow_id = id
        self._application.set_selected_flow(id)
        if id is not None:
            self._application.set_selected_section(None)

        print(f"New flow selected in treeview: id={id}")

    def set_selected_section_id(self, id: Optional[str]) -> None:
        self._selected_section_id = id
        self._application.set_selected_section(id)
        if id is not None:
            self._application.set_selected_flow(None)

        print(f"New line section selected in treeview: id={id}")

    def load_tracks(self) -> None:
        track_files = askopenfilenames(
            title="Load track files", filetypes=[("tracks file", "*.ottrk")]
        )
        if not track_files:
            return
        print(f"Tracks files to load: {track_files}")
        track_paths = [Path(file) for file in track_files]
        self._application.add_tracks_of_files(track_files=track_paths)

    def load_sections(self) -> None:  # sourcery skip: avoid-builtin-shadow
        # INFO: Current behavior: Overwrites existing sections
        sections_file = askopenfilename(
            title="Load sections file",
            filetypes=[(f"{OTFLOW} file", f"*.{OTFLOW}")],
            defaultextension=f".{OTFLOW}",
        )
        if not sections_file:
            return
        print(f"Sections file to load: {sections_file}")
        self._application.add_sections_of_file(sections_file=Path(sections_file))
        self.refresh_items_on_canvas()

    def save_sections(self) -> None:
        sections_file = asksaveasfilename(
            title="Save sections file as",
            filetypes=[(f"{OTFLOW} file", f"*.{OTFLOW}")],
            defaultextension=f".{OTFLOW}",
        )
        if not sections_file:
            return
        print(f"Sections file to save: {sections_file}")
        try:
            self._application.save_flows(Path(sections_file))
        except NoSectionsToSave as cause:
            if self._treeview_sections is None:
                raise MissingInjectedInstanceError(
                    type(self._treeview_sections).__name__
                ) from cause
            position = self._treeview_sections.get_position()
            InfoBox(
                message="No sections to save, please add new sections first",
                initial_position=position,
            )
            return

    def add_section(self) -> None:
        self.set_selected_section_id(None)
        if self._canvas is None:
            raise MissingInjectedInstanceError(AbstractCanvas.__name__)
        self._start_action()
        SectionBuilder(viewmodel=self, canvas=self._canvas, style=EDITED_SECTION_STYLE)

    def get_section_metadata(
        self,
        title: str,
        initial_position: tuple[int, int],
        input_values: dict | None = None,
    ) -> dict:
        return ToplevelSections(
            title=title,
            viewmodel=self,
            initial_position=initial_position,
            input_values=input_values,
            show_offset=self._show_offset(),
        ).get_metadata()

    def _show_offset(self) -> bool:
        return True

    def is_section_name_valid(self, section_name: str) -> bool:
        return self._application.is_section_name_valid(section_name)

    def add_new_section(
        self, coordinates: list[tuple[int, int]], get_metadata: MetadataProvider
    ) -> None:
        if not coordinates:
            raise MissingCoordinate("First coordinate is missing")
        elif len(coordinates) == 1:
            raise MissingCoordinate("Second coordinate is missing")
        with contextlib.suppress(CancelAddSection):
            line_section = self.__create_section(coordinates, get_metadata)
            print(f"New line_section created: {line_section.id}")
            self._update_selected_section(line_section.id)
        self._finish_action()

    def __create_section(
        self, coordinates: list[tuple[int, int]], get_metadata: MetadataProvider
    ) -> Section:
        metadata = self.__get_metadata(get_metadata)
        relative_offset_coordinates_enter = metadata[RELATIVE_OFFSET_COORDINATES][
            EventType.SECTION_ENTER.serialize()
        ]
        line_section = LineSection(
            id=self._application.get_section_id(),
            name=metadata[NAME],
            relative_offset_coordinates={
                EventType.SECTION_ENTER: geometry.RelativeOffsetCoordinate(
                    **relative_offset_coordinates_enter
                )
            },
            plugin_data={},
            coordinates=[self._to_coordinate(coordinate) for coordinate in coordinates],
        )
        self._application.add_section(line_section)
        return line_section

    def __get_metadata(self, get_metadata: MetadataProvider) -> dict:
        metadata = get_metadata()
        while (
            (not metadata)
            or (NAME not in metadata)
            or (not self.is_section_name_valid(metadata[NAME]))
            or (RELATIVE_OFFSET_COORDINATES not in metadata)
        ):
            metadata = get_metadata()
        return metadata

    def __validate_section_information(
        self, meta_data: dict, coordinates: list[tuple[int, int]]
    ) -> None:
        if not coordinates:
            raise MissingCoordinate("First coordinate is missing")
        elif len(coordinates) == 1:
            raise MissingCoordinate("Second coordinate is missing")
        if not meta_data:
            raise ValueError("Metadata of line_section are not defined")

    def update_section_coordinates(
        self, meta_data: dict, coordinates: list[tuple[int, int]]
    ) -> None:
        self.__validate_section_information(meta_data, coordinates)
        section_id = SectionId(meta_data[ID])
        if not (section := self._application.get_section_for(section_id)):
            raise MissingSection(
                f"Could not update section '{section_id.serialize()}' after editing"
            )
        section.update_coordinates(
            [self._to_coordinate(coordinate) for coordinate in coordinates]
        )
        self._application.update_section(section)
        print(f"Update section: {section.id}")
        self._update_selected_section(section.id)
        self._finish_action()

    def _to_coordinate(self, coordinate: tuple[int, int]) -> geometry.Coordinate:
        return geometry.Coordinate(coordinate[0], coordinate[1])

    def edit_section_geometry(self) -> None:
        if self._selected_section_id is None:
            return
        if self._canvas is None:
            raise MissingInjectedInstanceError(AbstractCanvas.__name__)
        self._start_action()
        CanvasElementDeleter(canvas=self._canvas).delete(
            tag_or_id=self._selected_section_id
        )
        if self._selected_section_id:
            if current_section := self._application.get_section_for(
                SectionId(self._selected_section_id)
            ):
                SectionGeometryEditor(
                    viewmodel=self,
                    canvas=self._canvas,
                    section=current_section,
                    edited_section_style=EDITED_SECTION_STYLE,
                    pre_edit_section_style=PRE_EDIT_SECTION_STYLE,
                    selected_knob_style=SELECTED_KNOB_STYLE,
                )

    def edit_section_metadata(self) -> None:
        if self._selected_section_id is None:
            if self._treeview_sections is None:
                raise MissingInjectedInstanceError(
                    type(self._treeview_sections).__name__
                )
            position = self._treeview_sections.get_position()
            InfoBox(
                message="Please select a section to edit", initial_position=position
            )
            return
        if self._selected_section_id:
            section_id = SectionId(self._selected_section_id)
            if selected_section := self._application.get_section_for(section_id):
                self._update_metadata(selected_section)

    def _update_metadata(self, selected_section: Section) -> None:
        current_data = selected_section.to_dict()
        if self._canvas is None:
            raise MissingInjectedInstanceError(AbstractCanvas.__name__)
        position = get_widget_position(widget=self._canvas)
        updated_section_data = self.get_section_metadata(
            title="Edit section",
            initial_position=position,
            input_values=current_data,
        )
        self._set_section_data(
            id=selected_section.id,
            data=updated_section_data,
        )
        self.refresh_items_on_canvas()
        print(f"Updated line_section Metadata: {updated_section_data}")
        self._finish_action()

    def _set_section_data(self, id: SectionId, data: dict) -> None:
        section = self._flow_parser.parse_section(data)
        self._application.update_section(section)

    def remove_section(self) -> None:
        if self._treeview_sections is None:
            raise MissingInjectedInstanceError(type(self._treeview_sections).__name__)
        if not self._selected_section_id:
            position = self._treeview_sections.get_position()
            InfoBox(
                message="Please select a section to remove", initial_position=position
            )
            return
        self._start_action()
        section_id = SectionId(self._selected_section_id)
        if self._application.is_flow_using_section(section_id):
            message = (
                "The section you want to remove is being used in flows.\n"
                "Please remove the following flows before removing the section.\n"
            )
            for flow_id in self._application.flows_using_section(section_id):
                message += flow_id.serialize() + "\n"
            position = self._treeview_sections.get_position()
            InfoBox(
                message=message,
                initial_position=position,
            )
            return
        self._application.remove_section(section_id)
        self.refresh_items_on_canvas()
        self._finish_action()

    def refresh_items_on_canvas(self) -> None:
        self._remove_items_from_canvas()
        self._draw_items_on_canvas()

    def _remove_items_from_canvas(self) -> None:
        if self._canvas is None:
            raise MissingInjectedInstanceError(AbstractCanvas.__name__)
        CanvasElementDeleter(canvas=self._canvas).delete(tag_or_id=LINE_SECTION)

    def _draw_items_on_canvas(self) -> None:
        if self._canvas is None:
            raise MissingInjectedInstanceError(AbstractCanvas.__name__)
        sections_to_highlight = self._get_sections_to_highlight()
        self._draw_sections(sections_to_highlight)
        if self._application.flow_state.selected_flow.get():
            self._draw_arrow_for_selected_flow()

    def _get_sections_to_highlight(self) -> list[str]:
        sections_to_highlight: list[str] = []
        if self._selected_section_id is not None:
            sections_to_highlight = [self._selected_section_id]
        elif selected_flow := self._get_selected_flow():
            if selected_flow is None:
                return []
            start_section_id, end_section_id = (
                selected_flow.start.id,
                selected_flow.end.id,
            )
            sections_to_highlight = [start_section_id, end_section_id]
        return sections_to_highlight

    def _draw_sections(self, sections_to_highlight: list[str]) -> None:
        if self._canvas is None:
            raise MissingInjectedInstanceError(AbstractCanvas.__name__)
        section_painter = SectionPainter(canvas=self._canvas)
        for section in self._get_sections():
            style = (
                SELECTED_SECTION_STYLE
                if section[ID] in sections_to_highlight
                else DEFAULT_SECTION_STYLE
            )
            section_painter.draw(
                tags=[LINE_SECTION],
                id=section[ID],
                coordinates=section[COORDINATES],
                section_style=style,
            )

    def _draw_arrow_for_selected_flow(self) -> None:
        if self._canvas is None:
            raise MissingInjectedInstanceError(AbstractCanvas.__name__)
        selected_flow = self._get_selected_flow()
        if selected_flow is not None:
            if start_section := self._application.get_section_for(selected_flow.start):
                if end_section := self._application.get_section_for(selected_flow.end):
                    ArrowPainter(self._canvas).draw(
                        start_section=start_section,
                        end_section=end_section,
                        tags=[LINE_SECTION],
                        arrow_style=ARROW_STYLE,
                    )

    def _get_selected_flow(self) -> Optional[Flow]:
        if flow_id := self._application.flow_state.selected_flow.get():
            return self._application.get_flow_for(flow_id)
        return None

    def _get_sections(self) -> Iterable[dict]:
        return map(
            lambda section: self._transform_coordinates(section),
            map(
                lambda section: section.to_dict(),
                self._application.get_all_sections(),
            ),
        )

    def _transform_coordinates(self, section: dict) -> dict:
        section[COORDINATES] = [
            self._to_coordinate_tuple(coordinate) for coordinate in section[COORDINATES]
        ]
        return section

    def _to_coordinate_tuple(self, coordinate: dict) -> tuple[int, int]:
        return (coordinate[geometry.X], coordinate[geometry.Y])

    def get_all_sections(self) -> Iterable[Section]:
        return self._application.get_all_sections()

    def get_all_flows(self) -> Iterable[Flow]:
        return self._application.get_all_flows()

    def add_flow(self) -> None:
        self._start_action()
<<<<<<< HEAD
        with contextlib.suppress(CancelAddFlow):
            flow = self.__create_flow()
            print(f"Added new flow: {flow.id}")
            self.set_selected_flow_id(flow.id.serialize())
=======
        if flow_data := self._show_distances_window():
            flow_id = self._application.get_flow_id()
            name = flow_data[FLOW_NAME]
            new_from_section_id = SectionId(flow_data[START_SECTION])
            new_to_section_id = SectionId(flow_data[END_SECTION])
            distance = flow_data.get(DISTANCE, None)
            flow = Flow(
                id=flow_id,
                name=name,
                start=new_from_section_id,
                end=new_to_section_id,
                distance=distance,
            )
            self._application.add_flow(flow)
            self.set_selected_flow_id(flow_id.serialize())
            print(f"Added new flow: {flow_data}")
>>>>>>> 58da3010
        self._finish_action()

    def __create_flow(self) -> Flow:
        flow_data = self._show_distances_window()
        flow_id = self._application.get_flow_id()
        name = flow_data[FLOW_NAME]
        new_from_section_id = SectionId(flow_data[START_SECTION])
        new_to_section_id = SectionId(flow_data[END_SECTION])
        distance = float(flow_data[DISTANCE])
        flow = Flow(
            id=flow_id,
            name=name,
            start=new_from_section_id,
            end=new_to_section_id,
            distance=distance,
        )
        self._application.add_flow(flow)
        return flow

    def _show_distances_window(
        self,
        input_values: dict = {},
        title: str = "Add flow",
    ) -> dict:
        if self._treeview_flows is None:
            raise MissingInjectedInstanceError(type(self._treeview_flows).__name__)
        position = self._treeview_flows.get_position()
        section_ids = [
            self.__to_id_resource(section) for section in self.get_all_sections()
        ]
        if len(section_ids) < 2:
            InfoBox(
                message="To add a flow, at least two sections are needed",
                initial_position=position,
            )
            raise CancelAddFlow()
        return self.__create_flow_data(input_values, title, position, section_ids)

    def __create_flow_data(
        self,
        input_values: dict,
        title: str,
        position: tuple[int, int],
        section_ids: list[IdResource],
    ) -> dict:
        flow_data = self.__get_flow_data(input_values, title, position, section_ids)
        while (not flow_data) or not (self.__is_flow_name_valid(flow_data)):
            InfoBox(
                message="To add a flow, a unique name is necessary",
                initial_position=position,
            )
            flow_data = self.__get_flow_data(input_values, title, position, section_ids)
        return flow_data

    def __is_flow_name_valid(self, flow_data: dict) -> bool:
        return flow_data[FLOW_NAME] and self._application.is_flow_name_valid(
            flow_data[FLOW_NAME]
        )

    def __get_flow_data(
        self,
        input_values: dict,
        title: str,
        position: tuple[int, int],
        section_ids: list[IdResource],
    ) -> dict:
        return ToplevelFlows(
            title=title,
            initial_position=position,
            section_ids=section_ids,
            input_values=input_values,
            show_distance=self._show_distance(),
        ).get_data()

    def _show_distance(self) -> bool:
        return True

    def __to_id_resource(self, section: Section) -> IdResource:
        return IdResource(id=section.id.serialize(), name=section.name)

    def __update_flow_data(self, flow_data: dict) -> None:
        flow_id = FlowId(flow_data.get(FLOW_ID, ""))
        name = flow_data[FLOW_NAME]
        new_from_section_id = SectionId(flow_data[START_SECTION])
        new_to_section_id = SectionId(flow_data[END_SECTION])
        distance = flow_data.get(DISTANCE, None)
        if flow := self._application.get_flow_for(flow_id):
            flow.name = name
            flow.start = new_from_section_id
            flow.end = new_to_section_id
            flow.distance = distance
            self._application.update_flow(flow)
        self.set_selected_flow_id(flow_id.serialize())
        self.refresh_items_on_canvas()

    def edit_flow(self) -> None:
        self._start_action()
        if flow := self._get_selected_flow():
            self._edit_flow(flow)
        else:
            if self._treeview_flows is None:
                raise MissingInjectedInstanceError(type(self._treeview_flows).__name__)
            position = self._treeview_flows.get_position()
            InfoBox(message="Please select a flow to edit", initial_position=position)
        self._finish_action()

    def _edit_flow(self, flow: Flow) -> None:
        input_data = {
            FLOW_ID: flow.id.serialize(),
            FLOW_NAME: flow.name,
            START_SECTION: flow.start.id,
            END_SECTION: flow.end.id,
            DISTANCE: flow.distance,
        }

        if flow_data := self._show_distances_window(
            input_values=input_data,
            title="Edit flow",
        ):
            self.__update_flow_data(flow_data=flow_data)

    def remove_flow(self) -> None:
        if self._treeview_flows is None:
            raise MissingInjectedInstanceError(type(self._treeview_flows).__name__)
        self._start_action()
        if flow_id := self._application.flow_state.selected_flow.get():
            self._application.remove_flow(flow_id)
            self.refresh_items_on_canvas()
        else:
            position = self._treeview_flows.get_position()
            InfoBox(message="Please select a flow to remove", initial_position=position)
        self._finish_action()

    def start_analysis(self) -> None:
        self._application.start_analysis()

    def save_events(self, file: str) -> None:
        print(f"Eventlist file to save: {file}")
        self._application.save_events(Path(file))

    def set_track_offset(self, offset_x: float, offset_y: float) -> None:
        offset = geometry.RelativeOffsetCoordinate(offset_x, offset_y)
        self._application.track_view_state.track_offset.set(offset)

    def get_track_offset(self) -> Optional[tuple[float, float]]:
        if current_offset := self._application.get_current_track_offset():
            return (current_offset.x, current_offset.y)
        return None

    def _update_offset(
        self, offset: Optional[geometry.RelativeOffsetCoordinate]
    ) -> None:
        if self._frame_tracks is None:
            raise MissingInjectedInstanceError(AbstractFrameTracks.__name__)

        if offset:
            self._frame_tracks.update_offset(offset.x, offset.y)

    def change_track_offset_to_section_offset(self) -> None:
        return self._application.change_track_offset_to_section_offset()

    def validate_date(self, date: str) -> bool:
        return validate_date(date, DATE_FORMAT)

    def validate_hour(self, hour: str) -> bool:
        try:
            return validate_hour(int(hour))
        except ValueError:
            return False

    def validate_minute(self, minute: str) -> bool:
        try:
            return validate_minute(int(minute))
        except ValueError:
            return False

    def validate_second(self, second: str) -> bool:
        try:
            return validate_second(int(second))
        except ValueError:
            return False

    def apply_filter_tracks_by_date(self, date_range: DateRange) -> None:
        self._application.update_date_range_tracks_filter(date_range)
        if self._frame_filter is None:
            raise MissingInjectedInstanceError(AbstractFrameFilter.__name__)

        self._frame_filter.set_active_color_on_filter_by_date_button()

    def apply_filter_tracks_by_class(self, classes: list[str]) -> None:
        self._application.update_class_tracks_filter(set(classes))
        if self._frame_filter is None:
            raise MissingInjectedInstanceError(AbstractFrameFilter.__name__)

        self._frame_filter.set_active_color_on_filter_by_class_button()

    def reset_filter_tracks_by_date(self) -> None:
        self._application.update_date_range_tracks_filter(DateRange(None, None))

        if self._frame_filter is None:
            raise MissingInjectedInstanceError(AbstractFrameFilter.__name__)

        self._frame_filter.set_inactive_color_on_filter_by_date_button()

    def reset_filter_tracks_by_class(self) -> None:
        self._application.update_class_tracks_filter(None)

        if self._frame_filter is None:
            raise MissingInjectedInstanceError(AbstractFrameFilter.__name__)

        self._frame_filter.set_inactive_color_on_filter_by_class_button()

    def get_first_detection_occurrence(self) -> Optional[datetime]:
        return self._application._tracks_metadata.first_detection_occurrence

    def get_last_detection_occurrence(self) -> Optional[datetime]:
        return self._application._tracks_metadata.last_detection_occurrence

    def get_classes(self) -> list[str]:
        return sorted(
            list(self._application._tracks_metadata.classifications), key=str.lower
        )

    def get_class_filter_selection(self) -> Optional[list[str]]:
        current_selection = (
            self._application.track_view_state.filter_element.get().classifications
        )
        if current_selection is not None:
            return list(current_selection)
        return current_selection

    def get_filter_tracks_by_date_setting(self) -> DateRange:
        filter_element = self._application.track_view_state.filter_element.get()
        return filter_element.date_range

    def enable_filter_track_by_date(self) -> None:
        self._application.enable_filter_track_by_date()

        if self._frame_filter is None:
            raise MissingInjectedInstanceError(AbstractFrameFilter.__name__)

        self._frame_filter.enable_filter_by_date_button()
        current_date_range = (
            self._application.track_view_state.filter_element.get().date_range
        )
        if current_date_range != DateRange(None, None):
            self._frame_filter.set_active_color_on_filter_by_date_button()
        else:
            self._frame_filter.set_inactive_color_on_filter_by_date_button()

    def disable_filter_track_by_date(self) -> None:
        self._application.disable_filter_track_by_date()

        if self._frame_filter is None:
            raise MissingInjectedInstanceError(AbstractFrameFilter.__name__)

        self._frame_filter.disable_filter_by_date_button()

    def enable_filter_track_by_class(self) -> None:
        self._application.enable_filter_track_by_class()

        if self._frame_filter is None:
            raise MissingInjectedInstanceError(AbstractFrameFilter.__name__)

        self._frame_filter.enable_filter_by_class_button()
        current_classes = (
            self._application.track_view_state.filter_element.get().classifications
        )
        if current_classes is not None:
            self._frame_filter.set_active_color_on_filter_by_class_button()
        else:
            self._frame_filter.set_inactive_color_on_filter_by_class_button()

    def disable_filter_track_by_class(self) -> None:
        self._application.disable_filter_track_by_class()

        if self._frame_filter is None:
            raise MissingInjectedInstanceError(AbstractFrameFilter.__name__)

        self._frame_filter.disable_filter_by_class_button()<|MERGE_RESOLUTION|>--- conflicted
+++ resolved
@@ -572,29 +572,10 @@
 
     def add_flow(self) -> None:
         self._start_action()
-<<<<<<< HEAD
         with contextlib.suppress(CancelAddFlow):
             flow = self.__create_flow()
             print(f"Added new flow: {flow.id}")
             self.set_selected_flow_id(flow.id.serialize())
-=======
-        if flow_data := self._show_distances_window():
-            flow_id = self._application.get_flow_id()
-            name = flow_data[FLOW_NAME]
-            new_from_section_id = SectionId(flow_data[START_SECTION])
-            new_to_section_id = SectionId(flow_data[END_SECTION])
-            distance = flow_data.get(DISTANCE, None)
-            flow = Flow(
-                id=flow_id,
-                name=name,
-                start=new_from_section_id,
-                end=new_to_section_id,
-                distance=distance,
-            )
-            self._application.add_flow(flow)
-            self.set_selected_flow_id(flow_id.serialize())
-            print(f"Added new flow: {flow_data}")
->>>>>>> 58da3010
         self._finish_action()
 
     def __create_flow(self) -> Flow:
@@ -603,7 +584,7 @@
         name = flow_data[FLOW_NAME]
         new_from_section_id = SectionId(flow_data[START_SECTION])
         new_to_section_id = SectionId(flow_data[END_SECTION])
-        distance = float(flow_data[DISTANCE])
+        distance = flow_data.get(DISTANCE, None)
         flow = Flow(
             id=flow_id,
             name=name,
