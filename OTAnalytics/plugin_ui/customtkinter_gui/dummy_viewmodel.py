import contextlib
import functools
from datetime import datetime
from pathlib import Path
from time import sleep
from tkinter.filedialog import askopenfilename, askopenfilenames
from typing import Any, Iterable, Optional

from OTAnalytics.adapter_ui.abstract_button_quick_save_config import (
    AbstractButtonQuickSaveConfig,
)
from OTAnalytics.adapter_ui.abstract_canvas import AbstractCanvas
from OTAnalytics.adapter_ui.abstract_frame import AbstractFrame
from OTAnalytics.adapter_ui.abstract_frame_canvas import AbstractFrameCanvas
from OTAnalytics.adapter_ui.abstract_frame_filter import AbstractFrameFilter
from OTAnalytics.adapter_ui.abstract_frame_project import (
    AbstractFrameProject,
    AbstractFrameSvzMetadata,
)
from OTAnalytics.adapter_ui.abstract_frame_remark import AbstractFrameRemark
from OTAnalytics.adapter_ui.abstract_frame_track_plotting import (
    AbstractFrameTrackPlotting,
)
from OTAnalytics.adapter_ui.abstract_frame_track_statistics import (
    AbstractFrameTrackStatistics,
)
from OTAnalytics.adapter_ui.abstract_frame_tracks import AbstractFrameTracks
from OTAnalytics.adapter_ui.abstract_main_window import AbstractMainWindow
from OTAnalytics.adapter_ui.abstract_treeview_interface import AbstractTreeviewInterface
from OTAnalytics.adapter_ui.default_values import (
    DATETIME_FORMAT,
    RELATIVE_SECTION_OFFSET,
    SUPPORTED_FORMATS,
)
from OTAnalytics.adapter_ui.flow_adapter import (
    GeometricCenterCalculator,
    InnerSegmentsCenterCalculator,
    SectionRefPointCalculator,
)
from OTAnalytics.adapter_ui.text_resources import (
    COLUMN_NAME,
    ColumnResource,
    ColumnResources,
)
from OTAnalytics.adapter_ui.ui_texts import (
    COUNTING_DAY_TYPES,
    DIRECTIONS_OF_STATIONING,
    WEATHER_TYPES,
)
from OTAnalytics.adapter_ui.view_model import ViewModel
from OTAnalytics.application.analysis.traffic_counting_specification import (
    CountingSpecificationDto,
)
from OTAnalytics.application.application import (
    CancelAddFlow,
    CancelAddSection,
    MultipleFlowsSelected,
    MultipleSectionsSelected,
    OTAnalyticsApplication,
)
from OTAnalytics.application.config import (
    CONTEXT_FILE_TYPE_TRACK_STATISTICS,
    CUTTING_SECTION_MARKER,
    DEFAULT_COUNTING_INTERVAL_IN_MINUTES,
    OTCONFIG_FILE_TYPE,
    OTFLOW_FILE_TYPE,
)
from OTAnalytics.application.export_formats.export_mode import INITIAL_MERGE, OVERWRITE
from OTAnalytics.application.logger import logger
from OTAnalytics.application.parser.flow_parser import FlowParser
from OTAnalytics.application.playback import SkipTime
from OTAnalytics.application.project import (
    COORDINATE_X,
    COORDINATE_Y,
    COUNTING_DAY,
    COUNTING_LOCATION_NUMBER,
    DIRECTION,
    DIRECTION_DESCRIPTION,
    HAS_BICYCLE_LANE,
    IS_BICYCLE_COUNTING,
    REMARK,
    TK_NUMBER,
    WEATHER,
    CountingDayType,
    DirectionOfStationing,
    SvzMetadata,
    WeatherType,
)
from OTAnalytics.application.use_cases.config import MissingDate
from OTAnalytics.application.use_cases.config_has_changed import NoExistingConfigFound
from OTAnalytics.application.use_cases.cut_tracks_with_sections import CutTracksDto
from OTAnalytics.application.use_cases.editor.section_editor import (
    AddNewSection,
    MetadataProvider,
    UpdateSectionCoordinates,
)
from OTAnalytics.application.use_cases.export_events import (
    EventListExporter,
    ExporterNotFoundError,
)
from OTAnalytics.application.use_cases.flow_repository import FlowAlreadyExists
from OTAnalytics.application.use_cases.generate_flows import FlowNameGenerator
from OTAnalytics.application.use_cases.quick_save_configuration import (
    NoExistingFileToSave,
)
from OTAnalytics.application.use_cases.road_user_assignment_export import (
    ExportSpecification,
)
from OTAnalytics.application.use_cases.save_otflow import NoSectionsToSave
from OTAnalytics.application.use_cases.track_statistics_export import (
    TrackStatisticsExportSpecification,
)
from OTAnalytics.domain import geometry
from OTAnalytics.domain.date import (
    DateRange,
    validate_date,
    validate_hour,
    validate_minute,
    validate_second,
)
from OTAnalytics.domain.event import EventRepositoryEvent
from OTAnalytics.domain.files import DifferentDrivesException
from OTAnalytics.domain.filter import FilterElement
from OTAnalytics.domain.flow import Flow, FlowId, FlowListObserver
from OTAnalytics.domain.section import (
    COORDINATES,
    ID,
    Area,
    LineSection,
    Section,
    SectionId,
    SectionListObserver,
    SectionRepositoryEvent,
)
from OTAnalytics.domain.track import TrackImage
from OTAnalytics.domain.track_repository import TrackListObserver, TrackRepositoryEvent
from OTAnalytics.domain.types import EventType
from OTAnalytics.domain.video import Video, VideoListObserver
from OTAnalytics.plugin_ui.customtkinter_gui import toplevel_export_events
from OTAnalytics.plugin_ui.customtkinter_gui.helpers import ask_for_save_file_path
from OTAnalytics.plugin_ui.customtkinter_gui.line_section import (
    ArrowPainter,
    CanvasElementDeleter,
    SectionBuilder,
    SectionGeometryEditor,
    SectionPainter,
)
from OTAnalytics.plugin_ui.customtkinter_gui.messagebox import InfoBox, MinimalInfoBox
from OTAnalytics.plugin_ui.customtkinter_gui.style import (
    ARROW_STYLE,
    COLOR_ORANGE,
    DEFAULT_SECTION_STYLE,
    EDITED_SECTION_STYLE,
    PRE_EDIT_SECTION_STYLE,
    SELECTED_KNOB_STYLE,
    SELECTED_SECTION_STYLE,
)
from OTAnalytics.plugin_ui.customtkinter_gui.toplevel_export_counts import (
    END,
    EXPORT_FILE,
    EXPORT_FORMAT,
    INTERVAL,
    START,
    CancelExportCounts,
    ToplevelExportCounts,
)
from OTAnalytics.plugin_ui.customtkinter_gui.toplevel_export_events import (
    CancelExportEvents,
    ToplevelExportEvents,
)
from OTAnalytics.plugin_ui.customtkinter_gui.toplevel_flows import (
    DISTANCE,
    END_SECTION,
    FLOW_ID,
    FLOW_NAME,
    START_SECTION,
    ToplevelFlows,
)
from OTAnalytics.plugin_ui.customtkinter_gui.toplevel_sections import ToplevelSections

MESSAGE_CONFIGURATION_NOT_SAVED = "The configuration has not been saved.\n"
SUPPORTED_VIDEO_FILE_TYPES = ["*.avi", "*.mkv", "*.mov", "*.mp4"]
TAG_SELECTED_SECTION: str = "selected_section"
LINE_SECTION: str = "line_section"
TO_SECTION = "to_section"
FROM_SECTION = "from_section"


class MissingInjectedInstanceError(Exception):
    """Raise when no instance of an object was injected before referencing it"""

    def __init__(self, injected_object: str):
        message = (
            f"An instance of {injected_object} has to be injected before referencing it"
        )
        super().__init__(message)


def flow_id(from_section: str, to_section: str) -> str:
    return f"{from_section} -> {to_section}"


def action(func: Any) -> Any:
    @functools.wraps(func)
    def wrapper_decorator(self: Any, *args: Any, **kwargs: Any) -> Any:
        self._start_action()
        try:
            value = func(self, *args, **kwargs)
            return value
        finally:
            self._finish_action()

    return wrapper_decorator


class DummyViewModel(
    ViewModel,
    VideoListObserver,
    TrackListObserver,
    SectionListObserver,
    FlowListObserver,
):
    @property
    def window(self) -> AbstractMainWindow:
        if self._window is None:
            raise MissingInjectedInstanceError("window")
        return self._window

    @property
    def frame_project(self) -> AbstractFrameProject:
        if self._frame_project is None:
            raise MissingInjectedInstanceError("frame project")
        return self._frame_project

    @property
    def frame_tracks(self) -> AbstractFrameTracks:
        if self._frame_tracks is None:
            raise MissingInjectedInstanceError("frame tracks")
        return self._frame_tracks

    @property
    def frame_videos(self) -> AbstractFrame:
        if self._frame_videos is None:
            raise MissingInjectedInstanceError("frame videos")
        return self._frame_videos

    @property
    def frame_canvas(self) -> AbstractFrameCanvas:
        if self._frame_canvas is None:
            raise MissingInjectedInstanceError("frame canvas")
        return self._frame_canvas

    @property
    def frame_video_control(self) -> AbstractFrame:
        if self._frame_video_control is None:
            raise MissingInjectedInstanceError("frame video control")
        return self._frame_video_control

    @property
    def frame_sections(self) -> AbstractFrame:
        if self._frame_sections is None:
            raise MissingInjectedInstanceError("frame sections")
        return self._frame_sections

    @property
    def frame_flows(self) -> AbstractFrame:
        if self._frame_flows is None:
            raise MissingInjectedInstanceError("frame flows")
        return self._frame_flows

    @property
    def frame_filter(self) -> AbstractFrameFilter:
        if self._frame_filter is None:
            raise MissingInjectedInstanceError("frame filter")
        return self._frame_filter

    @property
    def frame_remark(self) -> AbstractFrameRemark:
        if self._frame_remarks is None:
            raise MissingInjectedInstanceError("frame remark")
        return self._frame_remarks

    @property
    def frame_analysis(self) -> AbstractFrame:
        if self._frame_analysis is None:
            raise MissingInjectedInstanceError("frame analysis")
        return self._frame_analysis

    @property
    def canvas(self) -> AbstractCanvas:
        if self._canvas is None:
            raise MissingInjectedInstanceError("frame canvas")
        return self._canvas

    @property
    def frame_track_plotting(self) -> AbstractFrameTrackPlotting:
        if self._frame_track_plotting is None:
            raise MissingInjectedInstanceError("frame track plotting")
        return self._frame_track_plotting

    @property
    def frame_svz_metadata(self) -> AbstractFrameSvzMetadata:
        if self._frame_svz_metadata is None:
            raise MissingInjectedInstanceError("frame svz metadata")
        return self._frame_svz_metadata

    @property
    def treeview_videos(self) -> AbstractTreeviewInterface:
        if self._treeview_videos is None:
            raise MissingInjectedInstanceError("treeview videos")
        return self._treeview_videos

    @property
    def treeview_files(self) -> AbstractTreeviewInterface:
        if self._treeview_files is None:
            raise MissingInjectedInstanceError("treeview files")
        return self._treeview_files

    @property
    def treeview_sections(self) -> AbstractTreeviewInterface:
        if self._treeview_sections is None:
            raise MissingInjectedInstanceError("treeview sections")
        return self._treeview_sections

    @property
    def treeview_flows(self) -> AbstractTreeviewInterface:
        if self._treeview_flows is None:
            raise MissingInjectedInstanceError("treeview flows")
        return self._treeview_flows

    @property
    def button_quick_save_config(self) -> AbstractButtonQuickSaveConfig:
        if self._button_quick_save_config is None:
            raise MissingInjectedInstanceError("button quick save config")
        return self._button_quick_save_config

    @property
    def frame_track_statistics(self) -> AbstractFrameTrackStatistics:
        if self._frame_track_statistics is None:
            raise MissingInjectedInstanceError("frame track statistics")
        return self._frame_track_statistics

    def __init__(
        self,
        application: OTAnalyticsApplication,
        flow_parser: FlowParser,
        name_generator: FlowNameGenerator,
        event_list_export_formats: dict,
        show_svz: bool,
        add_new_section: AddNewSection,
        update_section_coordinates: UpdateSectionCoordinates,
    ) -> None:
        self._application = application
        self._flow_parser: FlowParser = flow_parser
        self._name_generator = name_generator
        self._event_list_export_formats = event_list_export_formats
        self._show_svz = show_svz
        self._add_new_section = add_new_section
        self._update_section_coordinates = update_section_coordinates
        self._window: Optional[AbstractMainWindow] = None
        self._frame_project: Optional[AbstractFrameProject] = None
        self._frame_tracks: Optional[AbstractFrameTracks] = None
        self._frame_videos: Optional[AbstractFrame] = None
        self._frame_canvas: Optional[AbstractFrameCanvas] = None
        self._frame_video_control: Optional[AbstractFrame] = None
        self._frame_sections: Optional[AbstractFrame] = None
        self._frame_flows: Optional[AbstractFrame] = None
        self._frame_filter: Optional[AbstractFrameFilter] = None
        self._frame_analysis: Optional[AbstractFrame] = None
        self._frame_remarks: Optional[AbstractFrameRemark] = None
        self._canvas: Optional[AbstractCanvas] = None
        self._frame_track_plotting: Optional[AbstractFrameTrackPlotting] = None
        self._frame_svz_metadata: Optional[AbstractFrameSvzMetadata] = None
        self._treeview_videos: Optional[AbstractTreeviewInterface] = None
        self._treeview_files: Optional[AbstractTreeviewInterface] = None
        self._treeview_sections: Optional[AbstractTreeviewInterface] = None
        self._treeview_flows: Optional[AbstractTreeviewInterface] = None
        self._button_quick_save_config: AbstractButtonQuickSaveConfig | None = None
        self._frame_track_statistics: Optional[AbstractFrameTrackStatistics] = None
        self._new_section: dict = {}

    def show_svz(self) -> bool:
        return self._show_svz

    def notify_videos(self, videos: list[Video]) -> None:
        self.update_quick_save_button(videos)
        self.treeview_videos.update_items()
        self._update_enabled_buttons()

    def notify_files(self) -> None:
        self.treeview_files.update_items()
        self._update_enabled_buttons()

    def _update_enabled_buttons(self) -> None:
        self._update_enabled_general_buttons()
        self._update_enabled_track_buttons()
        self._update_enabled_video_buttons()
        self._update_enabled_section_buttons()
        self._update_enabled_flow_buttons()
        self._update_enabled_video_control_buttons()

    def _update_enabled_general_buttons(self) -> None:
        frames = self._get_frames()
        action_running = self._application.action_state.action_running.get()
        general_buttons_enabled = not action_running
        for frame in frames:
            frame.set_enabled_general_buttons(general_buttons_enabled)

    def _get_frames(self) -> list[AbstractFrame | AbstractFrameProject]:
        return [
            self.frame_tracks,
            self.frame_videos,
            self.frame_project,
            self.frame_sections,
            self.frame_flows,
            self.frame_analysis,
        ]

    def _update_enabled_track_buttons(self) -> None:
        action_running = self._application.action_state.action_running.get()
        selected_section_ids = self.get_selected_section_ids()
        single_section_selected = len(selected_section_ids) == 1
        single_track_enabled = (not action_running) and single_section_selected
        self.frame_tracks.set_enabled_change_single_item_buttons(single_track_enabled)

    def _update_enabled_video_buttons(self) -> None:
        action_running = self._application.action_state.action_running.get()
        selected_videos: list[Video] = self._application.get_selected_videos()
        any_video_selected = len(selected_videos) > 0
        multiple_videos_enabled = (not action_running) and any_video_selected
        self.frame_videos.set_enabled_change_multiple_items_buttons(
            multiple_videos_enabled
        )

    def _update_enabled_section_buttons(self) -> None:
        action_running = self._application.action_state.action_running.get()
        videos_exist = len(self._application.get_all_videos()) > 0
        selected_section_ids = self.get_selected_section_ids()
        single_section_selected = len(selected_section_ids) == 1
        any_section_selected = len(selected_section_ids) > 0

        add_section_enabled = (not action_running) and videos_exist
        single_section_enabled = add_section_enabled and single_section_selected
        multiple_sections_enabled = add_section_enabled and any_section_selected

        self.frame_sections.set_enabled_add_buttons(add_section_enabled)
        self.frame_sections.set_enabled_change_single_item_buttons(
            single_section_enabled
        )
        self.frame_sections.set_enabled_change_multiple_items_buttons(
            multiple_sections_enabled
        )

    def _update_enabled_flow_buttons(self) -> None:
        action_running = self._application.action_state.action_running.get()
        two_sections_exist = len(self._application.get_all_sections()) > 1
        flows_exist = len(self._application.get_all_flows()) > 0
        selected_flow_ids = self.get_selected_flow_ids()
        single_flow_selected = len(selected_flow_ids) == 1
        any_flow_selected = len(selected_flow_ids) > 0

        add_flow_enabled = (not action_running) and two_sections_exist
        single_flow_enabled = add_flow_enabled and single_flow_selected and flows_exist
        multiple_flows_enabled = add_flow_enabled and any_flow_selected and flows_exist

        self.frame_flows.set_enabled_add_buttons(add_flow_enabled)
        self.frame_flows.set_enabled_change_single_item_buttons(single_flow_enabled)
        self.frame_flows.set_enabled_change_multiple_items_buttons(
            multiple_flows_enabled
        )

    def _update_enabled_video_control_buttons(self) -> None:
        action_running = self._application.action_state.action_running.get()
        videos_exist = len(self._application.get_all_videos()) > 0
        general_activated = not action_running and videos_exist
        self.frame_video_control.set_enabled_general_buttons(general_activated)

    def _on_section_changed(self, section: SectionId) -> None:
        self._refresh_sections_in_ui()

    def on_flow_changed(self, flow_id: FlowId) -> None:
        self.notify_flows([flow_id])

    def on_background_updated(self, image: Optional[TrackImage]) -> None:
        if image:
            self.frame_canvas.update_background(image)
        else:
            self.frame_canvas.clear_image()

    def update_date_range(self, filter_element: FilterElement) -> None:
        date_range = filter_element.date_range
        start_date = (
            date_range.start_date.strftime(DATETIME_FORMAT)
            if date_range.start_date
            else ""
        )

        end_date = (
            date_range.end_date.strftime(DATETIME_FORMAT) if date_range.end_date else ""
        )
        self.frame_filter.update_date_range(
            {"start_date": start_date, "end_date": end_date}
        )

    def update_quick_save_button(self, _: Any) -> None:
        try:
            if self._application.config_has_changed():
                self.button_quick_save_config.set_state_changed_color()
            else:
                self.button_quick_save_config.set_default_color()
        except NoExistingConfigFound:
            self.button_quick_save_config.set_default_color()

    def notify_tracks(self, track_event: TrackRepositoryEvent) -> None:
        self.notify_files()

    def _intersect_tracks_with_sections(self) -> None:
        start_msg_popup = MinimalInfoBox(
            message="Create events...",
            initial_position=self.window.get_position(),
        )
        self._application.intersect_tracks_with_sections()
        start_msg_popup.update_message(message="Creating events completed")
        start_msg_popup.close()

    def notify_sections(self, section_event: SectionRepositoryEvent) -> None:
        self._refresh_sections_in_ui()
        self.update_quick_save_button(section_event)

    def _refresh_sections_in_ui(self) -> None:
        self.refresh_items_on_canvas()
        self.treeview_sections.update_items()
        self._update_enabled_buttons()

    def notify_flows(self, flows: list[FlowId]) -> None:
        self.refresh_items_on_canvas()
        self.treeview_flows.update_items()
        self.update_quick_save_button(flow_id)

    def notify_action_running_state(self, running: bool) -> None:
        self._update_enabled_buttons()
        self._update_treeview_states()

    def _update_treeview_states(self) -> None:
        if self._application.action_state.action_running.get():
            self.treeview_videos.disable()
            self.treeview_files.disable()
            self.treeview_sections.disable()
            self.treeview_flows.disable()
        else:
            self.treeview_videos.enable()
            self.treeview_files.enable()
            self.treeview_sections.enable()
            self.treeview_flows.enable()

    def register_observers(self) -> None:
        self._application._datastore.register_video_observer(self)
        self._application.track_view_state.selected_videos.register(
            self.update_selected_videos
        )
        self._application.section_state.selected_sections.register(
            self.update_selected_sections
        )
        self._application.register_section_changed_observer(self._on_section_changed)
        self._application.register_section_changed_observer(
            self.update_quick_save_button
        )
        self._application.file_state.last_saved_config.register(
            self.update_quick_save_button
        )

    def _start_action(self) -> None:
        self._application.action_state.action_running.set(True)

    def _finish_action(self) -> None:
        self._application.action_state.action_running.set(False)

    def set_window(self, window: AbstractMainWindow) -> None:
        self._window = window

    def update_selected_videos(self, videos: list[Video]) -> None:
        current_paths = [str(video.get_path()) for video in videos]
        self._selected_videos = current_paths
        self.treeview_videos.update_selected_items(current_paths)
        self._update_enabled_video_buttons()

    def add_video(self) -> None:
        track_files = askopenfilenames(
            title="Load video files",
            filetypes=[("video file", SUPPORTED_VIDEO_FILE_TYPES)],
        )
        if not track_files:
            return
        logger().info(f"Video files to load: {track_files}")
        paths = [Path(file) for file in track_files]
        self._application.add_videos(files=paths)

    def remove_videos(self) -> None:
        self._application.remove_videos()

    def set_treeview_videos(self, treeview: AbstractTreeviewInterface) -> None:
        self._treeview_videos = treeview

    def set_treeview_files(self, treeview: AbstractTreeviewInterface) -> None:
        self._treeview_files = treeview

    def set_selected_videos(self, video_paths: list[str]) -> None:
        self._selected_videos = video_paths
        selected_videos: list[Video] = []
        for path in video_paths:
            if video := self._application._datastore.get_video_at(Path(path)):
                selected_videos.append(video)
        self._application.track_view_state.selected_videos.set(selected_videos)

    def get_remark(self) -> str:
        return self._application.get_remark()

    def get_all_videos(self) -> list[Video]:
        return self._application.get_all_videos()

    def get_all_track_files(self) -> set[Path]:
        return self._application.get_all_track_files()

    def set_frame_project(self, project_frame: AbstractFrameProject) -> None:
        self._frame_project = project_frame
        self.show_current_project()

    def show_current_project(self, _: Any = None) -> None:
        project = self._application._datastore.project
        self.frame_project.update(name=project.name, start_date=project.start_date)

    def save_otconfig(self) -> None:
        suggested_save_path = self._application.suggest_save_path(OTCONFIG_FILE_TYPE)
        configuration_file = ask_for_save_file_path(
            title="Save configuration as",
            filetypes=[(f"{OTCONFIG_FILE_TYPE} file", f"*.{OTCONFIG_FILE_TYPE}")],
            defaultextension=f".{OTCONFIG_FILE_TYPE}",
            initialfile=suggested_save_path.name,
            initialdir=suggested_save_path.parent,
        )
        if not configuration_file:
            return
        self._save_otconfig(configuration_file)

    def _save_otconfig(self, otconfig_file: Path) -> None:
        logger().info(f"Config file to save: {otconfig_file}")
        try:
            self._application.save_otconfig(otconfig_file)
        except NoSectionsToSave:
            message = (
                f"{MESSAGE_CONFIGURATION_NOT_SAVED}"
                f"No sections to save, please add new sections first."
            )
            self.__show_error(message)
            return
        except DifferentDrivesException:
            message = (
                f"{MESSAGE_CONFIGURATION_NOT_SAVED}"
                f"Configuration and video files are located on different drives."
            )
            self.__show_error(message)
            return
        except MissingDate:
            message = (
                f"{MESSAGE_CONFIGURATION_NOT_SAVED}"
                f"Start date is missing or invalid. Please add a valid start date."
            )
            self.__show_error(message)
            return

    def _get_window_position(self) -> tuple[int, int]:
        return self.window.get_position()

    def __show_error(self, message: str) -> None:
        InfoBox(
            message=message,
            initial_position=self.treeview_sections.get_position(),
        )

    def load_otconfig(self) -> None:
        otconfig_file = Path(
            askopenfilename(
                title="Load configuration file",
                filetypes=[
                    (f"{OTFLOW_FILE_TYPE} file", f"*.{OTFLOW_FILE_TYPE}"),
                    (f"{OTCONFIG_FILE_TYPE} file", f"*.{OTCONFIG_FILE_TYPE}"),
                ],
                defaultextension=f".{OTFLOW_FILE_TYPE}",
            )
        )
        if not otconfig_file:
            return
        self._load_otconfig(otconfig_file)

    def _load_otconfig(self, otconfig_file: Path) -> None:
        proceed = InfoBox(
            message=(
                "This will load a stored configuration from file. \n"
                "All configured sections, flows and videos will be removed before "
                "loading."
            ),
            initial_position=self._get_window_position(),
            show_cancel=True,
        )
        if proceed.canceled:
            return
        logger().info(f"{OTCONFIG_FILE_TYPE} file to load: {otconfig_file}")
        self._application.load_otconfig(file=Path(otconfig_file))
        self.show_current_project()
        self.update_svz_metadata_view()

    def set_tracks_frame(self, tracks_frame: AbstractFrameTracks) -> None:
        self._frame_tracks = tracks_frame

    def set_video_frame(self, frame: AbstractFrame) -> None:
        self._frame_videos = frame

    def set_sections_frame(self, frame: AbstractFrame) -> None:
        self._frame_sections = frame
        self._update_enabled_section_buttons()

    def set_flows_frame(self, frame: AbstractFrame) -> None:
        self._frame_flows = frame
        self._update_enabled_flow_buttons()

    def set_canvas(self, canvas: AbstractCanvas) -> None:
        self._canvas = canvas

    def set_frame_canvas(self, frame_canvas: AbstractFrameCanvas) -> None:
        self._frame_canvas = frame_canvas

    def set_filter_frame(self, filter_frame: AbstractFrameFilter) -> None:
        self._frame_filter = filter_frame

    def set_treeview_sections(self, treeview: AbstractTreeviewInterface) -> None:
        self._treeview_sections = treeview

    def set_treeview_flows(self, treeview: AbstractTreeviewInterface) -> None:
        self._treeview_flows = treeview

    def update_selected_sections(self, section_ids: list[SectionId]) -> None:
        self._update_selected_section_items()
        self._update_enabled_buttons()
        self.update_section_offset_button_state()

    def _update_selected_section_items(self) -> None:
        new_section_ids = self.get_selected_section_ids()

        self.treeview_sections.update_selected_items(new_section_ids)
        self.refresh_items_on_canvas()

    def update_section_offset_button_state(self) -> None:
        currently_selected_sections = (
            self._application.section_state.selected_sections.get()
        )
        default_color = self.frame_tracks.get_default_offset_button_color()
        single_section_selected = len(currently_selected_sections) == 1

        if not single_section_selected:
            self.frame_tracks.configure_offset_button(default_color, False)
            return

        section_offset = self._application.get_section_offset(
            currently_selected_sections[0], EventType.SECTION_ENTER
        )
        if not section_offset:
            # No offset entry found in section for EventType.SECTION_ENTER
            return

        visualization_offset = self._application.track_view_state.track_offset.get()
        if section_offset == visualization_offset:
            self.frame_tracks.configure_offset_button(default_color, False)
        else:
            self.frame_tracks.configure_offset_button(COLOR_ORANGE, True)

    def update_selected_flows(self, flow_ids: list[FlowId]) -> None:
        self._update_selected_flow_items()
        self._update_enabled_buttons()

    def _update_selected_flow_items(self) -> None:
        new_selected_flow_ids = self.get_selected_flow_ids()

        self.treeview_flows.update_selected_items(new_selected_flow_ids)
        self.refresh_items_on_canvas()

    def set_selected_flow_ids(self, ids: list[str]) -> None:
        if self._application.action_state.action_running.get():
            return

        self._application.set_selected_flows(ids)

        logger().debug(f"New flows selected in treeview: id={ids}")

    def set_selected_section_ids(self, ids: list[str]) -> None:
        if self._application.action_state.action_running.get():
            return

        self._application.set_selected_section(ids)

        logger().debug(f"New line sections selected in treeview: id={ids}")

    def get_selected_flow_ids(self) -> list[str]:
        return [
            flow_id.id for flow_id in self._application.flow_state.selected_flows.get()
        ]

    def get_selected_section_ids(self) -> list[str]:
        return [
            section_id.id
            for section_id in self._application.section_state.selected_sections.get()
        ]

    @action
    def load_tracks(self) -> None:
        track_files = askopenfilenames(
            title="Load track files", filetypes=[("tracks file", "*.ottrk")]
        )
        if not track_files:
            return
        logger().info(f"Tracks files to load: {track_files}")
        track_paths = [Path(file) for file in track_files]
        self._application.add_tracks_of_files(track_files=track_paths)

    def load_configuration(self) -> None:  # sourcery skip: avoid-builtin-shadow
        # INFO: Current behavior: Overwrites existing sections
        configuration_file = Path(
            askopenfilename(
                title="Load sections file",
                filetypes=[
                    (f"{OTFLOW_FILE_TYPE} file", f"*.{OTFLOW_FILE_TYPE}"),
                    (f"{OTCONFIG_FILE_TYPE} file", f"*.{OTCONFIG_FILE_TYPE}"),
                ],
                defaultextension=f".{OTFLOW_FILE_TYPE}",
            )
        )
        if not configuration_file.stem:
            return
        elif configuration_file.suffix == f".{OTFLOW_FILE_TYPE}":
            self._load_otflow(configuration_file)
        elif configuration_file.suffix == f".{OTCONFIG_FILE_TYPE}":
            self._load_otconfig(configuration_file)
        else:
            raise ValueError("Configuration file to load has unknown file extension")

    def _load_otflow(self, otflow_file: Path) -> None:
        sections = self._application.get_all_sections()
        flows = self._application.get_all_flows()
        if sections or flows:
            proceed = InfoBox(
                message=(
                    "This will load a stored otflow configuration from file. \n"
                    "All configured sections and flows will be removed before "
                    "loading."
                ),
                initial_position=self._get_window_position(),
                show_cancel=True,
            )
            if proceed.canceled:
                return
        logger().info(f"otflow file to load: {otflow_file}")
        self._application.load_otflow(sections_file=Path(otflow_file))
        self.set_selected_section_ids([])
        self.set_selected_flow_ids([])
        self.refresh_items_on_canvas()

    def save_configuration(self) -> None:
        suggested_save_path = self._application.suggest_save_path(OTCONFIG_FILE_TYPE)
        configuration_file = ask_for_save_file_path(
            title="Save configuration as",
            filetypes=[
                (f"{OTCONFIG_FILE_TYPE} file", f"*.{OTCONFIG_FILE_TYPE}"),
                (f"{OTFLOW_FILE_TYPE} file", f"*.{OTFLOW_FILE_TYPE}"),
            ],
            defaultextension=f".{OTCONFIG_FILE_TYPE}",
            initialfile=suggested_save_path.name,
            initialdir=suggested_save_path.parent,
        )
        if not configuration_file.stem:
            return
        elif configuration_file.suffix == f".{OTFLOW_FILE_TYPE}":
            self._save_otflow(configuration_file)
        elif configuration_file.suffix == f".{OTCONFIG_FILE_TYPE}":
            self._save_otconfig(configuration_file)
        else:
            raise ValueError("Configuration file to save has unknown file extension")

    def quick_save_configuration(self) -> None:
        try:
            self._application.quick_save_configuration()
        except NoExistingFileToSave:
            self.save_configuration()

    def _save_otflow(self, otflow_file: Path) -> None:
        logger().info(f"Sections file to save: {otflow_file}")
        try:
            self._application.save_otflow(Path(otflow_file))
        except NoSectionsToSave:
            position = self.treeview_sections.get_position()
            InfoBox(
                message="No sections to save, please add new sections first",
                initial_position=position,
            )
            return

    def cancel_action(self) -> None:
        self._finish_action()

    def add_line_section(self) -> None:
        self.set_selected_section_ids([])
        self._start_action()
        SectionBuilder(viewmodel=self, canvas=self.canvas, style=EDITED_SECTION_STYLE)

    def add_area_section(self) -> None:
        self.set_selected_section_ids([])
        self._start_action()
        SectionBuilder(
            viewmodel=self,
            canvas=self.canvas,
            is_area_section=True,
            style=EDITED_SECTION_STYLE,
        )

    def get_section_metadata(
        self,
        title: str,
        initial_position: tuple[int, int],
        input_values: dict | None = None,
    ) -> dict:
        if not (
            section_offset := self._application.track_view_state.track_offset.get()
        ):
            section_offset = RELATIVE_SECTION_OFFSET
        return ToplevelSections(
            title=title,
            viewmodel=self,
            section_offset=section_offset,
            initial_position=initial_position,
            input_values=input_values,
            show_offset=self._show_offset(),
        ).get_metadata()

    def _show_offset(self) -> bool:
        return True

    def is_section_name_valid(self, section_name: str) -> bool:
        return self._application.is_section_name_valid(section_name)

    def add_new_section(
        self,
        coordinates: list[tuple[int, int]],
        is_area_section: bool,
        get_metadata: MetadataProvider,
    ) -> None:
        section = self._add_new_section.add_new_section(
            coordinates=coordinates,
            is_area_section=is_area_section,
            get_metadata=get_metadata,
        )
        if section:
            if not section.name.startswith(CUTTING_SECTION_MARKER):
                logger().info(f"New section created: {section.id}")
                self.update_selected_sections([section.id])
        self._finish_action()

    def update_section_coordinates(
        self, meta_data: dict, coordinates: list[tuple[int, int]]
    ) -> None:
<<<<<<< HEAD
        self.__validate_section_information(meta_data, coordinates)
        section_id = SectionId(meta_data[ID])
        if not (section := self._application.get_section_for(section_id)):
            raise MissingSection(
                f"Could not update section '{section_id.serialize()}' after editing"
            )
        section.update_coordinates(
            [self._to_coordinate(coordinate) for coordinate in coordinates]
        )
        self._application.update_section(section)
        logger().info(f"Update section: {section.id}")
        self.update_selected_sections([section.id])
=======
        section_id = self._update_section_coordinates.update(meta_data, coordinates)
        logger().info(f"Update section: {section_id}")
        self._update_selected_sections([section_id])
>>>>>>> f2a47809
        self._finish_action()

    def _is_area_section(self, section: Section | None) -> bool:
        return isinstance(section, Area)

    def _is_line_section(self, section: Section | None) -> bool:
        return isinstance(section, LineSection)

    def edit_section_geometry(self) -> None:
        if len(selected_section_ids := self.get_selected_section_ids()) != 1:
            raise MultipleSectionsSelected(
                "Multiple sections are selected. Unable to edit section geometry!"
            )

        self._start_action()
        CanvasElementDeleter(canvas=self.canvas).delete(tag_or_id=TAG_SELECTED_SECTION)
        if selected_section_ids:
            if current_section := self._application.get_section_for(
                SectionId(selected_section_ids[0])
            ):
                SectionGeometryEditor(
                    viewmodel=self,
                    canvas=self.canvas,
                    section=current_section,
                    edited_section_style=EDITED_SECTION_STYLE,
                    pre_edit_section_style=PRE_EDIT_SECTION_STYLE,
                    selected_knob_style=SELECTED_KNOB_STYLE,
                    is_area_section=self._is_area_section(current_section),
                )

    def edit_selected_section_metadata(self) -> None:
        if not (selected_section_ids := self.get_selected_section_ids()):
            position = self.treeview_sections.get_position()
            InfoBox(
                message="Please select a section to edit", initial_position=position
            )
            return

        if len(selected_section_ids) != 1:
            raise MultipleSectionsSelected(
                "Multiple sections are selected. Unable to edit section metadata!"
            )

        section_id = SectionId(selected_section_ids[0])
        if selected_section := self._application.get_section_for(section_id):
            self._update_metadata(selected_section)
            self.update_section_offset_button_state()

    @action
    def _update_metadata(self, selected_section: Section) -> None:
        current_data = selected_section.to_dict()
        position = self.canvas.get_position()
        with contextlib.suppress(CancelAddSection):
            self.__update_section_metadata(selected_section, current_data, position)

    def __update_section_metadata(
        self, selected_section: Section, current_data: dict, position: tuple[int, int]
    ) -> None:
        updated_section_data = self.get_section_metadata(
            title="Edit section",
            initial_position=position,
            input_values=current_data,
        )
        self._set_section_data(
            id=selected_section.id,
            data=updated_section_data,
        )
        self.refresh_items_on_canvas()
        logger().info(f"Updated line_section Metadata: {updated_section_data}")

    def _set_section_data(self, id: SectionId, data: dict) -> None:
        section = self._flow_parser.parse_section(data)
        self._application.update_section(section)
        if not section.name.startswith(CUTTING_SECTION_MARKER):
            self.treeview_sections.update_selected_items([id.serialize()])

    @action
    def remove_sections(self) -> None:
        if not (selected_section_ids := self.get_selected_section_ids()):
            position = self.treeview_sections.get_position()
            InfoBox(
                message="Please select one or more sections to remove",
                initial_position=position,
            )
            return

        section_ids = [SectionId(id) for id in selected_section_ids]
        for section_id in section_ids:
            if self._application.is_flow_using_section(section_id):
                message = (
                    "The section you want to remove is being used in flows.\n"
                    "Please remove the following flows before removing the section.\n"
                )
                for flow in self._application.flows_using_section(section_id):
                    message += flow.name + "\n"
                position = self.treeview_sections.get_position()
                InfoBox(
                    message=message,
                    initial_position=position,
                )
                return

        for section_id in section_ids:
            self._application.remove_section(section_id)
        self.refresh_items_on_canvas()

    def refresh_items_on_canvas(self) -> None:
        self._remove_items_from_canvas()
        self._draw_items_on_canvas()

    def _remove_items_from_canvas(self) -> None:
        CanvasElementDeleter(canvas=self.canvas).delete(tag_or_id=LINE_SECTION)

    def _draw_items_on_canvas(self) -> None:
        sections_to_highlight = self._get_sections_to_highlight()
        self._draw_sections(sections_to_highlight)
        if self._application.flow_state.selected_flows.get():
            self._draw_arrow_for_selected_flows()

    def _get_sections_to_highlight(self) -> list[str]:
        if selected_section_ids := self.get_selected_section_ids():
            return selected_section_ids
        return []

    def _draw_sections(self, sections_to_highlight: list[str]) -> None:
        section_painter = SectionPainter(canvas=self.canvas)
        for section in self._get_sections():
            tags = [LINE_SECTION]
            if section[ID] in sections_to_highlight:
                style = SELECTED_SECTION_STYLE
                tags.append(TAG_SELECTED_SECTION)
            else:
                style = DEFAULT_SECTION_STYLE
            section_painter.draw(
                tags=tags,
                id=section[ID],
                coordinates=section[COORDINATES],
                section_style=style,
                is_area_section=self._is_area_section(
                    self._application.get_section_for(SectionId(section[ID]))
                ),
            )

    def _draw_arrow_for_selected_flows(self) -> None:
        for flow in self._get_selected_flows():
            if start_section := self._application.get_section_for(flow.start):
                if end_section := self._application.get_section_for(flow.end):
                    start_refpt_calculator = self._get_section_refpt_calculator(
                        start_section
                    )
                    end_refpt_calculator = self._get_section_refpt_calculator(
                        end_section
                    )
                    ArrowPainter(self.canvas).draw(
                        start_section=start_section,
                        end_section=end_section,
                        start_refpt_calculator=start_refpt_calculator,
                        end_refpt_calculator=end_refpt_calculator,
                        tags=[LINE_SECTION],
                        arrow_style=ARROW_STYLE,
                    )

    def _get_section_refpt_calculator(
        self, section: Section
    ) -> SectionRefPointCalculator:
        if self._is_line_section(section):
            return InnerSegmentsCenterCalculator()
        elif self._is_area_section(section):
            return GeometricCenterCalculator()
        else:
            raise ValueError("section has to be a LineSection or an Area, but isnt")

    def _get_selected_flows(self) -> list[Flow]:
        flows: list[Flow] = []
        for flow_id in self._application.flow_state.selected_flows.get():
            flow = self._application.get_flow_for(flow_id)
            if flow:
                flows.append(flow)
        return flows

    def _get_sections(self) -> Iterable[dict]:
        return map(
            lambda section: self._transform_coordinates(section),
            map(
                lambda section: section.to_dict(),
                self._application.get_all_sections(),
            ),
        )

    def _transform_coordinates(self, section: dict) -> dict:
        section[COORDINATES] = [
            self._to_coordinate_tuple(coordinate) for coordinate in section[COORDINATES]
        ]
        return section

    def _to_coordinate_tuple(self, coordinate: dict) -> tuple[int, int]:
        return coordinate[geometry.X], coordinate[geometry.Y]

    def get_all_sections(self) -> Iterable[Section]:
        return self._application.get_all_sections()

    def get_all_flows(self) -> Iterable[Flow]:
        return self._application.get_all_flows()

    @action
    def add_flow(self) -> None:
        with contextlib.suppress(CancelAddFlow):
            flow = self.__create_flow()
            logger().info(f"Added new flow: {flow.id}")
            self.set_selected_flow_ids([flow.id.serialize()])

    def __create_flow(self) -> Flow:
        flow_data = self._show_flow_popup()
        flow_id = self._application.get_flow_id()
        name = flow_data[FLOW_NAME]
        new_from_section_id = SectionId(flow_data[START_SECTION])
        new_to_section_id = SectionId(flow_data[END_SECTION])
        distance = flow_data.get(DISTANCE, None)
        flow = Flow(
            id=flow_id,
            name=name,
            start=new_from_section_id,
            end=new_to_section_id,
            distance=distance,
        )
        self.__try_add_flow(flow)
        return flow

    def _show_flow_popup(
        self,
        input_values: dict | None = None,
        title: str = "Add flow",
    ) -> dict:
        position = self.treeview_flows.get_position()
        sections = list(self.get_all_sections())
        if len(sections) < 2:
            InfoBox(
                message="To add a flow, at least two sections are needed",
                initial_position=position,
            )
            raise CancelAddFlow()
        section_ids = ColumnResources(
            [self.__to_resource(section) for section in sections]
        )
        return self.__create_flow_data(input_values, title, position, section_ids)

    def __create_flow_data(
        self,
        input_values: dict | None,
        title: str,
        position: tuple[int, int],
        section_ids: ColumnResources,
    ) -> dict:
        flow_data = self.__get_flow_data(input_values, title, position, section_ids)
        while (not flow_data) or not (self.__is_flow_name_valid(flow_data)):
            new_entry_name = flow_data[FLOW_NAME]
            if (input_values is not None) and (
                new_entry_name == input_values[FLOW_NAME]
            ):
                break
            InfoBox(
                message="To add a flow, a unique name is necessary",
                initial_position=position,
            )
            flow_data[FLOW_NAME] = ""
            flow_data = self.__get_flow_data(flow_data, title, position, section_ids)
        return flow_data

    def __is_flow_name_valid(self, flow_data: dict) -> bool:
        return flow_data[FLOW_NAME] and self._application.is_flow_name_valid(
            flow_data[FLOW_NAME]
        )

    def __get_flow_data(
        self,
        input_values: dict | None,
        title: str,
        position: tuple[int, int],
        section_ids: ColumnResources,
    ) -> dict:
        return ToplevelFlows(
            title=title,
            initial_position=position,
            section_ids=section_ids,
            name_generator=self._name_generator,
            input_values=input_values,
            show_distance=self._show_distance(),
        ).get_data()

    def __try_add_flow(self, flow: Flow) -> None:
        try:
            self._application.add_flow(flow)
        except FlowAlreadyExists as cause:
            position = self.treeview_flows.get_position()
            InfoBox(message=str(cause), initial_position=position)
            raise CancelAddFlow()

    def _show_distance(self) -> bool:
        return True

    def generate_flows(self) -> None:
        self._application.generate_flows()

    def __to_resource(self, section: Section) -> ColumnResource:
        values = {COLUMN_NAME: section.name}
        return ColumnResource(id=section.id.serialize(), values=values)

    def __update_flow_data(self, flow_data: dict) -> None:
        flow_id = FlowId(flow_data.get(FLOW_ID, ""))
        name = flow_data[FLOW_NAME]
        new_from_section_id = SectionId(flow_data[START_SECTION])
        new_to_section_id = SectionId(flow_data[END_SECTION])
        distance = flow_data.get(DISTANCE, None)
        if flow := self._application.get_flow_for(flow_id):
            flow.name = name
            flow.start = new_from_section_id
            flow.end = new_to_section_id
            flow.distance = distance
            self._application.update_flow(flow)
        self.set_selected_flow_ids([flow_id.serialize()])
        self.refresh_items_on_canvas()

    @action
    def edit_selected_flow(self) -> None:
        with contextlib.suppress(CancelAddFlow):
            if flows := self._get_selected_flows():
                if len(flows) != 1:
                    raise MultipleFlowsSelected(
                        "Multiple flows selected. Unable to edit flow!"
                        "Please select only one flow."
                    )
                self._edit_flow(flows[0])
            else:
                position = self.treeview_flows.get_position()
                InfoBox(
                    message="Please select a flow to edit", initial_position=position
                )

    def _edit_flow(self, flow: Flow) -> None:
        input_data = {
            FLOW_ID: flow.id.serialize(),
            FLOW_NAME: flow.name,
            START_SECTION: flow.start.id,
            END_SECTION: flow.end.id,
            DISTANCE: flow.distance,
        }

        if flow_data := self._show_flow_popup(
            input_values=input_data,
            title="Edit flow",
        ):
            self.__update_flow_data(flow_data=flow_data)

    @action
    def remove_flows(self) -> None:
        if flow_ids := self._application.flow_state.selected_flows.get():
            for flow_id in flow_ids:
                self._application.remove_flow(flow_id)
                self.refresh_items_on_canvas()
        else:
            position = self.treeview_flows.get_position()
            InfoBox(message="Please select a flow to remove", initial_position=position)

    def create_events(self) -> None:
        start_msg_popup = MinimalInfoBox(
            message="Create events...",
            initial_position=self.window.get_position(),
        )
        self._application.create_events()
        self.notify_flows(self.get_all_flow_ids())
        start_msg_popup.update_message(message="Creating events completed")
        sleep(1)
        start_msg_popup.close()

    def get_all_flow_ids(self) -> list[FlowId]:
        return [flow.id for flow in self.get_all_flows()]

    def save_events(self, file: str) -> None:
        self._application.save_events(Path(file))
        logger().info(f"Eventlist file saved to '{file}'")

    def export_events(self) -> None:
        default_values: dict[str, str] = {
            EXPORT_FORMAT: self.__get_default_export_format()
        }
        export_format_extensions: dict[str, str] = {
            key: exporter.get_extension()
            for key, exporter in self._event_list_export_formats.items()
        }
        try:
            event_list_exporter, file = self._configure_event_exporter(
                default_values, export_format_extensions
            )
            self._application.export_events(Path(file), event_list_exporter)
            logger().info(
                f"Exporting eventlist using {event_list_exporter.get_name()} to {file}"
            )
        except CancelExportEvents:
            logger().info("User canceled configuration of export")

    def __get_default_export_format(self) -> str:
        if self._event_list_export_formats:
            return next(iter(self._event_list_export_formats.keys()))
        return ""

    def _configure_event_exporter(
        self, default_values: dict[str, str], export_format_extensions: dict[str, str]
    ) -> tuple[EventListExporter, Path]:
        input_values = ToplevelExportEvents(
            title="Export events",
            initial_position=(50, 50),
            input_values=default_values,
            export_format_extensions=export_format_extensions,
            viewmodel=self,
        ).get_data()
        file = input_values[toplevel_export_events.EXPORT_FILE]
        export_format = input_values[toplevel_export_events.EXPORT_FORMAT]
        event_list_exporter = self._event_list_export_formats.get(export_format, None)
        if event_list_exporter is None:
            raise ExporterNotFoundError(
                f"{event_list_exporter} is not a valid export format"
            )
        return event_list_exporter, file

    def set_track_offset(self, offset_x: float, offset_y: float) -> None:
        start_msg_popup = MinimalInfoBox(
            message="Apply offset...",
            initial_position=self.window.get_position(),
        )
        offset = geometry.RelativeOffsetCoordinate(offset_x, offset_y)
        self._application.track_view_state.track_offset.set(offset)
        start_msg_popup.update_message(message="Apply offset completed")
        start_msg_popup.close()
        self.update_section_offset_button_state()

    def get_track_offset(self) -> Optional[tuple[float, float]]:
        if current_offset := self._application.get_current_track_offset():
            return (current_offset.x, current_offset.y)
        return None

    def update_offset(
        self, offset: Optional[geometry.RelativeOffsetCoordinate]
    ) -> None:
        if offset:
            self.frame_tracks.update_offset(offset.x, offset.y)

    def change_track_offset_to_section_offset(self) -> None:
        self._application.change_track_offset_to_section_offset()
        self.update_section_offset_button_state()

    def next_frame(self) -> None:
        self._application.next_frame()

    def previous_frame(self) -> None:
        self._application.previous_frame()

    def next_second(self) -> None:
        self._application.next_second()

    def previous_second(self) -> None:
        self._application.previous_second()

    def next_event(self) -> None:
        self._application.next_event()

    def previous_event(self) -> None:
        self._application.previous_event()

    def validate_date(self, date: str) -> bool:
        return any(
            [validate_date(date, date_format) for date_format in SUPPORTED_FORMATS]
        )

    def validate_hour(self, hour: str) -> bool:
        try:
            return validate_hour(int(hour))
        except ValueError:
            return False

    def validate_minute(self, minute: str) -> bool:
        try:
            return validate_minute(int(minute))
        except ValueError:
            return False

    def validate_second(self, second: str) -> bool:
        try:
            return validate_second(int(second))
        except ValueError:
            return False

    def apply_filter_tracks_by_date(self, date_range: DateRange) -> None:
        self._application.update_date_range_tracks_filter(date_range)
        self.frame_filter.set_active_color_on_filter_by_date_button()

    def apply_filter_tracks_by_class(self, classes: list[str]) -> None:
        self._application.update_class_tracks_filter(set(classes))
        self.frame_filter.set_active_color_on_filter_by_class_button()

    def reset_filter_tracks_by_date(self) -> None:
        self._application.update_date_range_tracks_filter(DateRange(None, None))
        self.frame_filter.set_inactive_color_on_filter_by_date_button()

    def reset_filter_tracks_by_class(self) -> None:
        self._application.update_class_tracks_filter(None)
        self.frame_filter.set_inactive_color_on_filter_by_class_button()

    def get_first_detection_occurrence(self) -> Optional[datetime]:
        return self._application._tracks_metadata.first_detection_occurrence

    def get_last_detection_occurrence(self) -> Optional[datetime]:
        return self._application._tracks_metadata.last_detection_occurrence

    def get_classes(self) -> list[str]:
        return sorted(
            list(self._application._tracks_metadata.classifications), key=str.lower
        )

    def get_class_filter_selection(self) -> Optional[list[str]]:
        current_selection = (
            self._application.track_view_state.filter_element.get().classifications
        )
        if current_selection is not None:
            return list(current_selection)
        return current_selection

    def get_filter_tracks_by_date_setting(self) -> DateRange:
        filter_element = self._application.track_view_state.filter_element.get()
        return filter_element.date_range

    def change_filter_date_active(self, current: bool) -> None:
        if current:
            self.__enable_filter_track_by_date_button()
        else:
            self.__disable_filter_track_by_date_button()

    def enable_filter_track_by_date(self) -> None:
        self._application.enable_filter_track_by_date()

        self.__enable_filter_track_by_date_button()

    def __enable_filter_track_by_date_button(self) -> None:
        current_date_range = (
            self._application.track_view_state.filter_element.get().date_range
        )
        self._application.track_view_state.filter_date_active.set(True)
        self.frame_filter.enable_filter_by_date_button()
        if current_date_range != DateRange(None, None):
            self.frame_filter.set_active_color_on_filter_by_date_button()
        else:
            self.frame_filter.set_inactive_color_on_filter_by_date_button()

    def disable_filter_track_by_date(self) -> None:
        self._application.disable_filter_track_by_date()

        self.__disable_filter_track_by_date_button()

    def __disable_filter_track_by_date_button(self) -> None:
        self._application.track_view_state.filter_date_active.set(False)
        self.frame_filter.disable_filter_by_date_button()

    def switch_to_prev_date_range(self) -> None:
        self._application.switch_to_prev_date_range()

    def switch_to_next_date_range(self) -> None:
        self._application.switch_to_next_date_range()

    def enable_filter_track_by_class(self) -> None:
        self._application.enable_filter_track_by_class()
        self.frame_filter.enable_filter_by_class_button()
        current_classes = (
            self._application.track_view_state.filter_element.get().classifications
        )
        if current_classes is not None:
            self.frame_filter.set_active_color_on_filter_by_class_button()
        else:
            self.frame_filter.set_inactive_color_on_filter_by_class_button()

    def disable_filter_track_by_class(self) -> None:
        self._application.disable_filter_track_by_class()
        self.frame_filter.disable_filter_by_class_button()

    def export_counts(self) -> None:
        if len(self._application.get_all_flows()) == 0:
            InfoBox(
                message=(
                    "Counting needs at least one flow.\n"
                    "There is no flow configurated.\n"
                    "Please create a flow."
                ),
                initial_position=(
                    self._window.get_position() if self._window else (0, 0)
                ),
            )
            return
        export_formats: dict = {
            format.name: format.file_extension
            for format in self._application.get_supported_export_formats()
        }
        default_format = next(iter(export_formats.keys()))
        start = self._application._videos_metadata.first_video_start
        end = self._application._videos_metadata.last_video_end
        modes = list(
            self._application._tracks_metadata.filtered_detection_classifications
        )
        default_values: dict = {
            INTERVAL: DEFAULT_COUNTING_INTERVAL_IN_MINUTES,
            START: start,
            END: end,
            EXPORT_FORMAT: default_format,
        }
        try:
            export_values: dict = ToplevelExportCounts(
                title="Export counts",
                initial_position=(50, 50),
                input_values=default_values,
                export_formats=export_formats,
                viewmodel=self,
            ).get_data()
            logger().debug(export_values)
            export_specification = CountingSpecificationDto(
                interval_in_minutes=export_values[INTERVAL],
                start=export_values[START],
                end=export_values[END],
                modes=modes,
                output_format=export_values[EXPORT_FORMAT],
                output_file=export_values[EXPORT_FILE],
                export_mode=OVERWRITE,
            )
            self._application.export_counts(export_specification)
        except CancelExportCounts:
            logger().info("User canceled configuration of export")

    def start_new_project(self) -> None:
        proceed = InfoBox(
            message=(
                "This will start a new project. \n"
                "All configured project settings, sections, flows, tracks, and videos "
                "will be reset to the default application settings."
            ),
            initial_position=self._get_window_position(),
            show_cancel=True,
        )
        if proceed.canceled:
            return
        self._application.start_new_project()
        self.show_current_project()
        self.update_svz_metadata_view()
        logger().info("Start new project.")

    def update_project_name(self, name: str) -> None:
        self._application.update_project_name(name)

    def update_project_start_date(self, start_date: Optional[datetime]) -> None:
        self._application.update_project_start_date(start_date)

    def on_start_new_project(self, _: None) -> None:
        self.frame_filter.reset()
        self.frame_track_plotting.reset_layers()
        self.canvas.add_preview_image()

    def set_frame_track_plotting(
        self, frame_track_plotting: AbstractFrameTrackPlotting
    ) -> None:
        self._frame_track_plotting = frame_track_plotting

    def on_tracks_cut(self, cut_tracks_dto: CutTracksDto) -> None:
        window_position = self._get_window_position()
        msg = (
            "Cut successful. "
            f"Cutting section '{cut_tracks_dto.section} '"
            " and original tracks deleted.\n"
            f"{len(cut_tracks_dto.original_tracks)} out of "
            f"{self._application.get_track_repository_size()} tracks successfully cut. "
        )

        logger().info(msg)
        InfoBox(msg, window_position)

    def set_remark_frame(self, frame: AbstractFrameRemark) -> None:
        self._frame_remarks = frame

    def set_analysis_frame(self, frame: AbstractFrame) -> None:
        self._frame_analysis = frame

    def update_skip_time(self, seconds: int, frames: int) -> None:
        self._application.track_view_state.skip_time.set(SkipTime(seconds, frames))

    def get_skip_seconds(self) -> int:
        return self._application.track_view_state.skip_time.get().seconds

    def get_skip_frames(self) -> int:
        return self._application.track_view_state.skip_time.get().frames

    def set_video_control_frame(self, frame: AbstractFrame) -> None:
        self._frame_video_control = frame

    def set_button_quick_save_config(
        self, button_quick_save_config: AbstractButtonQuickSaveConfig
    ) -> None:
        self._button_quick_save_config = button_quick_save_config

    def export_road_user_assignments(self) -> None:
        if len(self._application.get_all_flows()) == 0:
            InfoBox(
                message=(
                    "Counting needs at least one flow.\n"
                    "There is no flow configured.\n"
                    "Please create a flow."
                ),
                initial_position=(
                    self._window.get_position() if self._window else (0, 0)
                ),
            )
            return
        export_formats: dict = {
            export_format.name: export_format.file_extension
            for export_format in self._application.get_road_user_export_formats()
        }
        default_format = next(iter(export_formats.keys()))
        default_values: dict = {
            EXPORT_FORMAT: default_format,
        }

        try:
            export_values = ToplevelExportEvents(
                title="Export road user assignments",
                initial_position=(50, 50),
                input_values=default_values,
                export_format_extensions=export_formats,
                initial_file_stem="road_user_assignments",
                viewmodel=self,
            ).get_data()
            logger().debug(export_values)
            save_path = export_values[toplevel_export_events.EXPORT_FILE]
            export_format = export_values[toplevel_export_events.EXPORT_FORMAT]

            export_specification = ExportSpecification(
                save_path, export_format, OVERWRITE
            )
            self._application.export_road_user_assignments(export_specification)
            logger().info(f"Exporting road user assignments to {save_path}")
        except CancelExportEvents:
            logger().info("User canceled configuration of export")

    def update_svz_metadata(self, metadata: dict) -> None:
        svz_metadata = SvzMetadata(
            tk_number=metadata[TK_NUMBER],
            counting_location_number=metadata[COUNTING_LOCATION_NUMBER],
            direction=(
                DirectionOfStationing.parse(metadata[DIRECTION])
                if metadata[DIRECTION]
                else None
            ),
            direction_description=metadata[DIRECTION_DESCRIPTION],
            has_bicycle_lane=metadata[HAS_BICYCLE_LANE],
            is_bicycle_counting=metadata[IS_BICYCLE_COUNTING],
            counting_day=(
                CountingDayType.parse(metadata[COUNTING_DAY])
                if metadata[COUNTING_DAY]
                else None
            ),
            weather=(
                WeatherType.parse(metadata[WEATHER]) if metadata[WEATHER] else None
            ),
            remark=metadata[REMARK],
            coordinate_x=metadata[COORDINATE_X],
            coordinate_y=metadata[COORDINATE_Y],
        )
        self._application.update_svz_metadata(svz_metadata)

    def get_directions_of_stationing(self) -> ColumnResources:
        return ColumnResources(
            [
                ColumnResource(id=key.serialize(), values={COLUMN_NAME: value})
                for key, value in DIRECTIONS_OF_STATIONING.items()
            ]
        )

    def get_counting_day_types(self) -> ColumnResources:
        return ColumnResources(
            [
                ColumnResource(id=key.serialize(), values={COLUMN_NAME: value})
                for key, value in COUNTING_DAY_TYPES.items()
            ]
        )

    def get_weather_types(self) -> ColumnResources:
        return ColumnResources(
            [
                ColumnResource(id=key.serialize(), values={COLUMN_NAME: value})
                for key, value in WEATHER_TYPES.items()
            ]
        )

    def set_svz_metadata_frame(self, frame: AbstractFrameSvzMetadata) -> None:
        self._frame_svz_metadata = frame
        self.update_svz_metadata_view()

    def update_svz_metadata_view(self, _: Any = None) -> None:
        project = self._application._datastore.project
        if metadata := project.metadata:
            self.frame_svz_metadata.update(metadata=metadata.to_dict())
        else:
            self.frame_svz_metadata.update({})

    def update_remark_view(self, _: Any = None) -> None:
        self.frame_remark.load_remark()

    def get_save_path_suggestion(self, file_type: str, context_file_type: str) -> Path:
        return self._application.suggest_save_path(file_type, context_file_type)

    def set_frame_track_statistics(self, frame: AbstractFrameTrackStatistics) -> None:
        self._frame_track_statistics = frame

    def update_track_statistics(self, _: EventRepositoryEvent | FilterElement) -> None:
        statistics = self._application.calculate_track_statistics()
        self.frame_track_statistics.update_track_statistics(statistics)

    def get_tracks_assigned_to_each_flow(self) -> dict[FlowId, int]:
        return self._application.number_of_tracks_assigned_to_each_flow()

    def export_track_statistics(self) -> None:
        if self._application.get_track_repository_size() == 0:
            InfoBox(
                message=(
                    "Calculating track statistics is impossible without tracks.\n"
                    "Please add tracks."
                ),
                initial_position=(
                    self._window.get_position() if self._window else (0, 0)
                ),
            )
            return
        export_formats: dict = {
            export_format.name: export_format.file_extension
            for export_format in self._application.get_track_statistics_export_formats()
        }
        default_format = next(iter(export_formats.keys()))
        default_values: dict = {
            EXPORT_FORMAT: default_format,
        }

        try:
            export_values = ToplevelExportEvents(
                title="Export track statistics",
                initial_position=(50, 50),
                input_values=default_values,
                export_format_extensions=export_formats,
                initial_file_stem=CONTEXT_FILE_TYPE_TRACK_STATISTICS,
                viewmodel=self,
            ).get_data()
            logger().debug(export_values)
            save_path = export_values[toplevel_export_events.EXPORT_FILE]
            export_format = export_values[toplevel_export_events.EXPORT_FORMAT]

            export_specification = TrackStatisticsExportSpecification(
                save_path, export_format, INITIAL_MERGE
            )
            self._application.export_track_statistics(export_specification)
            logger().info(f"Exporting track statistics to {save_path}")
        except CancelExportEvents:
            logger().info("User canceled configuration of export")<|MERGE_RESOLUTION|>--- conflicted
+++ resolved
@@ -965,24 +965,9 @@
     def update_section_coordinates(
         self, meta_data: dict, coordinates: list[tuple[int, int]]
     ) -> None:
-<<<<<<< HEAD
-        self.__validate_section_information(meta_data, coordinates)
-        section_id = SectionId(meta_data[ID])
-        if not (section := self._application.get_section_for(section_id)):
-            raise MissingSection(
-                f"Could not update section '{section_id.serialize()}' after editing"
-            )
-        section.update_coordinates(
-            [self._to_coordinate(coordinate) for coordinate in coordinates]
-        )
-        self._application.update_section(section)
-        logger().info(f"Update section: {section.id}")
-        self.update_selected_sections([section.id])
-=======
         section_id = self._update_section_coordinates.update(meta_data, coordinates)
         logger().info(f"Update section: {section_id}")
-        self._update_selected_sections([section_id])
->>>>>>> f2a47809
+        self.update_selected_sections([section_id])
         self._finish_action()
 
     def _is_area_section(self, section: Section | None) -> bool:
