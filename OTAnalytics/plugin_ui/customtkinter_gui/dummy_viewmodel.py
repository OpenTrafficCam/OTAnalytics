--- conflicted
+++ resolved
@@ -103,6 +103,9 @@
     ExportSpecification,
 )
 from OTAnalytics.application.use_cases.save_otflow import NoSectionsToSave
+from OTAnalytics.application.use_cases.track_statistics_export import (
+    TrackStatisticsExportSpecification,
+)
 from OTAnalytics.domain import geometry
 from OTAnalytics.domain.date import (
     DateRange,
@@ -1817,14 +1820,22 @@
     def get_save_path_suggestion(self, file_type: str, context_file_type: str) -> Path:
         return self._application.suggest_save_path(file_type, context_file_type)
 
-<<<<<<< HEAD
+    def set_frame_track_statistics(self, frame: AbstractFrameTrackStatistics) -> None:
+        self._frame_track_statistics = frame
+
+    def update_track_statistics(self, _: EventRepositoryEvent) -> None:
+        statistics = self._application.calculate_track_statistics()
+        self.frame_track_statistics.update_track_statistics(statistics)
+
+    def get_tracks_assigned_to_each_flow(self) -> dict[FlowId, int]:
+        return self._application.number_of_tracks_assigned_to_each_flow()
+
     def export_track_statistics(self) -> None:
-        if len(self._application.get_all_flows()) == 0:
+        if self._application.get_track_repository_size() == 0:
             InfoBox(
                 message=(
-                    "Counting needs at least one flow.\n"
-                    "There is no flow configured.\n"
-                    "Please create a flow."
+                    "Calculating track statistics is impossible without tracks.\n"
+                    "Please add tracks."
                 ),
                 initial_position=(
                     self._window.get_position() if self._window else (0, 0)
@@ -1833,7 +1844,7 @@
             return
         export_formats: dict = {
             export_format.name: export_format.file_extension
-            for export_format in self._application.get_road_user_export_formats()
+            for export_format in self._application.get_track_statistics_export_formats()
         }
         default_format = next(iter(export_formats.keys()))
         default_values: dict = {
@@ -1842,30 +1853,21 @@
 
         try:
             export_values = ToplevelExportEvents(
-                title="Export road user assignments",
+                title="Export track statistics",
                 initial_position=(50, 50),
                 input_values=default_values,
                 export_format_extensions=export_formats,
-                initial_file_stem="road_user_assignments",
+                initial_file_stem="track_statistics",
                 viewmodel=self,
             ).get_data()
             logger().debug(export_values)
             save_path = export_values[toplevel_export_events.EXPORT_FILE]
             export_format = export_values[toplevel_export_events.EXPORT_FORMAT]
 
-            export_specification = ExportSpecification(save_path, export_format)
-            self._application.export_road_user_assignments(export_specification)
-            logger().info(f"Exporting road user assignments to {save_path}")
+            export_specification = TrackStatisticsExportSpecification(
+                save_path, export_format
+            )
+            self._application.export_track_statistics(export_specification)
+            logger().info(f"Exporting track statistics to {save_path}")
         except CancelExportEvents:
-            logger().info("User canceled configuration of export")
-=======
-    def set_frame_track_statistics(self, frame: AbstractFrameTrackStatistics) -> None:
-        self._frame_track_statistics = frame
-
-    def update_track_statistics(self, _: EventRepositoryEvent) -> None:
-        statistics = self._application.calculate_track_statistics()
-        self.frame_track_statistics.update_track_statistics(statistics)
-
-    def get_tracks_assigned_to_each_flow(self) -> dict[FlowId, int]:
-        return self._application.number_of_tracks_assigned_to_each_flow()
->>>>>>> bd0bf992
+            logger().info("User canceled configuration of export")