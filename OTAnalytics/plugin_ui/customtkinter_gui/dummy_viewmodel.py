import contextlib
from datetime import datetime
from pathlib import Path
from time import sleep
from tkinter.filedialog import askopenfilename, askopenfilenames
from typing import Iterable, Optional

from OTAnalytics.adapter_ui.abstract_canvas import AbstractCanvas
from OTAnalytics.adapter_ui.abstract_frame import AbstractFrame
from OTAnalytics.adapter_ui.abstract_frame_canvas import AbstractFrameCanvas
from OTAnalytics.adapter_ui.abstract_frame_filter import AbstractFrameFilter
from OTAnalytics.adapter_ui.abstract_frame_project import AbstractFrameProject
from OTAnalytics.adapter_ui.abstract_frame_tracks import AbstractFrameTracks
from OTAnalytics.adapter_ui.abstract_main_window import AbstractMainWindow
from OTAnalytics.adapter_ui.abstract_treeview_interface import AbstractTreeviewInterface
from OTAnalytics.adapter_ui.default_values import DATE_FORMAT, DATETIME_FORMAT
from OTAnalytics.adapter_ui.flow_adapter import (
    GeometricCenterCalculator,
    InnerSegmentsCenterCalculator,
    SectionRefPointCalculator,
)
from OTAnalytics.adapter_ui.view_model import (
    MetadataProvider,
    MissingCoordinate,
    ViewModel,
)
from OTAnalytics.application.analysis.traffic_counting_specification import (
    CountingSpecificationDto,
)
from OTAnalytics.application.application import (
    CancelAddFlow,
    CancelAddSection,
    MultipleFlowsSelected,
    MultipleSectionsSelected,
    OTAnalyticsApplication,
)
from OTAnalytics.application.datastore import FlowParser, NoSectionsToSave
from OTAnalytics.application.generate_flows import FlowNameGenerator
from OTAnalytics.application.use_cases.config import MissingDate
from OTAnalytics.application.use_cases.export_events import (
    EventListExporter,
    ExporterNotFoundError,
)
from OTAnalytics.domain import geometry
from OTAnalytics.domain.date import (
    DateRange,
    validate_date,
    validate_hour,
    validate_minute,
    validate_second,
)
from OTAnalytics.domain.filter import FilterElement
from OTAnalytics.domain.flow import Flow, FlowId, FlowListObserver
from OTAnalytics.domain.section import (
    COORDINATES,
    ID,
    NAME,
    RELATIVE_OFFSET_COORDINATES,
    Area,
    LineSection,
    MissingSection,
    Section,
    SectionId,
    SectionListObserver,
)
from OTAnalytics.domain.track import TrackId, TrackImage, TrackListObserver
from OTAnalytics.domain.types import EventType
from OTAnalytics.domain.video import DifferentDrivesException, Video, VideoListObserver
from OTAnalytics.plugin_ui.customtkinter_gui import toplevel_export_events
from OTAnalytics.plugin_ui.customtkinter_gui.helpers import ask_for_save_file_path
from OTAnalytics.plugin_ui.customtkinter_gui.line_section import (
    ArrowPainter,
    CanvasElementDeleter,
    SectionBuilder,
    SectionGeometryEditor,
    SectionPainter,
)
from OTAnalytics.plugin_ui.customtkinter_gui.messagebox import InfoBox, MinimalInfoBox
from OTAnalytics.plugin_ui.customtkinter_gui.style import (
    ARROW_STYLE,
    DEFAULT_SECTION_STYLE,
    EDITED_SECTION_STYLE,
    PRE_EDIT_SECTION_STYLE,
    SELECTED_KNOB_STYLE,
    SELECTED_SECTION_STYLE,
)
from OTAnalytics.plugin_ui.customtkinter_gui.toplevel_export_counts import (
    EXPORT_FILE,
    EXPORT_FORMAT,
    INTERVAL,
    CancelExportCounts,
    ToplevelExportCounts,
)
from OTAnalytics.plugin_ui.customtkinter_gui.toplevel_export_events import (
    CancelExportEvents,
    ToplevelExportEvents,
)
from OTAnalytics.plugin_ui.customtkinter_gui.toplevel_flows import (
    DISTANCE,
    END_SECTION,
    FLOW_ID,
    FLOW_NAME,
    START_SECTION,
    ToplevelFlows,
)
from OTAnalytics.plugin_ui.customtkinter_gui.toplevel_sections import ToplevelSections
from OTAnalytics.plugin_ui.customtkinter_gui.treeview_template import IdResource

SUPPORTED_VIDEO_FILE_TYPES = ["*.avi", "*.mkv", "*.mov", "*.mp4"]
TAG_SELECTED_SECTION: str = "selected_section"
LINE_SECTION: str = "line_section"
TO_SECTION = "to_section"
FROM_SECTION = "from_section"
OTFLOW = "otflow"
<<<<<<< HEAD
MISSING_SECTION_FRAME_MESSAGE = "sections frame"
MISSING_FLOW_FRAME_MESSAGE = "flows frame"
=======
OTCONFIG = "otconfig"
>>>>>>> 54d08d0d


class MissingInjectedInstanceError(Exception):
    """Raise when no instance of an object was injected before referencing it"""

    def __init__(self, injected_object: str):
        message = (
            f"An instance of {injected_object} has to be injected before referencing it"
        )
        super().__init__(message)


def flow_id(from_section: str, to_section: str) -> str:
    return f"{from_section} -> {to_section}"


class DummyViewModel(
    ViewModel,
    VideoListObserver,
    TrackListObserver,
    SectionListObserver,
    FlowListObserver,
):
    def __init__(
        self,
        application: OTAnalyticsApplication,
        flow_parser: FlowParser,
        name_generator: FlowNameGenerator,
        event_list_export_formats: dict,
    ) -> None:
        self._application = application
        self._flow_parser: FlowParser = flow_parser
        self._name_generator = name_generator
        self._event_list_export_formats = event_list_export_formats
        self._window: Optional[AbstractMainWindow] = None
        self._frame_tracks: Optional[AbstractFrameTracks] = None
        self._frame_canvas: Optional[AbstractFrameCanvas] = None
        self._frame_sections: Optional[AbstractFrame] = None
        self._frame_flows: Optional[AbstractFrame] = None
        self._frame_filter: Optional[AbstractFrameFilter] = None
        self._canvas: Optional[AbstractCanvas] = None
        self._treeview_sections: Optional[AbstractTreeviewInterface]
        self._treeview_flows: Optional[AbstractTreeviewInterface]
        self._new_section: dict = {}
        self.register_to_subjects()

    def register_to_subjects(self) -> None:
        self._application.register_video_observer(self)
        self._application.register_sections_observer(self)
        self._application.register_flows_observer(self)
        self._application.register_flow_changed_observer(self._on_flow_changed)
        self._application.track_view_state.selected_videos.register(
            self._update_selected_videos
        )
        self._application.track_view_state.show_tracks.register(
            self._on_show_tracks_state_updated
        )
        self._application.section_state.selected_sections.register(
            self._update_selected_sections
        )
        self._application.flow_state.selected_flows.register(
            self._update_selected_flows
        )
        self._application.track_view_state.background_image.register(
            self._on_background_updated
        )
        self._application.track_view_state.track_offset.register(self._update_offset)
        self._application.track_view_state.filter_element.register(
            self._update_date_range
        )
        self._application.action_state.action_running.register(
            self._notify_action_running_state
        )

    def notify_videos(self, videos: list[Video]) -> None:
        if self._treeview_videos is None:
            raise MissingInjectedInstanceError(type(self._treeview_videos).__name__)
        self._treeview_videos.update_items()
        self._update_enabled_buttons()

    def _update_enabled_buttons(self) -> None:
        self._update_enabled_section_buttons()
        self._update_enabled_flow_buttons()

    def _update_enabled_section_buttons(self) -> None:
        if self._frame_sections is None:
            raise MissingInjectedInstanceError(MISSING_SECTION_FRAME_MESSAGE)
        action_running = self._application.action_state.action_running.get()
        videos_exist = len(self._application.get_all_videos()) > 0
        selected_section_ids = self.get_selected_section_ids()
        single_section_selected = len(selected_section_ids) == 1
        any_section_selected = len(selected_section_ids) > 0

        add_section_enabled = (not action_running) and videos_exist
        single_section_enabled = add_section_enabled and single_section_selected
        multiple_sections_enabled = add_section_enabled and any_section_selected

        self._frame_sections.set_enabled_add_buttons(videos_exist)
        self._frame_sections.set_enabled_change_single_item_buttons(
            single_section_enabled
        )
        self._frame_sections.set_enabled_change_multiple_items_buttons(
            multiple_sections_enabled
        )

    def _update_enabled_flow_buttons(self) -> None:
        if self._frame_flows is None:
            raise MissingInjectedInstanceError(MISSING_FLOW_FRAME_MESSAGE)
        action_running = self._application.action_state.action_running.get()
        sections_exist = len(self._application.get_all_sections()) > 1
        selected_flow_ids = self.get_selected_flow_ids()
        single_flow_selected = len(selected_flow_ids) == 1
        any_flow_selected = len(selected_flow_ids) > 0

        add_flow_enabled = (not action_running) and sections_exist
        single_flow_enabled = add_flow_enabled and single_flow_selected
        multiple_flows_enabled = add_flow_enabled and any_flow_selected

        self._frame_flows.set_enabled_add_buttons(sections_exist)
        self._frame_flows.set_enabled_change_single_item_buttons(single_flow_enabled)
        self._frame_flows.set_enabled_change_multiple_items_buttons(
            multiple_flows_enabled
        )

    def _on_section_changed(self, section_id: SectionId) -> None:
        self.notify_sections([section_id])

    def _on_flow_changed(self, flow_id: FlowId) -> None:
        self.notify_flows([flow_id])

    def _on_show_tracks_state_updated(self, value: Optional[bool]) -> None:
        if self._frame_canvas is None:
            raise MissingInjectedInstanceError(AbstractFrameCanvas.__name__)

        new_value = value or False
        self._frame_canvas.update_show_tracks(new_value)

    def _on_background_updated(self, image: Optional[TrackImage]) -> None:
        if self._frame_canvas is None:
            raise MissingInjectedInstanceError(AbstractFrameCanvas.__name__)

        if image:
            self._frame_canvas.update_background(image)
        else:
            self._frame_canvas.clear_image()

    def update_show_tracks_state(self, value: bool) -> None:
        self._application.track_view_state.show_tracks.set(value)

    def _update_date_range(self, filter_element: FilterElement) -> None:
        if self._frame_filter is None:
            raise MissingInjectedInstanceError(AbstractFrameFilter.__name__)

        date_range = filter_element.date_range
        start_date = (
            date_range.start_date.strftime(DATETIME_FORMAT)
            if date_range.start_date
            else ""
        )

        end_date = (
            date_range.end_date.strftime(DATETIME_FORMAT) if date_range.end_date else ""
        )
        self._frame_filter.update_date_range(
            {"start_date": start_date, "end_date": end_date}
        )

    def notify_tracks(self, tracks: list[TrackId]) -> None:
        self._intersect_tracks_with_sections()

    def _intersect_tracks_with_sections(self) -> None:
        if self._window is None:
            raise MissingInjectedInstanceError(type(self._window).__name__)

        start_msg_popup = MinimalInfoBox(
            message="Create events...",
            initial_position=self._window.get_position(),
        )
        self._application.intersect_tracks_with_sections()
        start_msg_popup.close()

    def notify_sections(self, sections: list[SectionId]) -> None:
        if self._treeview_sections is None:
            raise MissingInjectedInstanceError(type(self._treeview_sections).__name__)
        self.refresh_items_on_canvas()
        self._treeview_sections.update_items()
        self._intersect_tracks_with_sections()
        self._update_enabled_buttons()

    def notify_flows(self, flows: list[FlowId]) -> None:
        if self._treeview_flows is None:
            raise MissingInjectedInstanceError(type(self._treeview_flows).__name__)
        self.refresh_items_on_canvas()
        self._treeview_flows.update_items()

    def _notify_action_running_state(self, running: bool) -> None:
        self._update_enabled_buttons()

    def register_observers(self) -> None:
        self._application._datastore.register_video_observer(self)
        self._application.track_view_state.selected_videos.register(
            self._update_selected_videos
        )
        self._application.section_state.selected_sections.register(
            self._update_selected_sections
        )
        self._application.register_section_changed_observer(self._on_section_changed)

    def _start_action(self) -> None:
        self._application.action_state.action_running.set(True)

    def _finish_action(self) -> None:
        self._application.action_state.action_running.set(False)

    def set_window(self, window: AbstractMainWindow) -> None:
        self._window = window

    def _update_selected_videos(self, videos: list[Video]) -> None:
        current_paths = [str(video.get_path()) for video in videos]
        self._selected_videos = current_paths
        if self._treeview_videos is None:
            raise MissingInjectedInstanceError(type(self._treeview_sections).__name__)
        self._treeview_videos.update_selected_items(current_paths)

    def add_video(self) -> None:
        track_files = askopenfilenames(
            title="Load video files",
            filetypes=[("video file", SUPPORTED_VIDEO_FILE_TYPES)],
        )
        if not track_files:
            return
        print(f"Video files to load: {track_files}")
        paths = [Path(file) for file in track_files]
        self._application.add_videos(files=paths)

    def remove_videos(self) -> None:
        self._application.remove_videos()

    def set_treeview_videos(self, treeview: AbstractTreeviewInterface) -> None:
        self._treeview_videos = treeview

    def set_selected_videos(self, video_paths: list[str]) -> None:
        self._selected_videos = video_paths
        selected_videos: list[Video] = []
        for path in video_paths:
            if video := self._application._datastore.get_video_at(Path(path)):
                selected_videos.append(video)
        self._application.track_view_state.selected_videos.set(selected_videos)

    def get_all_videos(self) -> list[Video]:
        return self._application.get_all_videos()

    def set_frame_project(self, project_frame: AbstractFrameProject) -> None:
        self._frame_project = project_frame
        self._show_current_project()

    def _show_current_project(self) -> None:
        if self._frame_project is None:
            raise MissingInjectedInstanceError(type(self._frame_project).__name__)
        project = self._application._datastore.project
        self._frame_project.update(name=project.name, start_date=project.start_date)

    def update_project(self, name: str, start_date: Optional[datetime]) -> None:
        self._application.update_project(name, start_date)

    def save_otconfig(self) -> None:
        title = "Save configuration as"
        file_types = [(f"{OTCONFIG} file", f"*.{OTCONFIG}")]
        defaultextension = f".{OTCONFIG}"
        initialfile = f"config.{OTCONFIG}"
        otconfig_file: Path = ask_for_save_file_path(
            title, file_types, defaultextension, initialfile=initialfile
        )
        if not otconfig_file:
            return
        self._save_otconfig(otconfig_file)

    def _save_otconfig(self, otconfig_file: Path) -> None:
        print(f"Config file to save: {otconfig_file}")
        try:
            self._application.save_otconfig(otconfig_file)
        except NoSectionsToSave as cause:
            message = "No sections to save, please add new sections first"
            self.__show_error(cause, message)
            return
        except DifferentDrivesException as cause:
            message = "Configuration and video files are located on different drives."
            self.__show_error(cause, message)
            return
        except MissingDate as cause:
            message = "Start date is missing or invalid. Please add a valid start date."
            self.__show_error(cause, message)
            return

    def _get_window_position(self) -> tuple[int, int]:
        if self._window is None:
            raise MissingInjectedInstanceError(type(self._window).__name__)
        return self._window.get_position()

    def __show_error(self, cause: Exception, message: str) -> None:
        if self._treeview_sections is None:
            raise MissingInjectedInstanceError(
                type(self._treeview_sections).__name__
            ) from cause
        position = self._treeview_sections.get_position()

        InfoBox(
            message=message,
            initial_position=position,
        )

    def load_otconfig(self) -> None:
        otconfig_file = Path(
            askopenfilename(
                title="Load sections file",
                filetypes=[
                    (f"{OTFLOW} file", f"*.{OTFLOW}"),
                    (f"{OTCONFIG} file", f"*.{OTCONFIG}"),
                ],
                defaultextension=f".{OTFLOW}",
            )
        )
        if not otconfig_file:
            return
        self._load_otconfig(otconfig_file)

    def _load_otconfig(self, otconfig_file: Path) -> None:
        proceed = InfoBox(
            message=(
                "This will load a stored configuration from file. \n"
                "All configured sections, flows and videos will be removed before "
                "loading."
            ),
            initial_position=self._get_window_position(),
            show_cancel=True,
        )
        if proceed.canceled:
            return
        print(f"{OTCONFIG} file to load: {otconfig_file}")
        self._application.load_otconfig(file=Path(otconfig_file))
        self._show_current_project()

    def set_tracks_frame(self, tracks_frame: AbstractFrameTracks) -> None:
        self._frame_tracks = tracks_frame

    def set_sections_frame(self, frame: AbstractFrame) -> None:
        self._frame_sections = frame
        self._update_enabled_section_buttons()

    def set_flows_frame(self, frame: AbstractFrame) -> None:
        self._frame_flows = frame
        self._update_enabled_flow_buttons()

    def set_canvas(self, canvas: AbstractCanvas) -> None:
        self._canvas = canvas

    def set_tracks_canvas(self, tracks_canvas: AbstractFrameCanvas) -> None:
        self._frame_canvas = tracks_canvas

    def set_filter_frame(self, filter_frame: AbstractFrameFilter) -> None:
        self._frame_filter = filter_frame

    def set_treeview_sections(self, treeview: AbstractTreeviewInterface) -> None:
        self._treeview_sections = treeview

    def set_treeview_flows(self, treeview: AbstractTreeviewInterface) -> None:
        self._treeview_flows = treeview

    def _update_selected_sections(self, section_ids: list[SectionId]) -> None:
        self._update_selected_section_items()
        self._update_enabled_buttons()

    def _update_selected_section_items(self) -> None:
        if self._treeview_sections is None:
            raise MissingInjectedInstanceError(type(self._treeview_sections).__name__)

        new_section_ids = self.get_selected_section_ids()

        self._treeview_sections.update_selected_items(new_section_ids)
        self.refresh_items_on_canvas()

    def _update_selected_flows(self, flow_ids: list[FlowId]) -> None:
        self._update_selected_flow_items()
        self._update_enabled_buttons()

    def _update_selected_flow_items(self) -> None:
        if self._treeview_flows is None:
            raise MissingInjectedInstanceError(type(self._treeview_flows).__name__)
        new_selected_flow_ids = self.get_selected_flow_ids()

        self._treeview_flows.update_selected_items(new_selected_flow_ids)
        self.refresh_items_on_canvas()

    def set_selected_flow_ids(self, ids: list[str]) -> None:
        if self._application.action_state.action_running.get():
            return

        if ids:
            self._application.set_selected_section([])
        self._application.set_selected_flows(ids)

        print(f"New flows selected in treeview: id={ids}")

    def set_selected_section_ids(self, ids: list[str]) -> None:
        if self._application.action_state.action_running.get():
            return

        if ids:
            self._application.set_selected_flows([])
        self._application.set_selected_section(ids)

        print(f"New line sections selected in treeview: id={ids}")

    def get_selected_flow_ids(self) -> list[str]:
        return [
            flow_id.id for flow_id in self._application.flow_state.selected_flows.get()
        ]

    def get_selected_section_ids(self) -> list[str]:
        return [
            section_id.id
            for section_id in self._application.section_state.selected_sections.get()
        ]

    def load_tracks(self) -> None:
        track_files = askopenfilenames(
            title="Load track files", filetypes=[("tracks file", "*.ottrk")]
        )
        if not track_files:
            return
        print(f"Tracks files to load: {track_files}")
        track_paths = [Path(file) for file in track_files]
        self._application.add_tracks_of_files(track_files=track_paths)

    def load_configuration(self) -> None:  # sourcery skip: avoid-builtin-shadow
        # INFO: Current behavior: Overwrites existing sections
        configuration_file = Path(
            askopenfilename(
                title="Load sections file",
                filetypes=[
                    (f"{OTFLOW} file", f"*.{OTFLOW}"),
                    (f"{OTCONFIG} file", f"*.{OTCONFIG}"),
                ],
                defaultextension=f".{OTFLOW}",
            )
        )
        if not configuration_file.stem:
            return
        elif configuration_file.suffix == f".{OTFLOW}":
            self._load_otflow(configuration_file)
        elif configuration_file.suffix == f".{OTCONFIG}":
            self._load_otconfig(configuration_file)
        else:
            raise ValueError("Configuration file to load has unknown file extension")

    def _load_otflow(self, otflow_file: Path) -> None:
        print(f"otflow file to load: {otflow_file}")
        self._application.load_otflow(sections_file=Path(otflow_file))
        self.set_selected_section_ids([])
        self.set_selected_flow_ids([])
        self.refresh_items_on_canvas()

    def save_configuration(self) -> None:
        configuration_file = ask_for_save_file_path(
            title="Save configuration as",
            filetypes=[
                (f"{OTFLOW} file", f"*.{OTFLOW}"),
                (f"{OTCONFIG} file", f"*.{OTCONFIG}"),
            ],
            defaultextension=f".{OTFLOW}",
            initialfile=f"flows.{OTFLOW}",
        )
        if not configuration_file.stem:
            return
        elif configuration_file.suffix == f".{OTFLOW}":
            self._save_otflow(configuration_file)
        elif configuration_file.suffix == f".{OTCONFIG}":
            self._save_otconfig(configuration_file)
        else:
            raise ValueError("Configuration file to save has unknown file extension")

    def _save_otflow(self, otflow_file: Path) -> None:
        print(f"Sections file to save: {otflow_file}")
        try:
            self._application.save_otflow(Path(otflow_file))
        except NoSectionsToSave as cause:
            if self._treeview_sections is None:
                raise MissingInjectedInstanceError(
                    type(self._treeview_sections).__name__
                ) from cause
            position = self._treeview_sections.get_position()
            InfoBox(
                message="No sections to save, please add new sections first",
                initial_position=position,
            )
            return

    def cancel_action(self) -> None:
        self._finish_action()

    def add_line_section(self) -> None:
        self.set_selected_section_ids([])
        if self._canvas is None:
            raise MissingInjectedInstanceError(AbstractCanvas.__name__)
        self._start_action()
        SectionBuilder(viewmodel=self, canvas=self._canvas, style=EDITED_SECTION_STYLE)

    def add_area_section(self) -> None:
        self.set_selected_section_ids([])
        if self._canvas is None:
            raise MissingInjectedInstanceError(AbstractCanvas.__name__)
        self._start_action()
        SectionBuilder(
            viewmodel=self,
            canvas=self._canvas,
            is_area_section=True,
            style=EDITED_SECTION_STYLE,
        )

    def get_section_metadata(
        self,
        title: str,
        initial_position: tuple[int, int],
        input_values: dict | None = None,
    ) -> dict:
        return ToplevelSections(
            title=title,
            viewmodel=self,
            initial_position=initial_position,
            input_values=input_values,
            show_offset=self._show_offset(),
        ).get_metadata()

    def _show_offset(self) -> bool:
        return True

    def is_section_name_valid(self, section_name: str) -> bool:
        return self._application.is_section_name_valid(section_name)

    def add_new_section(
        self,
        coordinates: list[tuple[int, int]],
        is_area_section: bool,
        get_metadata: MetadataProvider,
    ) -> None:
        if not coordinates:
            raise MissingCoordinate("First coordinate is missing")
        elif len(coordinates) == 1:
            raise MissingCoordinate("Second coordinate is missing")
        with contextlib.suppress(CancelAddSection):
            section = self.__create_section(coordinates, is_area_section, get_metadata)
            print(f"New section created: {section.id}")
            self._update_selected_sections([section.id])
        self._finish_action()

    def __create_section(
        self,
        coordinates: list[tuple[int, int]],
        is_area_section: bool,
        get_metadata: MetadataProvider,
    ) -> Section:
        metadata = self.__get_metadata(get_metadata)
        relative_offset_coordinates_enter = metadata[RELATIVE_OFFSET_COORDINATES][
            EventType.SECTION_ENTER.serialize()
        ]
        section: Section | None = None
        if is_area_section:
            section = Area(
                id=self._application.get_section_id(),
                name=metadata[NAME],
                relative_offset_coordinates={
                    EventType.SECTION_ENTER: geometry.RelativeOffsetCoordinate(
                        **relative_offset_coordinates_enter
                    )
                },
                plugin_data={},
                coordinates=[
                    self._to_coordinate(coordinate) for coordinate in coordinates
                ],
            )
        else:
            section = LineSection(
                id=self._application.get_section_id(),
                name=metadata[NAME],
                relative_offset_coordinates={
                    EventType.SECTION_ENTER: geometry.RelativeOffsetCoordinate(
                        **relative_offset_coordinates_enter
                    )
                },
                plugin_data={},
                coordinates=[
                    self._to_coordinate(coordinate) for coordinate in coordinates
                ],
            )
        if section is None:
            raise TypeError("section has to be LineSection or Area, but is None")
        self._application.add_section(section)
        return section

    def __get_metadata(self, get_metadata: MetadataProvider) -> dict:
        metadata = get_metadata()
        while (
            (not metadata)
            or (NAME not in metadata)
            or (not self.is_section_name_valid(metadata[NAME]))
            or (RELATIVE_OFFSET_COORDINATES not in metadata)
        ):
            metadata = get_metadata()
        return metadata

    def __validate_section_information(
        self, meta_data: dict, coordinates: list[tuple[int, int]]
    ) -> None:
        if not coordinates:
            raise MissingCoordinate("First coordinate is missing")
        elif len(coordinates) == 1:
            raise MissingCoordinate("Second coordinate is missing")
        if not meta_data:
            raise ValueError("Metadata of line_section are not defined")

    def update_section_coordinates(
        self, meta_data: dict, coordinates: list[tuple[int, int]]
    ) -> None:
        self.__validate_section_information(meta_data, coordinates)
        section_id = SectionId(meta_data[ID])
        if not (section := self._application.get_section_for(section_id)):
            raise MissingSection(
                f"Could not update section '{section_id.serialize()}' after editing"
            )
        section.update_coordinates(
            [self._to_coordinate(coordinate) for coordinate in coordinates]
        )
        self._application.update_section(section)
        print(f"Update section: {section.id}")
        self._update_selected_sections([section.id])
        self._finish_action()

    def _to_coordinate(self, coordinate: tuple[int, int]) -> geometry.Coordinate:
        return geometry.Coordinate(coordinate[0], coordinate[1])

    def _is_area_section(self, section: Section | None) -> bool:
        return isinstance(section, Area)

    def _is_line_section(self, section: Section | None) -> bool:
        return isinstance(section, LineSection)

    def edit_section_geometry(self) -> None:
        if len(selected_section_ids := self.get_selected_section_ids()) != 1:
            raise MultipleSectionsSelected(
                "Multiple sections are selected. Unable to edit section geometry!"
            )

        if self._canvas is None:
            raise MissingInjectedInstanceError(AbstractCanvas.__name__)
        self._start_action()
        CanvasElementDeleter(canvas=self._canvas).delete(tag_or_id=TAG_SELECTED_SECTION)
        if selected_section_ids:
            if current_section := self._application.get_section_for(
                SectionId(selected_section_ids[0])
            ):
                SectionGeometryEditor(
                    viewmodel=self,
                    canvas=self._canvas,
                    section=current_section,
                    edited_section_style=EDITED_SECTION_STYLE,
                    pre_edit_section_style=PRE_EDIT_SECTION_STYLE,
                    selected_knob_style=SELECTED_KNOB_STYLE,
                    is_area_section=self._is_area_section(current_section),
                )

    def edit_selected_section_metadata(self) -> None:
        if self._treeview_sections is None:
            raise MissingInjectedInstanceError(type(self._treeview_sections).__name__)

        if not (selected_section_ids := self.get_selected_section_ids()):
            position = self._treeview_sections.get_position()
            InfoBox(
                message="Please select a section to edit", initial_position=position
            )
            return

        if len(selected_section_ids) != 1:
            raise MultipleSectionsSelected(
                "Multiple sections are selected. Unable to edit section metadata!"
            )

        section_id = SectionId(selected_section_ids[0])
        if selected_section := self._application.get_section_for(section_id):
            self._update_metadata(selected_section)

    def _update_metadata(self, selected_section: Section) -> None:
        current_data = selected_section.to_dict()
        if self._canvas is None:
            raise MissingInjectedInstanceError(AbstractCanvas.__name__)
        position = self._canvas.get_position()
        self._start_action()
        with contextlib.suppress(CancelAddSection):
            self.__update_section_metadata(selected_section, current_data, position)
        self._finish_action()

    def __update_section_metadata(
        self, selected_section: Section, current_data: dict, position: tuple[int, int]
    ) -> None:
        updated_section_data = self.get_section_metadata(
            title="Edit section",
            initial_position=position,
            input_values=current_data,
        )
        self._set_section_data(
            id=selected_section.id,
            data=updated_section_data,
        )
        self.refresh_items_on_canvas()
        print(f"Updated line_section Metadata: {updated_section_data}")

    def _set_section_data(self, id: SectionId, data: dict) -> None:
        if self._treeview_sections is None:
            raise MissingInjectedInstanceError(AbstractTreeviewInterface.__name__)
        section = self._flow_parser.parse_section(data)
        self._application.update_section(section)
        self._treeview_sections.update_selected_items([id.serialize()])

    def remove_sections(self) -> None:
        if self._treeview_sections is None:
            raise MissingInjectedInstanceError(type(self._treeview_sections).__name__)

        if not (selected_section_ids := self.get_selected_section_ids()):
            position = self._treeview_sections.get_position()
            InfoBox(
                message="Please select one or more sections to remove",
                initial_position=position,
            )
            return

        self._start_action()
        section_ids = [SectionId(id) for id in selected_section_ids]
        for section_id in section_ids:
            if self._application.is_flow_using_section(section_id):
                message = (
                    "The section you want to remove is being used in flows.\n"
                    "Please remove the following flows before removing the section.\n"
                )
                for flow in self._application.flows_using_section(section_id):
                    message += flow.name + "\n"
                position = self._treeview_sections.get_position()
                InfoBox(
                    message=message,
                    initial_position=position,
                )
                self._finish_action()
                return

        for section_id in section_ids:
            self._application.remove_section(section_id)
        self.refresh_items_on_canvas()
        self._finish_action()

    def refresh_items_on_canvas(self) -> None:
        self._remove_items_from_canvas()
        self._draw_items_on_canvas()

    def _remove_items_from_canvas(self) -> None:
        if self._canvas is None:
            raise MissingInjectedInstanceError(AbstractCanvas.__name__)
        CanvasElementDeleter(canvas=self._canvas).delete(tag_or_id=LINE_SECTION)

    def _draw_items_on_canvas(self) -> None:
        if self._canvas is None:
            raise MissingInjectedInstanceError(AbstractCanvas.__name__)
        sections_to_highlight = self._get_sections_to_highlight()
        self._draw_sections(sections_to_highlight)
        if self._application.flow_state.selected_flows.get():
            self._draw_arrow_for_selected_flows()

    def _get_sections_to_highlight(self) -> list[str]:
        if selected_section_ids := self.get_selected_section_ids():
            return selected_section_ids

        if selected_flows := self._get_selected_flows():
            sections_to_highlight = []
            for flow in selected_flows:
                sections_to_highlight.append(flow.start.id)
                sections_to_highlight.append(flow.end.id)
            return sections_to_highlight
        return []

    def _draw_sections(self, sections_to_highlight: list[str]) -> None:
        if self._canvas is None:
            raise MissingInjectedInstanceError(AbstractCanvas.__name__)
        section_painter = SectionPainter(canvas=self._canvas)
        for section in self._get_sections():
            tags = [LINE_SECTION]
            if section[ID] in sections_to_highlight:
                style = SELECTED_SECTION_STYLE
                tags.append(TAG_SELECTED_SECTION)
            else:
                style = DEFAULT_SECTION_STYLE
            section_painter.draw(
                tags=tags,
                id=section[ID],
                coordinates=section[COORDINATES],
                section_style=style,
                is_area_section=self._is_area_section(
                    self._application.get_section_for(SectionId(section[ID]))
                ),
            )

    def _draw_arrow_for_selected_flows(self) -> None:
        if self._canvas is None:
            raise MissingInjectedInstanceError(AbstractCanvas.__name__)
        for flow in self._get_selected_flows():
            if start_section := self._application.get_section_for(flow.start):
                if end_section := self._application.get_section_for(flow.end):
                    start_refpt_calculator = self._get_section_refpt_calculator(
                        start_section
                    )
                    end_refpt_calculator = self._get_section_refpt_calculator(
                        end_section
                    )
                    ArrowPainter(self._canvas).draw(
                        start_section=start_section,
                        end_section=end_section,
                        start_refpt_calculator=start_refpt_calculator,
                        end_refpt_calculator=end_refpt_calculator,
                        tags=[LINE_SECTION],
                        arrow_style=ARROW_STYLE,
                    )

    def _get_section_refpt_calculator(
        self, section: Section
    ) -> SectionRefPointCalculator:
        if self._is_line_section(section):
            return InnerSegmentsCenterCalculator()
        elif self._is_area_section(section):
            return GeometricCenterCalculator()
        else:
            raise ValueError("section has to be a LineSection or an Area, but isnt")

    def _get_selected_flows(self) -> list[Flow]:
        flows: list[Flow] = []
        for flow_id in self._application.flow_state.selected_flows.get():
            flow = self._application.get_flow_for(flow_id)
            if flow:
                flows.append(flow)
        return flows

    def _get_sections(self) -> Iterable[dict]:
        return map(
            lambda section: self._transform_coordinates(section),
            map(
                lambda section: section.to_dict(),
                self._application.get_all_sections(),
            ),
        )

    def _transform_coordinates(self, section: dict) -> dict:
        section[COORDINATES] = [
            self._to_coordinate_tuple(coordinate) for coordinate in section[COORDINATES]
        ]
        return section

    def _to_coordinate_tuple(self, coordinate: dict) -> tuple[int, int]:
        return (coordinate[geometry.X], coordinate[geometry.Y])

    def get_all_sections(self) -> Iterable[Section]:
        return self._application.get_all_sections()

    def get_all_flows(self) -> Iterable[Flow]:
        return self._application.get_all_flows()

    def add_flow(self) -> None:
        self._start_action()
        with contextlib.suppress(CancelAddFlow):
            flow = self.__create_flow()
            print(f"Added new flow: {flow.id}")
            self.set_selected_flow_ids([flow.id.serialize()])
        self._finish_action()

    def __create_flow(self) -> Flow:
        flow_data = self._show_flow_popup()
        flow_id = self._application.get_flow_id()
        name = flow_data[FLOW_NAME]
        new_from_section_id = SectionId(flow_data[START_SECTION])
        new_to_section_id = SectionId(flow_data[END_SECTION])
        distance = flow_data.get(DISTANCE, None)
        flow = Flow(
            id=flow_id,
            name=name,
            start=new_from_section_id,
            end=new_to_section_id,
            distance=distance,
        )
        self._application.add_flow(flow)
        return flow

    def _show_flow_popup(
        self,
        input_values: dict | None = None,
        title: str = "Add flow",
    ) -> dict:
        if self._treeview_flows is None:
            raise MissingInjectedInstanceError(type(self._treeview_flows).__name__)
        position = self._treeview_flows.get_position()
        section_ids = [
            self.__to_id_resource(section) for section in self.get_all_sections()
        ]
        if len(section_ids) < 2:
            InfoBox(
                message="To add a flow, at least two sections are needed",
                initial_position=position,
            )
            raise CancelAddFlow()
        return self.__create_flow_data(input_values, title, position, section_ids)

    def __create_flow_data(
        self,
        input_values: dict | None,
        title: str,
        position: tuple[int, int],
        section_ids: list[IdResource],
    ) -> dict:
        flow_data = self.__get_flow_data(input_values, title, position, section_ids)
        while (not flow_data) or not (self.__is_flow_name_valid(flow_data)):
            new_entry_name = flow_data[FLOW_NAME]
            if (input_values is not None) and (
                new_entry_name == input_values[FLOW_NAME]
            ):
                break
            InfoBox(
                message="To add a flow, a unique name is necessary",
                initial_position=position,
            )
            flow_data = self.__get_flow_data(input_values, title, position, section_ids)
        return flow_data

    def __is_flow_name_valid(self, flow_data: dict) -> bool:
        return flow_data[FLOW_NAME] and self._application.is_flow_name_valid(
            flow_data[FLOW_NAME]
        )

    def __get_flow_data(
        self,
        input_values: dict | None,
        title: str,
        position: tuple[int, int],
        section_ids: list[IdResource],
    ) -> dict:
        return ToplevelFlows(
            title=title,
            initial_position=position,
            section_ids=section_ids,
            name_generator=self._name_generator,
            input_values=input_values,
            show_distance=self._show_distance(),
        ).get_data()

    def _show_distance(self) -> bool:
        return True

    def generate_flows(self) -> None:
        self._application.generate_flows()

    def __to_id_resource(self, section: Section) -> IdResource:
        return IdResource(id=section.id.serialize(), name=section.name)

    def __update_flow_data(self, flow_data: dict) -> None:
        flow_id = FlowId(flow_data.get(FLOW_ID, ""))
        name = flow_data[FLOW_NAME]
        new_from_section_id = SectionId(flow_data[START_SECTION])
        new_to_section_id = SectionId(flow_data[END_SECTION])
        distance = flow_data.get(DISTANCE, None)
        if flow := self._application.get_flow_for(flow_id):
            flow.name = name
            flow.start = new_from_section_id
            flow.end = new_to_section_id
            flow.distance = distance
            self._application.update_flow(flow)
        self.set_selected_flow_ids([flow_id.serialize()])
        self.refresh_items_on_canvas()

    def edit_selected_flow(self) -> None:
        self._start_action()
        with contextlib.suppress(CancelAddFlow):
            if flows := self._get_selected_flows():
                if len(flows) != 1:
                    raise MultipleFlowsSelected(
                        "Multiple flows selected. Unable to edit flow!"
                        "Please select only one flow."
                    )
                self._edit_flow(flows[0])
            else:
                if self._treeview_flows is None:
                    raise MissingInjectedInstanceError(
                        type(self._treeview_flows).__name__
                    )
                position = self._treeview_flows.get_position()
                InfoBox(
                    message="Please select a flow to edit", initial_position=position
                )
        self._finish_action()

    def _edit_flow(self, flow: Flow) -> None:
        input_data = {
            FLOW_ID: flow.id.serialize(),
            FLOW_NAME: flow.name,
            START_SECTION: flow.start.id,
            END_SECTION: flow.end.id,
            DISTANCE: flow.distance,
        }

        if flow_data := self._show_flow_popup(
            input_values=input_data,
            title="Edit flow",
        ):
            self.__update_flow_data(flow_data=flow_data)

    def remove_flows(self) -> None:
        if self._treeview_flows is None:
            raise MissingInjectedInstanceError(type(self._treeview_flows).__name__)
        self._start_action()
        if flow_ids := self._application.flow_state.selected_flows.get():
            for flow_id in flow_ids:
                self._application.remove_flow(flow_id)
                self.refresh_items_on_canvas()
        else:
            position = self._treeview_flows.get_position()
            InfoBox(message="Please select a flow to remove", initial_position=position)
        self._finish_action()

    def create_events(self) -> None:
        if self._window is None:
            raise MissingInjectedInstanceError(type(self._window).__name__)

        start_msg_popup = MinimalInfoBox(
            message="Create events...",
            initial_position=self._window.get_position(),
        )
        self._application.create_events()
        start_msg_popup.update_message(message="Creating events completed")
        sleep(1)
        start_msg_popup.close()

    def save_events(self, file: str) -> None:
        print(f"Eventlist file to save: {file}")
        self._application.save_events(Path(file))

    def export_events(self) -> None:
        default_values: dict[str, str] = {
            EXPORT_FORMAT: self.__get_default_export_format()
        }
        export_format_extensions: dict[str, str] = {
            key: exporter.get_extension()
            for key, exporter in self._event_list_export_formats.items()
        }
        try:
            event_list_exporter, file = self._configure_event_exporter(
                default_values, export_format_extensions
            )
            self._application.export_events(Path(file), event_list_exporter)
            print(
                f"Exporting eventlist using {event_list_exporter.get_name()} to {file}"
            )
        except CancelExportEvents:
            print("User canceled configuration of export")

    def __get_default_export_format(self) -> str:
        if self._event_list_export_formats:
            return next(iter(self._event_list_export_formats.keys()))
        return ""

    def _configure_event_exporter(
        self, default_values: dict[str, str], export_format_extensions: dict[str, str]
    ) -> tuple[EventListExporter, Path]:
        input_values = ToplevelExportEvents(
            title="Export counts",
            initial_position=(50, 50),
            input_values=default_values,
            export_format_extensions=export_format_extensions,
        ).get_data()
        file = input_values[toplevel_export_events.EXPORT_FILE]
        export_format = input_values[toplevel_export_events.EXPORT_FORMAT]
        event_list_exporter = self._event_list_export_formats.get(export_format, None)
        if event_list_exporter is None:
            raise ExporterNotFoundError(
                f"{event_list_exporter} is not a valid export format"
            )
        return event_list_exporter, file

    def set_track_offset(self, offset_x: float, offset_y: float) -> None:
        offset = geometry.RelativeOffsetCoordinate(offset_x, offset_y)
        self._application.track_view_state.track_offset.set(offset)

    def get_track_offset(self) -> Optional[tuple[float, float]]:
        if current_offset := self._application.get_current_track_offset():
            return (current_offset.x, current_offset.y)
        return None

    def _update_offset(
        self, offset: Optional[geometry.RelativeOffsetCoordinate]
    ) -> None:
        if self._frame_tracks is None:
            raise MissingInjectedInstanceError(AbstractFrameTracks.__name__)

        if offset:
            self._frame_tracks.update_offset(offset.x, offset.y)

    def change_track_offset_to_section_offset(self) -> None:
        return self._application.change_track_offset_to_section_offset()

    def validate_date(self, date: str) -> bool:
        return validate_date(date, DATE_FORMAT)

    def validate_hour(self, hour: str) -> bool:
        try:
            return validate_hour(int(hour))
        except ValueError:
            return False

    def validate_minute(self, minute: str) -> bool:
        try:
            return validate_minute(int(minute))
        except ValueError:
            return False

    def validate_second(self, second: str) -> bool:
        try:
            return validate_second(int(second))
        except ValueError:
            return False

    def apply_filter_tracks_by_date(self, date_range: DateRange) -> None:
        self._application.update_date_range_tracks_filter(date_range)
        if self._frame_filter is None:
            raise MissingInjectedInstanceError(AbstractFrameFilter.__name__)

        self._frame_filter.set_active_color_on_filter_by_date_button()

    def apply_filter_tracks_by_class(self, classes: list[str]) -> None:
        self._application.update_class_tracks_filter(set(classes))
        if self._frame_filter is None:
            raise MissingInjectedInstanceError(AbstractFrameFilter.__name__)

        self._frame_filter.set_active_color_on_filter_by_class_button()

    def reset_filter_tracks_by_date(self) -> None:
        self._application.update_date_range_tracks_filter(DateRange(None, None))

        if self._frame_filter is None:
            raise MissingInjectedInstanceError(AbstractFrameFilter.__name__)

        self._frame_filter.set_inactive_color_on_filter_by_date_button()

    def reset_filter_tracks_by_class(self) -> None:
        self._application.update_class_tracks_filter(None)

        if self._frame_filter is None:
            raise MissingInjectedInstanceError(AbstractFrameFilter.__name__)

        self._frame_filter.set_inactive_color_on_filter_by_class_button()

    def get_first_detection_occurrence(self) -> Optional[datetime]:
        return self._application._tracks_metadata.first_detection_occurrence

    def get_last_detection_occurrence(self) -> Optional[datetime]:
        return self._application._tracks_metadata.last_detection_occurrence

    def get_classes(self) -> list[str]:
        return sorted(
            list(self._application._tracks_metadata.classifications), key=str.lower
        )

    def get_class_filter_selection(self) -> Optional[list[str]]:
        current_selection = (
            self._application.track_view_state.filter_element.get().classifications
        )
        if current_selection is not None:
            return list(current_selection)
        return current_selection

    def get_filter_tracks_by_date_setting(self) -> DateRange:
        filter_element = self._application.track_view_state.filter_element.get()
        return filter_element.date_range

    def enable_filter_track_by_date(self) -> None:
        self._application.enable_filter_track_by_date()

        if self._frame_filter is None:
            raise MissingInjectedInstanceError(AbstractFrameFilter.__name__)

        self._frame_filter.enable_filter_by_date_button()
        current_date_range = (
            self._application.track_view_state.filter_element.get().date_range
        )
        if current_date_range != DateRange(None, None):
            self._frame_filter.set_active_color_on_filter_by_date_button()
        else:
            self._frame_filter.set_inactive_color_on_filter_by_date_button()

    def disable_filter_track_by_date(self) -> None:
        self._application.disable_filter_track_by_date()

        if self._frame_filter is None:
            raise MissingInjectedInstanceError(AbstractFrameFilter.__name__)

        self._frame_filter.disable_filter_by_date_button()

    def switch_to_prev_date_range(self) -> None:
        self._application.switch_to_prev_date_range()

    def switch_to_next_date_range(self) -> None:
        self._application.switch_to_next_date_range()

    def enable_filter_track_by_class(self) -> None:
        self._application.enable_filter_track_by_class()

        if self._frame_filter is None:
            raise MissingInjectedInstanceError(AbstractFrameFilter.__name__)

        self._frame_filter.enable_filter_by_class_button()
        current_classes = (
            self._application.track_view_state.filter_element.get().classifications
        )
        if current_classes is not None:
            self._frame_filter.set_active_color_on_filter_by_class_button()
        else:
            self._frame_filter.set_inactive_color_on_filter_by_class_button()

    def disable_filter_track_by_class(self) -> None:
        self._application.disable_filter_track_by_class()

        if self._frame_filter is None:
            raise MissingInjectedInstanceError(AbstractFrameFilter.__name__)

        self._frame_filter.disable_filter_by_class_button()

    def export_counts(self) -> None:
        if len(self._application.get_all_flows()) == 0:
            InfoBox(
                message=(
                    "Counting needs at least one flow.\n"
                    "There is no flow configurated.\n"
                    "Please create a flow."
                ),
                initial_position=self._window.get_position()
                if self._window
                else (0, 0),
            )
            return
        export_formats: dict = {
            format.name: format.file_extension
            for format in self._application.get_supported_export_formats()
        }
        default_format = next(iter(export_formats.keys()))
        default_values: dict = {INTERVAL: 15, EXPORT_FORMAT: default_format}
        try:
            export_values: dict = ToplevelExportCounts(
                title="Export counts",
                initial_position=(50, 50),
                input_values=default_values,
                export_formats=export_formats,
            ).get_data()
            print(export_values)
            export_specification = CountingSpecificationDto(
                interval_in_minutes=export_values[INTERVAL],
                format=export_values[EXPORT_FORMAT],
                output_file=export_values[EXPORT_FILE],
            )
            self._application.export_counts(export_specification)
        except CancelExportCounts:
            print("User canceled configuration of export")<|MERGE_RESOLUTION|>--- conflicted
+++ resolved
@@ -112,12 +112,9 @@
 TO_SECTION = "to_section"
 FROM_SECTION = "from_section"
 OTFLOW = "otflow"
-<<<<<<< HEAD
 MISSING_SECTION_FRAME_MESSAGE = "sections frame"
 MISSING_FLOW_FRAME_MESSAGE = "flows frame"
-=======
 OTCONFIG = "otconfig"
->>>>>>> 54d08d0d
 
 
 class MissingInjectedInstanceError(Exception):
