import tkinter
from dataclasses import dataclass
from typing import Any, Optional

from customtkinter import NW, CTkCheckBox, CTkFrame
from PIL import ImageTk

from OTAnalytics.adapter_ui.abstract_canvas import AbstractCanvas
from OTAnalytics.adapter_ui.abstract_frame_canvas import AbstractFrameCanvas
from OTAnalytics.adapter_ui.view_model import ViewModel
from OTAnalytics.domain.track import TrackImage
from OTAnalytics.plugin_ui.customtkinter_gui.canvas_observer import (
    CanvasObserver,
    EventHandler,
)
<<<<<<< HEAD
from OTAnalytics.plugin_ui.customtkinter_gui.constants import PADX, STICKY
from OTAnalytics.plugin_ui.customtkinter_gui.frame_filter import FrameFilter
=======
from OTAnalytics.plugin_ui.customtkinter_gui.constants import (
    DELETE_KEYS,
    ENTER_CANVAS,
    ESCAPE_KEY,
    LEAVE_CANVAS,
    LEFT_BUTTON_DOWN,
    LEFT_BUTTON_UP,
    LEFT_KEY,
    MOTION,
    MOTION_WHILE_LEFT_BUTTON_DOWN,
    PADX,
    PLUS_KEYS,
    RETURN_KEY,
    RIGHT_BUTTON_UP,
    RIGHT_KEY,
    STICKY,
)
>>>>>>> 327049fd


@dataclass
class DisplayableImage:
    _image: TrackImage

    def width(self) -> int:
        return self._image.width()

    def height(self) -> int:
        return self._image.height()

    def create_photo(self) -> ImageTk.PhotoImage:
        return ImageTk.PhotoImage(image=self._image.as_image())


class FrameCanvas(AbstractFrameCanvas, CTkFrame):
    def __init__(self, viewmodel: ViewModel, **kwargs: Any) -> None:
        super().__init__(**kwargs)
        self._viewmodel = viewmodel
        self._show_tracks = tkinter.BooleanVar()
        self._get_widgets()
        self._place_widgets()
        self.introduce_to_viewmodel()

    def introduce_to_viewmodel(self) -> None:
        self._viewmodel.set_tracks_canvas(self)

    def _get_widgets(self) -> None:
        self.canvas_background = CanvasBackground(
            master=self, viewmodel=self._viewmodel
        )
        self.button_show_tracks = CTkCheckBox(
            master=self,
            text="Show tracks",
            command=self._update_show_tracks_state,
            variable=self._show_tracks,
            onvalue=True,
            offvalue=False,
        )
        self.frame_filter = FrameFilter(master=self, viewmodel=self._viewmodel)

    def _place_widgets(self) -> None:
        PADY = 10
        self.button_show_tracks.grid(
            row=0, column=0, padx=PADX, pady=PADY, sticky=STICKY
        )
        self.frame_filter.grid(row=1, column=0, padx=PADX, pady=PADY, sticky=STICKY)
        self.canvas_background.grid(
            row=2, column=0, padx=PADX, pady=PADY, sticky=STICKY
        )

    def update_background(self, image: TrackImage) -> None:
        self.add_image(DisplayableImage(image), layer="background")

    def add_image(self, image: DisplayableImage, layer: str) -> None:
        self.canvas_background.add_image(image, layer)

    def remove_layer(self, layer: str) -> None:
        self.canvas_background.remove_layer(layer)

    def update_show_tracks(self, value: Optional[bool]) -> None:
        new_value = value or False
        self._show_tracks.set(new_value)

    def _update_show_tracks_state(self) -> None:
        new_value = self._show_tracks.get()
        self._viewmodel.update_show_tracks_state(new_value)


class CanvasBackground(AbstractCanvas):
    def __init__(self, viewmodel: ViewModel, **kwargs: Any):
        super().__init__(**kwargs)
        self._viewmodel = viewmodel
        self.event_handler = CanvasEventHandler(canvas=self)
        self.introduce_to_viewmodel()

        self._current_image: ImageTk.PhotoImage
        self._current_id: Any = None

    def add_image(self, image: DisplayableImage, layer: str) -> None:
        if self._current_id:
            self.delete(self._current_id)
        self._current_image = image.create_photo()
        self._draw()

    def _draw(self) -> None:
        self._current_id = self.create_image(0, 0, image=self._current_image, anchor=NW)
        self.config(
            width=self._current_image.width(), height=self._current_image.height()
        )
        self.config(highlightthickness=0)
        self._viewmodel.refresh_sections_on_gui()
        # self.master.master.update_idletasks()

    def introduce_to_viewmodel(self) -> None:
        self._viewmodel.set_canvas(self)


class CanvasEventHandler(EventHandler):
    def __init__(self, canvas: CanvasBackground):
        self._canvas = canvas
        self._observers: list[CanvasObserver] = []
        self._bind_events()

    def _bind_events(self) -> None:
        self._canvas.bind("<Enter>", self._on_mouse_enters_canvas)
        self._canvas.bind("<Leave>", self._on_mouse_leaves_canvas)
        self._canvas.bind("<ButtonPress-1>", self._on_left_button_down)
        self._canvas.bind("<ButtonRelease-1>", self._on_left_button_up)
        self._canvas.bind("<ButtonRelease-2>", self._on_right_button_up)
        self._canvas.bind("<Motion>", self._on_mouse_motion)
        self._canvas.bind("<B1-Motion>>", self._on_motion_while_left_button_down)
        self._canvas.bind("+", self._on_plus)
        self._canvas.bind("<KP_Add>", self._on_plus)
        self._canvas.bind("<Left>", self._on_left)
        self._canvas.bind("<Right>", self._on_right)
        self._canvas.bind("<Return>", self._on_return)
        self._canvas.bind("<KP_Enter>", self._on_return)
        self._canvas.bind("<Delete>", self._on_delete)
        self._canvas.bind("<BackSpace>", self._on_delete)
        self._canvas.bind("<Escape>", self._on_escape)

    def attach_observer(self, observer: CanvasObserver) -> None:
        self._observers.append(observer)

    def detach_observer(self, observer: CanvasObserver) -> None:
        self._observers.remove(observer)

    def _notify_observers(
        self, event: Any, event_type: str, key: str | None = None
    ) -> None:
        coordinates = self._get_mouse_coordinates(event)
        for observer in self._observers:
            observer.update(coordinates, event_type, key)

    def _on_left_button_down(self, event: Any) -> None:
        self._notify_observers(event, LEFT_BUTTON_DOWN)

    def _on_left_button_up(self, event: Any) -> None:
        self._notify_observers(event, LEFT_BUTTON_UP)

    def _on_right_button_up(self, event: Any) -> None:
        self._notify_observers(event, RIGHT_BUTTON_UP)

    def _on_mouse_motion(self, event: Any) -> None:
        self._notify_observers(event, MOTION)

    def _on_motion_while_left_button_down(self, event: Any) -> None:
        self._notify_observers(event, MOTION_WHILE_LEFT_BUTTON_DOWN)

    def _on_mouse_leaves_canvas(self, event: Any) -> None:
        self._notify_observers(event, LEAVE_CANVAS)

    def _on_mouse_enters_canvas(self, event: Any) -> None:
        self._canvas.focus_set()
        self._notify_observers(event, ENTER_CANVAS)

    def _on_plus(self, event: Any) -> None:
        self._notify_observers(event, PLUS_KEYS)

    def _on_left(self, event: Any) -> None:
        self._notify_observers(event, LEFT_KEY)

    def _on_right(self, event: Any) -> None:
        self._notify_observers(event, RIGHT_KEY)

    def _on_return(self, event: Any) -> None:
        self._notify_observers(event, RETURN_KEY)

    def _on_delete(self, event: Any) -> None:
        self._notify_observers(event, DELETE_KEYS)

    def _on_escape(self, event: Any) -> None:
        self._notify_observers(event, ESCAPE_KEY)

    def _get_mouse_coordinates(self, event: Any) -> tuple[int, int]:
        """Returns coordinates of event on canvas taking into account the horizontal and
        vertical scroll factors ("xscroll" and "yscroll") in case the canvas is zoomed
        and scrolled.

        Args:
            event (Any): Event on canvas

        Returns:
            tuple[int, int]: Coordinates of the event
        """
        x = int(self._canvas.canvasx(event.x))
        y = int(self._canvas.canvasy(event.y))
        return x, y<|MERGE_RESOLUTION|>--- conflicted
+++ resolved
@@ -13,10 +13,6 @@
     CanvasObserver,
     EventHandler,
 )
-<<<<<<< HEAD
-from OTAnalytics.plugin_ui.customtkinter_gui.constants import PADX, STICKY
-from OTAnalytics.plugin_ui.customtkinter_gui.frame_filter import FrameFilter
-=======
 from OTAnalytics.plugin_ui.customtkinter_gui.constants import (
     DELETE_KEYS,
     ENTER_CANVAS,
@@ -34,7 +30,7 @@
     RIGHT_KEY,
     STICKY,
 )
->>>>>>> 327049fd
+from OTAnalytics.plugin_ui.customtkinter_gui.frame_filter import FrameFilter
 
 
 @dataclass
