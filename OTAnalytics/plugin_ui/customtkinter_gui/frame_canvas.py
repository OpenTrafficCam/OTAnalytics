import tkinter
from dataclasses import dataclass
from typing import Any, Optional

from customtkinter import NW, CTkCheckBox, CTkFrame
from PIL import ImageTk

from OTAnalytics.adapter_ui.abstract_canvas import AbstractCanvas
from OTAnalytics.adapter_ui.abstract_frame_canvas import AbstractFrameCanvas
from OTAnalytics.adapter_ui.view_model import ViewModel
from OTAnalytics.domain.track import TrackImage
from OTAnalytics.plugin_ui.customtkinter_gui.canvas_observer import (
    CanvasObserver,
    EventHandler,
)
from OTAnalytics.plugin_ui.customtkinter_gui.constants import (
    DELETE_KEYS,
    ENTER_CANVAS,
    ESCAPE_KEY,
    KEY_SYMBOLS,
    KEY_UP,
    LEAVE_CANVAS,
    LEFT_BUTTON_DOWN,
    LEFT_BUTTON_UP,
    LEFT_KEY,
    MOTION,
    MOTION_WHILE_LEFT_BUTTON_DOWN,
    PADX,
    RETURN_KEY,
    RIGHT_BUTTON_UP,
    RIGHT_KEY,
    STICKY,
)


@dataclass
class DisplayableImage:
    _image: TrackImage

    def width(self) -> int:
        return self._image.width()

    def height(self) -> int:
        return self._image.height()

    def create_photo(self) -> ImageTk.PhotoImage:
        return ImageTk.PhotoImage(image=self._image.as_image())


class FrameCanvas(AbstractFrameCanvas, CTkFrame):
    def __init__(self, viewmodel: ViewModel, **kwargs: Any) -> None:
        super().__init__(**kwargs)
        self._viewmodel = viewmodel
        self._show_tracks = tkinter.BooleanVar()
        self._get_widgets()
        self._place_widgets()
        self.introduce_to_viewmodel()

    def introduce_to_viewmodel(self) -> None:
        self._viewmodel.set_tracks_canvas(self)

    def _get_widgets(self) -> None:
        self.canvas_background = CanvasBackground(
            master=self, viewmodel=self._viewmodel
        )
        self.button_show_tracks = CTkCheckBox(
            master=self,
            text="Show tracks",
            command=self._update_show_tracks_state,
            variable=self._show_tracks,
            onvalue=True,
            offvalue=False,
        )

    def _place_widgets(self) -> None:
        PADY = 10
        self.canvas_background.grid(
            row=1, column=0, padx=PADX, pady=PADY, sticky=STICKY
        )
        self.button_show_tracks.grid(
            row=0, column=0, padx=PADX, pady=PADY, sticky=STICKY
        )

    def update_background(self, image: TrackImage) -> None:
        self.add_image(DisplayableImage(image), layer="background")

    def add_image(self, image: DisplayableImage, layer: str) -> None:
        self.canvas_background.add_image(image, layer)

    def remove_layer(self, layer: str) -> None:
        self.canvas_background.remove_layer(layer)

    def update_show_tracks(self, value: Optional[bool]) -> None:
        new_value = value or False
        self._show_tracks.set(new_value)

    def _update_show_tracks_state(self) -> None:
        new_value = self._show_tracks.get()
        self._viewmodel.update_show_tracks_state(new_value)


class CanvasBackground(AbstractCanvas):
    def __init__(self, viewmodel: ViewModel, **kwargs: Any):
        super().__init__(**kwargs)
        self._viewmodel = viewmodel
        self.event_handler = CanvasEventHandler(canvas=self)
        self.introduce_to_viewmodel()

        self._current_image: ImageTk.PhotoImage
        self._current_id: Any = None

    def add_image(self, image: DisplayableImage, layer: str) -> None:
        if self._current_id:
            self.delete(self._current_id)
        self._current_image = image.create_photo()
        self._draw()

    def _draw(self) -> None:
        self._current_id = self.create_image(0, 0, image=self._current_image, anchor=NW)
        self.config(
            width=self._current_image.width(), height=self._current_image.height()
        )
        self.config(highlightthickness=0)
        self._viewmodel.refresh_sections_on_gui()
        # self.master.master.update_idletasks()

    def introduce_to_viewmodel(self) -> None:
        self._viewmodel.set_canvas(self)


class CanvasEventHandler(EventHandler):
    def __init__(self, canvas: CanvasBackground):
        self._canvas = canvas
        self._observers: list[CanvasObserver] = []
        self._bind_events()

    def _bind_events(self) -> None:
<<<<<<< HEAD
        self._canvas.bind("<Enter>", self._on_mouse_enters_canvas)
        self._canvas.bind("<Leave>", self._on_mouse_leaves_canvas)
        self._canvas.bind("<ButtonPress-1>", self._on_left_button_down)
        self._canvas.bind("<ButtonRelease-1>", self._on_left_button_up)
        self._canvas.bind("<ButtonRelease-2>", self._on_right_button_up)
        self._canvas.bind("<Motion>", self._on_mouse_motion)
        self._canvas.bind("<B1-Motion>>", self._on_motion_while_left_button_down)
        self._canvas.bind("<Left>", self._on_left)
        self._canvas.bind("<Right>", self._on_right)
        self._canvas.bind("<Return>", self._on_return)
        self._canvas.bind("<Delete>", self._on_delete)
        self._canvas.bind("<BackSpace>", self._on_delete)
        self._canvas.bind("<Escape>", self._on_escape)
        self._canvas.bind("<KeyRelease>", self._on_other_key_up)
=======
        self._canvas.bind("<ButtonRelease-1>", self.on_left_mousebutton_up)
        self._canvas.bind("<ButtonRelease-2>", self.on_right_mousebutton_up)
        self._canvas.bind("<Motion>", self.on_mouse_motion)
        self._canvas.bind("<Enter>", lambda event: self._canvas.focus_set())
        self._canvas.bind("<Return>", self.on_return)
        self._canvas.bind("<KP_Enter>", self.on_return)
        self._canvas.bind("<Escape>", self.on_escape)
>>>>>>> 2be4a431

    def attach_observer(self, observer: CanvasObserver) -> None:
        self._observers.append(observer)

    def detach_observer(self, observer: CanvasObserver) -> None:
        self._observers.remove(observer)

    def _notify_observers(
        self, event: Any, event_type: str, key: str | None = None
    ) -> None:
        coordinates = self._get_mouse_coordinates(event)
        for observer in self._observers:
            observer.update(coordinates, event_type, key)

    def _on_left_button_down(self, event: Any) -> None:
        self._notify_observers(event, LEFT_BUTTON_DOWN)

    def _on_left_button_up(self, event: Any) -> None:
        self._notify_observers(event, LEFT_BUTTON_UP)

    def _on_right_button_up(self, event: Any) -> None:
        self._notify_observers(event, RIGHT_BUTTON_UP)

    def _on_mouse_motion(self, event: Any) -> None:
        self._notify_observers(event, MOTION)

    def _on_motion_while_left_button_down(self, event: Any) -> None:
        self._notify_observers(event, MOTION_WHILE_LEFT_BUTTON_DOWN)

    def _on_mouse_leaves_canvas(self, event: Any) -> None:
        self._notify_observers(event, LEAVE_CANVAS)

    def _on_mouse_enters_canvas(self, event: Any) -> None:
        self._canvas.focus_set()
        self._notify_observers(event, ENTER_CANVAS)

    def _on_left(self, event: Any) -> None:
        self._notify_observers(event, LEFT_KEY)

    def _on_right(self, event: Any) -> None:
        self._notify_observers(event, RIGHT_KEY)

    def _on_return(self, event: Any) -> None:
        self._notify_observers(event, RETURN_KEY)

    def _on_delete(self, event: Any) -> None:
        self._notify_observers(event, DELETE_KEYS)

    def _on_escape(self, event: Any) -> None:
        self._notify_observers(event, ESCAPE_KEY)

    def _on_other_key_up(self, event: Any) -> None:
        if event.keysym in KEY_SYMBOLS:
            return
        key = event.char
        self._notify_observers(event, event_type=KEY_UP, key=key)

    def _get_mouse_coordinates(self, event: Any) -> tuple[int, int]:
        """Returns coordinates of event on canvas taking into account the horizontal and
        vertical scroll factors ("xscroll" and "yscroll") in case the canvas is zoomed
        and scrolled.

        Args:
            event (Any): Event on canvas

        Returns:
            tuple[int, int]: Coordinates of the event
        """
        x = int(self._canvas.canvasx(event.x))
        y = int(self._canvas.canvasy(event.y))
        return x, y<|MERGE_RESOLUTION|>--- conflicted
+++ resolved
@@ -135,7 +135,6 @@
         self._bind_events()
 
     def _bind_events(self) -> None:
-<<<<<<< HEAD
         self._canvas.bind("<Enter>", self._on_mouse_enters_canvas)
         self._canvas.bind("<Leave>", self._on_mouse_leaves_canvas)
         self._canvas.bind("<ButtonPress-1>", self._on_left_button_down)
@@ -146,19 +145,11 @@
         self._canvas.bind("<Left>", self._on_left)
         self._canvas.bind("<Right>", self._on_right)
         self._canvas.bind("<Return>", self._on_return)
+        self._canvas.bind("<KP_Enter>", self.on_return)
         self._canvas.bind("<Delete>", self._on_delete)
         self._canvas.bind("<BackSpace>", self._on_delete)
         self._canvas.bind("<Escape>", self._on_escape)
         self._canvas.bind("<KeyRelease>", self._on_other_key_up)
-=======
-        self._canvas.bind("<ButtonRelease-1>", self.on_left_mousebutton_up)
-        self._canvas.bind("<ButtonRelease-2>", self.on_right_mousebutton_up)
-        self._canvas.bind("<Motion>", self.on_mouse_motion)
-        self._canvas.bind("<Enter>", lambda event: self._canvas.focus_set())
-        self._canvas.bind("<Return>", self.on_return)
-        self._canvas.bind("<KP_Enter>", self.on_return)
-        self._canvas.bind("<Escape>", self.on_escape)
->>>>>>> 2be4a431
 
     def attach_observer(self, observer: CanvasObserver) -> None:
         self._observers.append(observer)
