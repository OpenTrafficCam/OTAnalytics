from typing import Any

import customtkinter
from customtkinter import CTk

from OTAnalytics.adapter_intersect.intersect import (
    ShapelyIntersectImplementationAdapter,
)
from OTAnalytics.adapter_ui.view_model import ViewModel
from OTAnalytics.application.analysis import RunIntersect
from OTAnalytics.application.application import OTAnalyticsApplication
from OTAnalytics.application.datastore import Datastore, SectionParser
from OTAnalytics.application.state import (
    SectionState,
    TrackImageUpdater,
    TrackState,
    TrackViewState,
)
from OTAnalytics.domain.track import (
    CalculateTrackClassificationByMaxConfidence,
    TrackRepository,
)
from OTAnalytics.plugin_intersect.intersect import ShapelyIntersector
from OTAnalytics.plugin_parser.otvision_parser import (
    OtEventListParser,
    OtsectionParser,
    OttrkParser,
    OttrkVideoParser,
)
from OTAnalytics.plugin_prototypes.track_visualization.track_viz import (
    MatplotlibTrackPlotter,
)
from OTAnalytics.plugin_ui.cli import (
    CliArgumentParser,
    CliArguments,
    CliParseError,
    OTAnalyticsCli,
)
from OTAnalytics.plugin_ui.constants import PADX, STICKY
from OTAnalytics.plugin_ui.dummy_viewmodel import DummyViewModel
from OTAnalytics.plugin_ui.frame_analysis import FrameAnalysis
from OTAnalytics.plugin_ui.frame_canvas import TracksCanvas
from OTAnalytics.plugin_ui.frame_sections import FrameSections
from OTAnalytics.plugin_ui.frame_tracks import FrameTracks
from OTAnalytics.plugin_video_processing.video_reader import MoviepyVideoReader


class OTAnalyticsGui:
    def __init__(
        self,
        view_model: ViewModel,
        app: CTk = CTk(),
    ) -> None:
        self._view_model = view_model
        self._app: CTk = app

    def start(self) -> None:
        self._show_gui()

    def _show_gui(self) -> None:
        customtkinter.set_appearance_mode("System")
        customtkinter.set_default_color_theme("green")

        self._app.title("OTAnalytics")

        self._get_widgets()
        self._place_widgets()
        self._app.mainloop()

    def _get_widgets(self) -> None:
        self.frame_canvas = TracksCanvas(
            master=self._app,
            viewmodel=self._view_model,
        )
        self.frame_tracks = FrameTracks(
            master=self._app,
            viewmodel=self._view_model,
        )
        self.frame_sections = FrameSections(
            master=self._app,
            viewmodel=self._view_model,
        )
        self.frame_analysis = FrameAnalysis(
            master=self._app, viewmodel=self._view_model
        )

    def _place_widgets(self) -> None:
        PADY = 10
        self.frame_canvas.grid(
            row=0, column=0, rowspan=3, padx=PADX, pady=PADY, sticky=STICKY
        )
        self.frame_tracks.grid(row=0, column=1, padx=PADX, pady=PADY, sticky=STICKY)
        self.frame_sections.grid(row=1, column=1, padx=PADX, pady=PADY, sticky=STICKY)
        self.frame_analysis.grid(row=2, column=1, padx=PADX, pady=PADY, sticky=STICKY)


class ApplicationStarter:
    def start(self) -> None:
        parser = self._build_cli_argument_parser()
        cli_args = parser.parse()

        if cli_args.start_cli:
            try:
                self.start_cli(cli_args)
            except CliParseError as e:
                print(e)
        else:
            self.start_gui()

    def _build_cli_argument_parser(self) -> CliArgumentParser:
        return CliArgumentParser()

    def start_gui(self) -> None:
<<<<<<< HEAD
        application = self.build_application()
        OTAnalyticsGui(application).start()
=======
        application = OTAnalyticsApplication(**self.build_dependencies())
        section_parser: SectionParser = application._datastore._section_parser
        dummy_viewmodel = DummyViewModel(application, section_parser)
        application.connect_observers()
        OTAnalyticsGui(dummy_viewmodel).start()
>>>>>>> b3555eda

    def start_cli(self, cli_args: CliArguments) -> None:
        application = OTAnalyticsApplication(**self.build_dependencies())
        OTAnalyticsCli(application, cli_args).start()

    def build_application(self) -> OTAnalyticsApplication:
        return OTAnalyticsApplication(**self.build_dependencies())

    def build_dependencies(self) -> dict[str, Any]:
        datastore = self._create_datastore()
        return {
            "datastore": datastore,
            "track_state": self._create_track_state(),
            "track_view_state": self._create_track_view_state(datastore),
            "section_state": self._create_section_state(),
            "intersect": self._create_intersect(datastore),
        }

    def _create_datastore(self) -> Datastore:
        """
        Build all required objects and inject them where necessary
        """,
        track_repository = TrackRepository()
        track_parser = OttrkParser(
            CalculateTrackClassificationByMaxConfidence(), track_repository
        )
        section_parser = OtsectionParser()
        event_list_parser = OtEventListParser()
        video_parser = OttrkVideoParser(MoviepyVideoReader())
        return Datastore(
            track_repository,
            track_parser,
            section_parser,
            event_list_parser,
            video_parser,
        )

    def _create_track_state(self) -> TrackState:
        return TrackState()

    def _create_track_view_state(self, datastore: Datastore) -> TrackViewState:
        state = TrackViewState()
        track_plotter = MatplotlibTrackPlotter()
        updater = TrackImageUpdater(datastore, state, track_plotter)
        datastore.register_tracks_observer(updater)
        return state

    def _create_section_state(self) -> SectionState:
        return SectionState()

    def _create_intersect(self, datastore: Datastore) -> RunIntersect:
        return RunIntersect(
            datastore._track_repository,
            datastore._section_repository,
            datastore._event_repository,
            intersect_implementation=ShapelyIntersectImplementationAdapter(
                ShapelyIntersector()
            ),
        )<|MERGE_RESOLUTION|>--- conflicted
+++ resolved
@@ -111,16 +111,11 @@
         return CliArgumentParser()
 
     def start_gui(self) -> None:
-<<<<<<< HEAD
         application = self.build_application()
-        OTAnalyticsGui(application).start()
-=======
-        application = OTAnalyticsApplication(**self.build_dependencies())
         section_parser: SectionParser = application._datastore._section_parser
         dummy_viewmodel = DummyViewModel(application, section_parser)
         application.connect_observers()
         OTAnalyticsGui(dummy_viewmodel).start()
->>>>>>> b3555eda
 
     def start_cli(self, cli_args: CliArguments) -> None:
         application = OTAnalyticsApplication(**self.build_dependencies())
