from typing import Sequence

from OTAnalytics.adapter_ui.default_values import TRACK_LENGTH_LIMIT
from OTAnalytics.application.analysis.intersect import RunIntersect
from OTAnalytics.application.analysis.traffic_counting import (
    ExportTrafficCounting,
    RoadUserAssigner,
    SimpleTaggerFactory,
)
from OTAnalytics.application.analysis.traffic_counting_specification import ExportCounts
from OTAnalytics.application.application import OTAnalyticsApplication
from OTAnalytics.application.datastore import (
    Datastore,
    EventListParser,
    FlowParser,
    TrackParser,
    TrackToVideoRepository,
)
from OTAnalytics.application.eventlist import SceneActionDetector
from OTAnalytics.application.plotting import (
    LayeredPlotter,
    PlottingLayer,
    TrackBackgroundPlotter,
)
from OTAnalytics.application.state import (
    ActionState,
    FlowState,
    Plotter,
    SectionState,
    SelectedVideoUpdate,
    TrackImageUpdater,
    TrackPropertiesUpdater,
    TracksMetadata,
    TrackState,
    TrackViewState,
)
<<<<<<< HEAD
from OTAnalytics.application.use_cases.create_events import (
    CreateEvents,
    CreateIntersectionEvents,
    SimpleCreateIntersectionEvents,
    SimpleCreateSceneEvents,
)
from OTAnalytics.application.use_cases.event_repository import (
    AddEvents,
    ClearEventRepository,
=======
from OTAnalytics.application.use_cases.generate_flows import (
    ArrowFlowNameGenerator,
    CrossProductFlowGenerator,
    FilterExisting,
    FilterSameSection,
    FlowIdGenerator,
    GenerateFlows,
    RepositoryFlowIdGenerator,
>>>>>>> e9538f6b
)
from OTAnalytics.application.use_cases.highlight_intersections import (
    TracksAssignedToSelectedFlows,
    TracksIntersectingSelectedSections,
    TracksNotIntersectingSelection,
)
from OTAnalytics.application.use_cases.section_repository import AddSection
from OTAnalytics.application.use_cases.track_repository import (
    AddAllTracks,
    ClearAllTracks,
    GetAllTracks,
)
from OTAnalytics.domain.event import EventRepository, SceneEventBuilder
from OTAnalytics.domain.filter import FilterElementSettingRestorer
from OTAnalytics.domain.flow import FlowRepository
from OTAnalytics.domain.progress import ProgressbarBuilder
from OTAnalytics.domain.section import SectionRepository
from OTAnalytics.domain.track import (
    CalculateTrackClassificationByMaxConfidence,
    TrackRepository,
)
from OTAnalytics.domain.video import VideoRepository
from OTAnalytics.plugin_filter.dataframe_filter import DataFrameFilterBuilder
from OTAnalytics.plugin_intersect.shapely.intersect import ShapelyIntersector
from OTAnalytics.plugin_intersect.shapely.mapping import ShapelyMapper
from OTAnalytics.plugin_intersect.simple_intersect import SimpleRunIntersect
from OTAnalytics.plugin_intersect_parallelization.multiprocessing import (
    MultiprocessingIntersectParallelization,
)
from OTAnalytics.plugin_parser.export import (
    FillZerosExporterFactory,
    SimpleExporterFactory,
)
from OTAnalytics.plugin_parser.otvision_parser import (
    CachedVideoParser,
    OtConfigParser,
    OtEventListParser,
    OtFlowParser,
    OttrkParser,
    OttrkVideoParser,
    SimpleVideoParser,
)
from OTAnalytics.plugin_progress.tqdm_progressbar import TqdmBuilder
from OTAnalytics.plugin_prototypes.eventlist_exporter.eventlist_exporter import (
    AVAILABLE_EVENTLIST_EXPORTERS,
)
from OTAnalytics.plugin_prototypes.track_visualization.track_viz import (
    CachedPandasTrackProvider,
    FilterByClassification,
    FilterById,
    FilterByOccurrence,
    MatplotlibTrackPlotter,
    PandasDataFrameProvider,
    PandasTracksOffsetProvider,
    PlotterPrototype,
    TrackGeometryPlotter,
    TrackStartEndPointPlotter,
)
from OTAnalytics.plugin_ui.cli import (
    CliArgumentParser,
    CliArguments,
    CliParseError,
    OTAnalyticsCli,
)
from OTAnalytics.plugin_video_processing.video_reader import MoviepyVideoReader


class ApplicationStarter:
    def start(self) -> None:
        parser = self._build_cli_argument_parser()
        cli_args = parser.parse()

        if cli_args.start_cli:
            try:
                self.start_cli(cli_args)
            except CliParseError as e:
                print(e)
        else:
            self.start_gui()

    def _build_cli_argument_parser(self) -> CliArgumentParser:
        return CliArgumentParser()

    def start_gui(self) -> None:
        from OTAnalytics.plugin_ui.customtkinter_gui.dummy_viewmodel import (
            DummyViewModel,
        )
        from OTAnalytics.plugin_ui.customtkinter_gui.gui import (
            ModifiedCTk,
            OTAnalyticsGui,
        )
        from OTAnalytics.plugin_ui.customtkinter_gui.toplevel_progress import (
            PullingProgressbarBuilder,
            PullingProgressbarPopupBuilder,
        )

        pulling_progressbar_popup_builder = PullingProgressbarPopupBuilder()
        pulling_progressbar_builder = PullingProgressbarBuilder(
            pulling_progressbar_popup_builder
        )

        track_repository = self._create_track_repository()
        section_repository = self._create_section_repository()
        flow_repository = self._create_flow_repository()
        event_repository = self._create_event_repository()
        datastore = self._create_datastore(
            track_repository,
            section_repository,
            flow_repository,
            event_repository,
            pulling_progressbar_builder,
        )
        track_state = self._create_track_state()
        track_view_state = self._create_track_view_state()
        section_state = self._create_section_state()
        flow_state = self._create_flow_state()
        road_user_assigner = RoadUserAssigner()

        pandas_data_provider = self._create_pandas_data_provider(
            datastore, track_view_state, pulling_progressbar_builder
        )
        layers = self._create_layers(
            datastore,
            track_view_state,
            flow_state,
            section_state,
            pandas_data_provider,
            road_user_assigner,
        )
        plotter = LayeredPlotter(layers=layers)
        properties_updater = TrackPropertiesUpdater(datastore, track_view_state)
        image_updater = TrackImageUpdater(
            datastore, track_view_state, section_state, flow_state, plotter
        )
        track_view_state.selected_videos.register(properties_updater.notify_videos)
        track_view_state.selected_videos.register(image_updater.notify_video)
        selected_video_updater = SelectedVideoUpdate(datastore, track_view_state)

        tracks_metadata = self._create_tracks_metadata(track_repository)
        action_state = self._create_action_state()
        filter_element_settings_restorer = (
            self._create_filter_element_setting_restorer()
        )
        generate_flows = self._create_flow_generator(
            section_repository, flow_repository
        )
        add_events = AddEvents(event_repository)
        get_all_tracks = GetAllTracks(track_repository)
        create_events = self._create_use_case_create_events(
            section_repository, event_repository, get_all_tracks, add_events
        )
        intersect_tracks_with_sections = self._create_intersect_tracks_with_sections(
            section_repository, get_all_tracks, add_events
        )
        export_counts = self._create_export_counts(
            event_repository, flow_repository, track_repository
        )
        application = OTAnalyticsApplication(
            datastore=datastore,
            track_state=track_state,
            track_view_state=track_view_state,
            section_state=section_state,
            flow_state=flow_state,
            tracks_metadata=tracks_metadata,
            action_state=action_state,
            filter_element_setting_restorer=filter_element_settings_restorer,
            generate_flows=generate_flows,
            create_intersection_events=intersect_tracks_with_sections,
            export_counts=export_counts,
            create_events=create_events,
        )
        application.connect_clear_event_repository_observer()
        flow_parser: FlowParser = application._datastore._flow_parser
        name_generator = ArrowFlowNameGenerator()
        dummy_viewmodel = DummyViewModel(
            application,
            flow_parser,
            name_generator,
            event_list_export_formats=AVAILABLE_EVENTLIST_EXPORTERS,
        )
        dummy_viewmodel.register_observers()
        application.connect_observers()
        datastore.register_tracks_observer(selected_video_updater)
        datastore.register_tracks_observer(dummy_viewmodel)
        datastore.register_tracks_observer(image_updater)
        datastore.register_video_observer(selected_video_updater)
        datastore.register_section_changed_observer(
            image_updater.notify_section_changed
        )
        for layer in layers:
            layer.register(image_updater.notify_layers)
        main_window = ModifiedCTk(dummy_viewmodel)
        pulling_progressbar_popup_builder.add_widget(main_window)
        OTAnalyticsGui(main_window, dummy_viewmodel, layers).start()

    def start_cli(self, cli_args: CliArguments) -> None:
        track_repository = self._create_track_repository()
        section_repository = self._create_section_repository()
        track_parser = self._create_track_parser(track_repository)
        flow_parser = self._create_flow_parser()
        event_list_parser = self._create_event_list_parser()
        event_repository = self._create_event_repository()
        add_section = AddSection(section_repository)
        add_events = AddEvents(event_repository)
        get_all_tracks = GetAllTracks(track_repository)
        create_events = self._create_use_case_create_events(
            section_repository, event_repository, get_all_tracks, add_events
        )
        add_all_tracks = AddAllTracks(track_repository)
        clear_all_tracks = ClearAllTracks(track_repository)
        OTAnalyticsCli(
            cli_args,
            track_parser=track_parser,
            flow_parser=flow_parser,
            event_list_parser=event_list_parser,
            event_repository=event_repository,
            add_section=add_section,
            create_events=create_events,
            add_all_tracks=add_all_tracks,
            clear_all_tracks=clear_all_tracks,
            progressbar=TqdmBuilder(),
        ).start()

    def _create_datastore(
        self,
        track_repository: TrackRepository,
        section_repository: SectionRepository,
        flow_repository: FlowRepository,
        event_repository: EventRepository,
        progressbar_builder: ProgressbarBuilder,
    ) -> Datastore:
        """
        Build all required objects and inject them where necessary

        Args:
            track_repository (TrackRepository): the track repository to inject
            progressbar_builder (ProgressbarBuilder): the progressbar builder to inject
        """
        track_parser = self._create_track_parser(track_repository)
        flow_parser = self._create_flow_parser()
        event_list_parser = self._create_event_list_parser()
        video_parser = CachedVideoParser(SimpleVideoParser(MoviepyVideoReader()))
        video_repository = VideoRepository()
        track_to_video_repository = TrackToVideoRepository()
        track_video_parser = OttrkVideoParser(video_parser)
        config_parser = OtConfigParser(
            video_parser=video_parser,
            flow_parser=flow_parser,
        )
        return Datastore(
            track_repository,
            track_parser,
            section_repository,
            flow_parser,
            flow_repository,
            event_repository,
            event_list_parser,
            track_to_video_repository,
            video_repository,
            video_parser,
            track_video_parser,
            progressbar_builder,
            config_parser=config_parser,
        )

    def _create_track_repository(self) -> TrackRepository:
        return TrackRepository()

    def _create_track_parser(self, track_repository: TrackRepository) -> TrackParser:
        return OttrkParser(
            CalculateTrackClassificationByMaxConfidence(),
            track_repository,
            track_length_limit=TRACK_LENGTH_LIMIT,
        )

    def _create_section_repository(self) -> SectionRepository:
        return SectionRepository()

    def _create_flow_parser(self) -> FlowParser:
        return OtFlowParser()

    def _create_flow_repository(self) -> FlowRepository:
        return FlowRepository()

    def _create_event_repository(self) -> EventRepository:
        return EventRepository()

    def _create_event_list_parser(self) -> EventListParser:
        return OtEventListParser()

    def _create_track_state(self) -> TrackState:
        return TrackState()

    def _create_track_view_state(self) -> TrackViewState:
        return TrackViewState()

    def _create_pandas_data_provider(
        self,
        datastore: Datastore,
        track_view_state: TrackViewState,
        progressbar: ProgressbarBuilder,
    ) -> PandasDataFrameProvider:
        dataframe_filter_builder = self._create_dataframe_filter_builder()
        return PandasTracksOffsetProvider(
            CachedPandasTrackProvider(
                datastore, track_view_state, dataframe_filter_builder, progressbar
            ),
            track_view_state=track_view_state,
        )

    def _create_track_geometry_plotter(
        self,
        state: TrackViewState,
        pandas_data_provider: PandasDataFrameProvider,
        alpha: float,
        enable_legend: bool,
    ) -> Plotter:
        track_plotter = MatplotlibTrackPlotter(
            TrackGeometryPlotter(
                pandas_data_provider, alpha=alpha, enable_legend=enable_legend
            ),
        )
        return PlotterPrototype(state, track_plotter)

    def _create_track_start_end_point_plotter(
        self,
        state: TrackViewState,
        pandas_data_provider: PandasDataFrameProvider,
        enable_legend: bool,
    ) -> Plotter:
        track_plotter = MatplotlibTrackPlotter(
            TrackStartEndPointPlotter(
                pandas_data_provider, enable_legend=enable_legend
            ),
        )
        return PlotterPrototype(state, track_plotter)

    def _create_track_highlight_geometry_plotter(
        self,
        state: TrackViewState,
        tracks_intersecting_selected_sections: TracksIntersectingSelectedSections,
        pandas_track_provider: PandasDataFrameProvider,
        enable_legend: bool,
    ) -> Plotter:
        filter_by_id = FilterById(
            pandas_track_provider, id_filter=tracks_intersecting_selected_sections
        )
        return self._create_track_geometry_plotter(
            state, filter_by_id, alpha=1, enable_legend=enable_legend
        )

    def _create_tracks_intersecting_selected_sections(
        self,
        section_state: SectionState,
        event_repository: EventRepository,
    ) -> TracksIntersectingSelectedSections:
        return TracksIntersectingSelectedSections(section_state, event_repository)

    def _create_track_highlight_geometry_plotter_not_intersecting(
        self,
        state: TrackViewState,
        tracks_not_intersecting_sections: TracksNotIntersectingSelection,
        pandas_track_provider: PandasDataFrameProvider,
        enable_legend: bool,
    ) -> Plotter:
        filter_by_id = FilterById(
            pandas_track_provider, id_filter=tracks_not_intersecting_sections
        )
        return self._create_track_geometry_plotter(
            state, filter_by_id, alpha=1, enable_legend=enable_legend
        )

    def _create_start_end_point_tracks_intersecting_sections_plotter(
        self,
        state: TrackViewState,
        tracks_intersecting_sections: TracksIntersectingSelectedSections,
        pandas_track_provider: PandasDataFrameProvider,
        enable_legend: bool,
    ) -> Plotter:
        filter_by_id = FilterById(
            pandas_track_provider, id_filter=tracks_intersecting_sections
        )

        return self._create_track_start_end_point_plotter(
            state, filter_by_id, enable_legend=enable_legend
        )

    def _create_start_end_point_tracks_not_intersecting_sections_plotter(
        self,
        state: TrackViewState,
        tracks_not_intersecting_sections: TracksNotIntersectingSelection,
        pandas_track_provider: PandasDataFrameProvider,
        enable_legend: bool,
    ) -> Plotter:
        filter_by_id = FilterById(
            pandas_track_provider, id_filter=tracks_not_intersecting_sections
        )

        return self._create_track_start_end_point_plotter(
            state, filter_by_id, enable_legend=enable_legend
        )

    def _create_highlight_tracks_assigned_to_flow(
        self,
        state: TrackViewState,
        pandas_track_provider: PandasDataFrameProvider,
        tracks_assigned_to_flow: TracksAssignedToSelectedFlows,
        enable_legend: bool,
    ) -> Plotter:
        filter_by_id = FilterById(
            pandas_track_provider, id_filter=tracks_assigned_to_flow
        )
        return self._create_track_geometry_plotter(
            state, filter_by_id, alpha=1, enable_legend=enable_legend
        )

    def _create_highlight_tracks_not_assigned_to_flow(
        self,
        state: TrackViewState,
        pandas_track_provider: PandasDataFrameProvider,
        tracks_assigned_to_flow: TracksAssignedToSelectedFlows,
        track_repository: TrackRepository,
        enable_legend: bool,
    ) -> Plotter:
        tracks_not_assigned_to_flow = TracksNotIntersectingSelection(
            tracks_assigned_to_flow, track_repository
        )
        filter_by_id = FilterById(
            pandas_track_provider, id_filter=tracks_not_assigned_to_flow
        )
        return self._create_track_geometry_plotter(
            state, filter_by_id, alpha=1, enable_legend=enable_legend
        )

    def _create_layers(
        self,
        datastore: Datastore,
        track_view_state: TrackViewState,
        flow_state: FlowState,
        section_state: SectionState,
        pandas_data_provider: PandasDataFrameProvider,
        road_user_assigner: RoadUserAssigner,
    ) -> Sequence[PlottingLayer]:
        background_image_plotter = TrackBackgroundPlotter(track_view_state, datastore)
        data_provider_all_filters = FilterByClassification(
            FilterByOccurrence(
                pandas_data_provider,
                track_view_state,
                self._create_dataframe_filter_builder(),
            ),
            track_view_state,
            self._create_dataframe_filter_builder(),
        )
        data_provider_class_filter = FilterByClassification(
            pandas_data_provider,
            track_view_state,
            self._create_dataframe_filter_builder(),
        )
        track_geometry_plotter = self._create_track_geometry_plotter(
            track_view_state,
            data_provider_all_filters,
            alpha=0.2,
            enable_legend=True,
        )
        tracks_intersecting_sections = TracksIntersectingSelectedSections(
            section_state, datastore._event_repository
        )
        tracks_not_intersecting_sections = TracksNotIntersectingSelection(
            tracks_intersecting_sections, datastore._track_repository
        )

        highlight_tracks_intersecting_sections = (
            self._create_track_highlight_geometry_plotter(
                track_view_state,
                tracks_intersecting_sections,
                data_provider_all_filters,
                enable_legend=False,
            )
        )
        highlight_tracks_not_intersecting_sections = (
            self._create_track_highlight_geometry_plotter_not_intersecting(
                track_view_state,
                tracks_not_intersecting_sections,
                data_provider_all_filters,
                enable_legend=False,
            )
        )
        start_end_points_tracks_intersecting_sections = (
            self._create_start_end_point_tracks_intersecting_sections_plotter(
                track_view_state,
                tracks_intersecting_sections,
                data_provider_class_filter,
                enable_legend=False,
            )
        )
        start_end_points_tracks_not_intersecting_sections = (
            self._create_start_end_point_tracks_not_intersecting_sections_plotter(
                track_view_state,
                tracks_not_intersecting_sections,
                data_provider_class_filter,
                enable_legend=False,
            )
        )
        track_start_end_point_plotter = self._create_track_start_end_point_plotter(
            track_view_state, data_provider_class_filter, enable_legend=False
        )
        tracks_assigned_to_flow = TracksAssignedToSelectedFlows(
            road_user_assigner,
            datastore._event_repository,
            datastore._flow_repository,
            flow_state,
        )
        highlight_tracks_assigned_to_flow = (
            self._create_highlight_tracks_assigned_to_flow(
                track_view_state,
                data_provider_all_filters,
                tracks_assigned_to_flow,
                enable_legend=False,
            )
        )
        highlight_tracks_not_assigned_to_flow = (
            self._create_highlight_tracks_not_assigned_to_flow(
                track_view_state,
                data_provider_all_filters,
                tracks_assigned_to_flow,
                datastore._track_repository,
                enable_legend=False,
            )
        )
        background = PlottingLayer("Background", background_image_plotter, enabled=True)
        all_tracks_layer = PlottingLayer(
            "Show all tracks", track_geometry_plotter, enabled=True
        )
        highlight_tracks_intersecting_sections_layer = PlottingLayer(
            "Highlight tracks intersecting sections",
            highlight_tracks_intersecting_sections,
            enabled=False,
        )
        highlight_tracks_not_intersecting_sections_layer = PlottingLayer(
            "Highlight tracks not intersecting sections",
            highlight_tracks_not_intersecting_sections,
            enabled=False,
        )
        start_end_points_tracks_intersecting_sections_layer = PlottingLayer(
            "Show start and end point of tracks intersecting sections",
            start_end_points_tracks_intersecting_sections,
            enabled=False,
        )
        start_end_points_tracks_not_intersecting_sections_layer = PlottingLayer(
            "Show start and end point of tracks not intersecting sections",
            start_end_points_tracks_not_intersecting_sections,
            enabled=False,
        )
        start_end_point_layer = PlottingLayer(
            "Show start and end point", track_start_end_point_plotter, enabled=False
        )
        highlight_tracks_assigned_to_flow_layer = PlottingLayer(
            "Highlight tracks assigned to flow",
            highlight_tracks_assigned_to_flow,
            enabled=False,
        )
        highlight_tracks_not_assigned_to_flow_layer = PlottingLayer(
            "Highlight tracks not assigned to flow",
            highlight_tracks_not_assigned_to_flow,
            enabled=False,
        )

        return [
            background,
            all_tracks_layer,
            highlight_tracks_intersecting_sections_layer,
            highlight_tracks_not_intersecting_sections_layer,
            start_end_point_layer,
            start_end_points_tracks_intersecting_sections_layer,
            start_end_points_tracks_not_intersecting_sections_layer,
            highlight_tracks_assigned_to_flow_layer,
            highlight_tracks_not_assigned_to_flow_layer,
        ]

    def _create_section_state(self) -> SectionState:
        return SectionState()

    def _create_flow_state(self) -> FlowState:
        return FlowState()

    def _create_flow_generator(
        self, section_repository: SectionRepository, flow_repository: FlowRepository
    ) -> GenerateFlows:
        id_generator: FlowIdGenerator = RepositoryFlowIdGenerator(flow_repository)
        name_generator = ArrowFlowNameGenerator()
        flow_generator = CrossProductFlowGenerator(
            id_generator=id_generator,
            name_generator=name_generator,
            predicate=FilterSameSection().and_then(FilterExisting(flow_repository)),
        )
        return GenerateFlows(
            section_repository=section_repository,
            flow_repository=flow_repository,
            flow_generator=flow_generator,
        )

    def _create_intersect_tracks_with_sections(
        self,
        section_repository: SectionRepository,
        get_all_tracks: GetAllTracks,
        add_events: AddEvents,
    ) -> CreateIntersectionEvents:
        intersect = self._create_intersect(get_all_tracks)
        return SimpleCreateIntersectionEvents(intersect, section_repository, add_events)

    def _create_intersect(self, get_all_tracks: GetAllTracks) -> RunIntersect:
        return SimpleRunIntersect(
            intersect_implementation=ShapelyIntersector(ShapelyMapper()),
            intersect_parallelizer=MultiprocessingIntersectParallelization(),
            get_all_tracks=get_all_tracks,
        )

    def _create_tracks_metadata(
        self, track_repository: TrackRepository
    ) -> TracksMetadata:
        return TracksMetadata(track_repository)

    def _create_action_state(self) -> ActionState:
        return ActionState()

    def _create_dataframe_filter_builder(self) -> DataFrameFilterBuilder:
        return DataFrameFilterBuilder()

    def _create_filter_element_setting_restorer(self) -> FilterElementSettingRestorer:
        return FilterElementSettingRestorer()

    def _create_export_counts(
        self,
        event_repository: EventRepository,
        flow_repository: FlowRepository,
        track_repository: TrackRepository,
    ) -> ExportCounts:
        return ExportTrafficCounting(
            event_repository,
            flow_repository,
            RoadUserAssigner(),
            SimpleTaggerFactory(track_repository),
<<<<<<< HEAD
            SimpleExporterFactory(),
        )

    def _create_use_case_create_events(
        self,
        section_repository: SectionRepository,
        event_repository: EventRepository,
        get_all_tracks: GetAllTracks,
        add_events: AddEvents,
    ) -> CreateEvents:
        run_intersect = self._create_intersect(get_all_tracks)
        clear_event_repository = ClearEventRepository(event_repository)
        create_intersection_events = SimpleCreateIntersectionEvents(
            run_intersect, section_repository, add_events
        )
        scene_action_detector = SceneActionDetector(SceneEventBuilder())
        create_scene_events = SimpleCreateSceneEvents(
            get_all_tracks, scene_action_detector, add_events
        )
        return CreateEvents(
            clear_event_repository, create_intersection_events, create_scene_events
=======
            FillZerosExporterFactory(SimpleExporterFactory()),
>>>>>>> e9538f6b
        )<|MERGE_RESOLUTION|>--- conflicted
+++ resolved
@@ -34,7 +34,6 @@
     TrackState,
     TrackViewState,
 )
-<<<<<<< HEAD
 from OTAnalytics.application.use_cases.create_events import (
     CreateEvents,
     CreateIntersectionEvents,
@@ -44,7 +43,7 @@
 from OTAnalytics.application.use_cases.event_repository import (
     AddEvents,
     ClearEventRepository,
-=======
+)
 from OTAnalytics.application.use_cases.generate_flows import (
     ArrowFlowNameGenerator,
     CrossProductFlowGenerator,
@@ -53,7 +52,6 @@
     FlowIdGenerator,
     GenerateFlows,
     RepositoryFlowIdGenerator,
->>>>>>> e9538f6b
 )
 from OTAnalytics.application.use_cases.highlight_intersections import (
     TracksAssignedToSelectedFlows,
@@ -696,8 +694,7 @@
             flow_repository,
             RoadUserAssigner(),
             SimpleTaggerFactory(track_repository),
-<<<<<<< HEAD
-            SimpleExporterFactory(),
+            FillZerosExporterFactory(SimpleExporterFactory()),
         )
 
     def _create_use_case_create_events(
@@ -718,7 +715,4 @@
         )
         return CreateEvents(
             clear_event_repository, create_intersection_events, create_scene_events
-=======
-            FillZerosExporterFactory(SimpleExporterFactory()),
->>>>>>> e9538f6b
         )