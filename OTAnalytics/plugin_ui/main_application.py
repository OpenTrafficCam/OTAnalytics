import logging
from typing import Sequence

from OTAnalytics.adapter_ui.default_values import TRACK_LENGTH_LIMIT
from OTAnalytics.application.analysis.intersect import RunIntersect
from OTAnalytics.application.analysis.traffic_counting import (
    ExportTrafficCounting,
    RoadUserAssigner,
    SimpleTaggerFactory,
)
from OTAnalytics.application.analysis.traffic_counting_specification import ExportCounts
from OTAnalytics.application.application import OTAnalyticsApplication
from OTAnalytics.application.datastore import (
    Datastore,
    EventListParser,
    FlowParser,
    TrackParser,
    TrackToVideoRepository,
)
from OTAnalytics.application.eventlist import SceneActionDetector
<<<<<<< HEAD
from OTAnalytics.application.generate_flows import (
    ArrowFlowNameGenerator,
    CrossProductFlowGenerator,
    FilterExisting,
    FilterSameSection,
    FlowIdGenerator,
    GenerateFlows,
    RepositoryFlowIdGenerator,
)
from OTAnalytics.application.logging import logger, setup_logger
=======
>>>>>>> 4b2c3403
from OTAnalytics.application.plotting import (
    LayeredPlotter,
    PlottingLayer,
    TrackBackgroundPlotter,
)
from OTAnalytics.application.state import (
    ActionState,
    FlowState,
    Plotter,
    SectionState,
    SelectedVideoUpdate,
    TrackImageUpdater,
    TrackPropertiesUpdater,
    TracksMetadata,
    TrackState,
    TrackViewState,
)
from OTAnalytics.application.use_cases.create_events import (
    CreateEvents,
    CreateIntersectionEvents,
    SimpleCreateIntersectionEvents,
    SimpleCreateSceneEvents,
)
from OTAnalytics.application.use_cases.event_repository import (
    AddEvents,
    ClearEventRepository,
)
from OTAnalytics.application.use_cases.generate_flows import (
    ArrowFlowNameGenerator,
    CrossProductFlowGenerator,
    FilterExisting,
    FilterSameSection,
    FlowIdGenerator,
    GenerateFlows,
    RepositoryFlowIdGenerator,
)
from OTAnalytics.application.use_cases.highlight_intersections import (
    TracksAssignedToSelectedFlows,
    TracksIntersectingSelectedSections,
    TracksNotIntersectingSelection,
)
from OTAnalytics.application.use_cases.section_repository import AddSection
from OTAnalytics.application.use_cases.track_repository import (
    AddAllTracks,
    ClearAllTracks,
    GetAllTracks,
)
from OTAnalytics.domain.event import EventRepository, SceneEventBuilder
from OTAnalytics.domain.filter import FilterElementSettingRestorer
from OTAnalytics.domain.flow import FlowRepository
from OTAnalytics.domain.progress import ProgressbarBuilder
from OTAnalytics.domain.section import SectionRepository
from OTAnalytics.domain.track import (
    CalculateTrackClassificationByMaxConfidence,
    TrackRepository,
)
from OTAnalytics.domain.video import VideoRepository
from OTAnalytics.plugin_filter.dataframe_filter import DataFrameFilterBuilder
from OTAnalytics.plugin_intersect.shapely.intersect import ShapelyIntersector
from OTAnalytics.plugin_intersect.shapely.mapping import ShapelyMapper
from OTAnalytics.plugin_intersect.simple_intersect import SimpleRunIntersect
from OTAnalytics.plugin_intersect_parallelization.multiprocessing import (
    MultiprocessingIntersectParallelization,
)
from OTAnalytics.plugin_parser.export import (
    FillZerosExporterFactory,
    SimpleExporterFactory,
)
from OTAnalytics.plugin_parser.otvision_parser import (
    CachedVideoParser,
    OtConfigParser,
    OtEventListParser,
    OtFlowParser,
    OttrkParser,
    OttrkVideoParser,
    SimpleVideoParser,
)
from OTAnalytics.plugin_progress.tqdm_progressbar import TqdmBuilder
from OTAnalytics.plugin_prototypes.eventlist_exporter.eventlist_exporter import (
    AVAILABLE_EVENTLIST_EXPORTERS,
)
from OTAnalytics.plugin_prototypes.track_visualization.track_viz import (
    CachedPandasTrackProvider,
    FilterByClassification,
    FilterById,
    FilterByOccurrence,
    MatplotlibTrackPlotter,
    PandasDataFrameProvider,
    PandasTracksOffsetProvider,
    PlotterPrototype,
    TrackGeometryPlotter,
    TrackStartEndPointPlotter,
)
from OTAnalytics.plugin_ui.cli import (
    CliArgumentParser,
    CliArguments,
    CliParseError,
    OTAnalyticsCli,
)
from OTAnalytics.plugin_video_processing.video_reader import MoviepyVideoReader


class ApplicationStarter:
    def start(self) -> None:
        parser = self._build_cli_argument_parser()
        cli_args = parser.parse()
        self._setup_logger(cli_args.debug)

        if cli_args.start_cli:
            try:
                self.start_cli(cli_args)
            except CliParseError as e:
                logger().exception(e, exc_info=True)
        else:
            self.start_gui()

    def _build_cli_argument_parser(self) -> CliArgumentParser:
        return CliArgumentParser()

    def _setup_logger(self, debug: bool) -> None:
        if debug:
            setup_logger(logging.DEBUG)
        else:
            setup_logger(logging.INFO)

    def start_gui(self) -> None:
        from OTAnalytics.plugin_ui.customtkinter_gui.dummy_viewmodel import (
            DummyViewModel,
        )
        from OTAnalytics.plugin_ui.customtkinter_gui.gui import (
            ModifiedCTk,
            OTAnalyticsGui,
        )
        from OTAnalytics.plugin_ui.customtkinter_gui.toplevel_progress import (
            PullingProgressbarBuilder,
            PullingProgressbarPopupBuilder,
        )

        pulling_progressbar_popup_builder = PullingProgressbarPopupBuilder()
        pulling_progressbar_builder = PullingProgressbarBuilder(
            pulling_progressbar_popup_builder
        )

        track_repository = self._create_track_repository()
        section_repository = self._create_section_repository()
        flow_repository = self._create_flow_repository()
        event_repository = self._create_event_repository()
        datastore = self._create_datastore(
            track_repository,
            section_repository,
            flow_repository,
            event_repository,
            pulling_progressbar_builder,
        )
        track_state = self._create_track_state()
        track_view_state = self._create_track_view_state()
        section_state = self._create_section_state()
        flow_state = self._create_flow_state()
        road_user_assigner = RoadUserAssigner()

        pandas_data_provider = self._create_pandas_data_provider(
            datastore, track_view_state, pulling_progressbar_builder
        )
        layers = self._create_layers(
            datastore,
            track_view_state,
            flow_state,
            section_state,
            pandas_data_provider,
            road_user_assigner,
        )
        plotter = LayeredPlotter(layers=layers)
        properties_updater = TrackPropertiesUpdater(datastore, track_view_state)
        image_updater = TrackImageUpdater(
            datastore, track_view_state, section_state, flow_state, plotter
        )
        track_view_state.selected_videos.register(properties_updater.notify_videos)
        track_view_state.selected_videos.register(image_updater.notify_video)
        selected_video_updater = SelectedVideoUpdate(datastore, track_view_state)

        tracks_metadata = self._create_tracks_metadata(track_repository)
        action_state = self._create_action_state()
        filter_element_settings_restorer = (
            self._create_filter_element_setting_restorer()
        )
        generate_flows = self._create_flow_generator(
            section_repository, flow_repository
        )
        add_events = AddEvents(event_repository)
        get_all_tracks = GetAllTracks(track_repository)
        create_events = self._create_use_case_create_events(
            section_repository, event_repository, get_all_tracks, add_events
        )
        intersect_tracks_with_sections = self._create_intersect_tracks_with_sections(
            section_repository, get_all_tracks, add_events
        )
        export_counts = self._create_export_counts(
            event_repository, flow_repository, track_repository
        )
        application = OTAnalyticsApplication(
            datastore=datastore,
            track_state=track_state,
            track_view_state=track_view_state,
            section_state=section_state,
            flow_state=flow_state,
            tracks_metadata=tracks_metadata,
            action_state=action_state,
            filter_element_setting_restorer=filter_element_settings_restorer,
            generate_flows=generate_flows,
            create_intersection_events=intersect_tracks_with_sections,
            export_counts=export_counts,
            create_events=create_events,
        )
        application.connect_clear_event_repository_observer()
        flow_parser: FlowParser = application._datastore._flow_parser
        name_generator = ArrowFlowNameGenerator()
        dummy_viewmodel = DummyViewModel(
            application,
            flow_parser,
            name_generator,
            event_list_export_formats=AVAILABLE_EVENTLIST_EXPORTERS,
        )
        dummy_viewmodel.register_observers()
        application.connect_observers()
        datastore.register_tracks_observer(selected_video_updater)
        datastore.register_tracks_observer(dummy_viewmodel)
        datastore.register_tracks_observer(image_updater)
        datastore.register_video_observer(selected_video_updater)
        datastore.register_section_changed_observer(
            image_updater.notify_section_changed
        )
        for layer in layers:
            layer.register(image_updater.notify_layers)
        main_window = ModifiedCTk(dummy_viewmodel)
        pulling_progressbar_popup_builder.add_widget(main_window)
        OTAnalyticsGui(main_window, dummy_viewmodel, layers).start()

    def start_cli(self, cli_args: CliArguments) -> None:
        track_repository = self._create_track_repository()
        section_repository = self._create_section_repository()
        track_parser = self._create_track_parser(track_repository)
        flow_parser = self._create_flow_parser()
        event_list_parser = self._create_event_list_parser()
        event_repository = self._create_event_repository()
        add_section = AddSection(section_repository)
        add_events = AddEvents(event_repository)
        get_all_tracks = GetAllTracks(track_repository)
        create_events = self._create_use_case_create_events(
            section_repository, event_repository, get_all_tracks, add_events
        )
        add_all_tracks = AddAllTracks(track_repository)
        clear_all_tracks = ClearAllTracks(track_repository)
        OTAnalyticsCli(
            cli_args,
            track_parser=track_parser,
            flow_parser=flow_parser,
            event_list_parser=event_list_parser,
            event_repository=event_repository,
            add_section=add_section,
            create_events=create_events,
            add_all_tracks=add_all_tracks,
            clear_all_tracks=clear_all_tracks,
            progressbar=TqdmBuilder(),
        ).start()

    def _create_datastore(
        self,
        track_repository: TrackRepository,
        section_repository: SectionRepository,
        flow_repository: FlowRepository,
        event_repository: EventRepository,
        progressbar_builder: ProgressbarBuilder,
    ) -> Datastore:
        """
        Build all required objects and inject them where necessary

        Args:
            track_repository (TrackRepository): the track repository to inject
            progressbar_builder (ProgressbarBuilder): the progressbar builder to inject
        """
        track_parser = self._create_track_parser(track_repository)
        flow_parser = self._create_flow_parser()
        event_list_parser = self._create_event_list_parser()
        video_parser = CachedVideoParser(SimpleVideoParser(MoviepyVideoReader()))
        video_repository = VideoRepository()
        track_to_video_repository = TrackToVideoRepository()
        track_video_parser = OttrkVideoParser(video_parser)
        config_parser = OtConfigParser(
            video_parser=video_parser,
            flow_parser=flow_parser,
        )
        return Datastore(
            track_repository,
            track_parser,
            section_repository,
            flow_parser,
            flow_repository,
            event_repository,
            event_list_parser,
            track_to_video_repository,
            video_repository,
            video_parser,
            track_video_parser,
            progressbar_builder,
            config_parser=config_parser,
        )

    def _create_track_repository(self) -> TrackRepository:
        return TrackRepository()

    def _create_track_parser(self, track_repository: TrackRepository) -> TrackParser:
        return OttrkParser(
            CalculateTrackClassificationByMaxConfidence(),
            track_repository,
            track_length_limit=TRACK_LENGTH_LIMIT,
        )

    def _create_section_repository(self) -> SectionRepository:
        return SectionRepository()

    def _create_flow_parser(self) -> FlowParser:
        return OtFlowParser()

    def _create_flow_repository(self) -> FlowRepository:
        return FlowRepository()

    def _create_event_repository(self) -> EventRepository:
        return EventRepository()

    def _create_event_list_parser(self) -> EventListParser:
        return OtEventListParser()

    def _create_track_state(self) -> TrackState:
        return TrackState()

    def _create_track_view_state(self) -> TrackViewState:
        return TrackViewState()

    def _create_pandas_data_provider(
        self,
        datastore: Datastore,
        track_view_state: TrackViewState,
        progressbar: ProgressbarBuilder,
    ) -> PandasDataFrameProvider:
        dataframe_filter_builder = self._create_dataframe_filter_builder()
        return PandasTracksOffsetProvider(
            CachedPandasTrackProvider(
                datastore, track_view_state, dataframe_filter_builder, progressbar
            ),
            track_view_state=track_view_state,
        )

    def _create_track_geometry_plotter(
        self,
        state: TrackViewState,
        pandas_data_provider: PandasDataFrameProvider,
        alpha: float,
        enable_legend: bool,
    ) -> Plotter:
        track_plotter = MatplotlibTrackPlotter(
            TrackGeometryPlotter(
                pandas_data_provider, alpha=alpha, enable_legend=enable_legend
            ),
        )
        return PlotterPrototype(state, track_plotter)

    def _create_track_start_end_point_plotter(
        self,
        state: TrackViewState,
        pandas_data_provider: PandasDataFrameProvider,
        enable_legend: bool,
    ) -> Plotter:
        track_plotter = MatplotlibTrackPlotter(
            TrackStartEndPointPlotter(
                pandas_data_provider, enable_legend=enable_legend
            ),
        )
        return PlotterPrototype(state, track_plotter)

    def _create_track_highlight_geometry_plotter(
        self,
        state: TrackViewState,
        tracks_intersecting_selected_sections: TracksIntersectingSelectedSections,
        pandas_track_provider: PandasDataFrameProvider,
        enable_legend: bool,
    ) -> Plotter:
        filter_by_id = FilterById(
            pandas_track_provider, id_filter=tracks_intersecting_selected_sections
        )
        return self._create_track_geometry_plotter(
            state, filter_by_id, alpha=1, enable_legend=enable_legend
        )

    def _create_tracks_intersecting_selected_sections(
        self,
        section_state: SectionState,
        event_repository: EventRepository,
    ) -> TracksIntersectingSelectedSections:
        return TracksIntersectingSelectedSections(section_state, event_repository)

    def _create_track_highlight_geometry_plotter_not_intersecting(
        self,
        state: TrackViewState,
        tracks_not_intersecting_sections: TracksNotIntersectingSelection,
        pandas_track_provider: PandasDataFrameProvider,
        enable_legend: bool,
    ) -> Plotter:
        filter_by_id = FilterById(
            pandas_track_provider, id_filter=tracks_not_intersecting_sections
        )
        return self._create_track_geometry_plotter(
            state, filter_by_id, alpha=1, enable_legend=enable_legend
        )

    def _create_start_end_point_tracks_intersecting_sections_plotter(
        self,
        state: TrackViewState,
        tracks_intersecting_sections: TracksIntersectingSelectedSections,
        pandas_track_provider: PandasDataFrameProvider,
        enable_legend: bool,
    ) -> Plotter:
        filter_by_id = FilterById(
            pandas_track_provider, id_filter=tracks_intersecting_sections
        )

        return self._create_track_start_end_point_plotter(
            state, filter_by_id, enable_legend=enable_legend
        )

    def _create_start_end_point_tracks_not_intersecting_sections_plotter(
        self,
        state: TrackViewState,
        tracks_not_intersecting_sections: TracksNotIntersectingSelection,
        pandas_track_provider: PandasDataFrameProvider,
        enable_legend: bool,
    ) -> Plotter:
        filter_by_id = FilterById(
            pandas_track_provider, id_filter=tracks_not_intersecting_sections
        )

        return self._create_track_start_end_point_plotter(
            state, filter_by_id, enable_legend=enable_legend
        )

    def _create_highlight_tracks_assigned_to_flow(
        self,
        state: TrackViewState,
        pandas_track_provider: PandasDataFrameProvider,
        tracks_assigned_to_flow: TracksAssignedToSelectedFlows,
        enable_legend: bool,
    ) -> Plotter:
        filter_by_id = FilterById(
            pandas_track_provider, id_filter=tracks_assigned_to_flow
        )
        return self._create_track_geometry_plotter(
            state, filter_by_id, alpha=1, enable_legend=enable_legend
        )

    def _create_highlight_tracks_not_assigned_to_flow(
        self,
        state: TrackViewState,
        pandas_track_provider: PandasDataFrameProvider,
        tracks_assigned_to_flow: TracksAssignedToSelectedFlows,
        track_repository: TrackRepository,
        enable_legend: bool,
    ) -> Plotter:
        tracks_not_assigned_to_flow = TracksNotIntersectingSelection(
            tracks_assigned_to_flow, track_repository
        )
        filter_by_id = FilterById(
            pandas_track_provider, id_filter=tracks_not_assigned_to_flow
        )
        return self._create_track_geometry_plotter(
            state, filter_by_id, alpha=1, enable_legend=enable_legend
        )

    def _create_layers(
        self,
        datastore: Datastore,
        track_view_state: TrackViewState,
        flow_state: FlowState,
        section_state: SectionState,
        pandas_data_provider: PandasDataFrameProvider,
        road_user_assigner: RoadUserAssigner,
    ) -> Sequence[PlottingLayer]:
        background_image_plotter = TrackBackgroundPlotter(track_view_state, datastore)
        data_provider_all_filters = FilterByClassification(
            FilterByOccurrence(
                pandas_data_provider,
                track_view_state,
                self._create_dataframe_filter_builder(),
            ),
            track_view_state,
            self._create_dataframe_filter_builder(),
        )
        data_provider_class_filter = FilterByClassification(
            pandas_data_provider,
            track_view_state,
            self._create_dataframe_filter_builder(),
        )
        track_geometry_plotter = self._create_track_geometry_plotter(
            track_view_state,
            data_provider_all_filters,
            alpha=0.2,
            enable_legend=True,
        )
        tracks_intersecting_sections = TracksIntersectingSelectedSections(
            section_state, datastore._event_repository
        )
        tracks_not_intersecting_sections = TracksNotIntersectingSelection(
            tracks_intersecting_sections, datastore._track_repository
        )

        highlight_tracks_intersecting_sections = (
            self._create_track_highlight_geometry_plotter(
                track_view_state,
                tracks_intersecting_sections,
                data_provider_all_filters,
                enable_legend=False,
            )
        )
        highlight_tracks_not_intersecting_sections = (
            self._create_track_highlight_geometry_plotter_not_intersecting(
                track_view_state,
                tracks_not_intersecting_sections,
                data_provider_all_filters,
                enable_legend=False,
            )
        )
        start_end_points_tracks_intersecting_sections = (
            self._create_start_end_point_tracks_intersecting_sections_plotter(
                track_view_state,
                tracks_intersecting_sections,
                data_provider_class_filter,
                enable_legend=False,
            )
        )
        start_end_points_tracks_not_intersecting_sections = (
            self._create_start_end_point_tracks_not_intersecting_sections_plotter(
                track_view_state,
                tracks_not_intersecting_sections,
                data_provider_class_filter,
                enable_legend=False,
            )
        )
        track_start_end_point_plotter = self._create_track_start_end_point_plotter(
            track_view_state, data_provider_class_filter, enable_legend=False
        )
        tracks_assigned_to_flow = TracksAssignedToSelectedFlows(
            road_user_assigner,
            datastore._event_repository,
            datastore._flow_repository,
            flow_state,
        )
        highlight_tracks_assigned_to_flow = (
            self._create_highlight_tracks_assigned_to_flow(
                track_view_state,
                data_provider_all_filters,
                tracks_assigned_to_flow,
                enable_legend=False,
            )
        )
        highlight_tracks_not_assigned_to_flow = (
            self._create_highlight_tracks_not_assigned_to_flow(
                track_view_state,
                data_provider_all_filters,
                tracks_assigned_to_flow,
                datastore._track_repository,
                enable_legend=False,
            )
        )
        background = PlottingLayer("Background", background_image_plotter, enabled=True)
        all_tracks_layer = PlottingLayer(
            "Show all tracks", track_geometry_plotter, enabled=True
        )
        highlight_tracks_intersecting_sections_layer = PlottingLayer(
            "Highlight tracks intersecting sections",
            highlight_tracks_intersecting_sections,
            enabled=False,
        )
        highlight_tracks_not_intersecting_sections_layer = PlottingLayer(
            "Highlight tracks not intersecting sections",
            highlight_tracks_not_intersecting_sections,
            enabled=False,
        )
        start_end_points_tracks_intersecting_sections_layer = PlottingLayer(
            "Show start and end point of tracks intersecting sections",
            start_end_points_tracks_intersecting_sections,
            enabled=False,
        )
        start_end_points_tracks_not_intersecting_sections_layer = PlottingLayer(
            "Show start and end point of tracks not intersecting sections",
            start_end_points_tracks_not_intersecting_sections,
            enabled=False,
        )
        start_end_point_layer = PlottingLayer(
            "Show start and end point", track_start_end_point_plotter, enabled=False
        )
        highlight_tracks_assigned_to_flow_layer = PlottingLayer(
            "Highlight tracks assigned to flow",
            highlight_tracks_assigned_to_flow,
            enabled=False,
        )
        highlight_tracks_not_assigned_to_flow_layer = PlottingLayer(
            "Highlight tracks not assigned to flow",
            highlight_tracks_not_assigned_to_flow,
            enabled=False,
        )

        return [
            background,
            all_tracks_layer,
            highlight_tracks_intersecting_sections_layer,
            highlight_tracks_not_intersecting_sections_layer,
            start_end_point_layer,
            start_end_points_tracks_intersecting_sections_layer,
            start_end_points_tracks_not_intersecting_sections_layer,
            highlight_tracks_assigned_to_flow_layer,
            highlight_tracks_not_assigned_to_flow_layer,
        ]

    def _create_section_state(self) -> SectionState:
        return SectionState()

    def _create_flow_state(self) -> FlowState:
        return FlowState()

    def _create_flow_generator(
        self, section_repository: SectionRepository, flow_repository: FlowRepository
    ) -> GenerateFlows:
        id_generator: FlowIdGenerator = RepositoryFlowIdGenerator(flow_repository)
        name_generator = ArrowFlowNameGenerator()
        flow_generator = CrossProductFlowGenerator(
            id_generator=id_generator,
            name_generator=name_generator,
            predicate=FilterSameSection().and_then(FilterExisting(flow_repository)),
        )
        return GenerateFlows(
            section_repository=section_repository,
            flow_repository=flow_repository,
            flow_generator=flow_generator,
        )

    def _create_intersect_tracks_with_sections(
        self,
        section_repository: SectionRepository,
        get_all_tracks: GetAllTracks,
        add_events: AddEvents,
    ) -> CreateIntersectionEvents:
        intersect = self._create_intersect(get_all_tracks)
        return SimpleCreateIntersectionEvents(intersect, section_repository, add_events)

    def _create_intersect(self, get_all_tracks: GetAllTracks) -> RunIntersect:
        return SimpleRunIntersect(
            intersect_implementation=ShapelyIntersector(ShapelyMapper()),
            intersect_parallelizer=MultiprocessingIntersectParallelization(),
            get_all_tracks=get_all_tracks,
        )

    def _create_tracks_metadata(
        self, track_repository: TrackRepository
    ) -> TracksMetadata:
        return TracksMetadata(track_repository)

    def _create_action_state(self) -> ActionState:
        return ActionState()

    def _create_dataframe_filter_builder(self) -> DataFrameFilterBuilder:
        return DataFrameFilterBuilder()

    def _create_filter_element_setting_restorer(self) -> FilterElementSettingRestorer:
        return FilterElementSettingRestorer()

    def _create_export_counts(
        self,
        event_repository: EventRepository,
        flow_repository: FlowRepository,
        track_repository: TrackRepository,
    ) -> ExportCounts:
        return ExportTrafficCounting(
            event_repository,
            flow_repository,
            RoadUserAssigner(),
            SimpleTaggerFactory(track_repository),
            FillZerosExporterFactory(SimpleExporterFactory()),
        )

    def _create_use_case_create_events(
        self,
        section_repository: SectionRepository,
        event_repository: EventRepository,
        get_all_tracks: GetAllTracks,
        add_events: AddEvents,
    ) -> CreateEvents:
        run_intersect = self._create_intersect(get_all_tracks)
        clear_event_repository = ClearEventRepository(event_repository)
        create_intersection_events = SimpleCreateIntersectionEvents(
            run_intersect, section_repository, add_events
        )
        scene_action_detector = SceneActionDetector(SceneEventBuilder())
        create_scene_events = SimpleCreateSceneEvents(
            get_all_tracks, scene_action_detector, add_events
        )
        return CreateEvents(
            clear_event_repository, create_intersection_events, create_scene_events
        )<|MERGE_RESOLUTION|>--- conflicted
+++ resolved
@@ -18,19 +18,7 @@
     TrackToVideoRepository,
 )
 from OTAnalytics.application.eventlist import SceneActionDetector
-<<<<<<< HEAD
-from OTAnalytics.application.generate_flows import (
-    ArrowFlowNameGenerator,
-    CrossProductFlowGenerator,
-    FilterExisting,
-    FilterSameSection,
-    FlowIdGenerator,
-    GenerateFlows,
-    RepositoryFlowIdGenerator,
-)
 from OTAnalytics.application.logging import logger, setup_logger
-=======
->>>>>>> 4b2c3403
 from OTAnalytics.application.plotting import (
     LayeredPlotter,
     PlottingLayer,
