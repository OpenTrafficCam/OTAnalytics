from typing import Sequence

<<<<<<< HEAD
from OTAnalytics.adapter_intersect.intersect import (
    ShapelyIntersectImplementationAdapter,
)
from OTAnalytics.application.analysis.intersect import (
    RunIntersect,
    TracksIntersectingSections,
)
=======
from OTAnalytics.application.analysis.intersect import RunIntersect
>>>>>>> 3787742d
from OTAnalytics.application.analysis.traffic_counting import (
    ExportTrafficCounting,
    RoadUserAssigner,
    SimpleTaggerFactory,
)
from OTAnalytics.application.analysis.traffic_counting_specification import ExportCounts
from OTAnalytics.application.application import OTAnalyticsApplication
from OTAnalytics.application.datastore import (
    Datastore,
    EventListParser,
    FlowParser,
    TrackParser,
    TrackToVideoRepository,
)
from OTAnalytics.application.eventlist import SceneActionDetector
from OTAnalytics.application.generate_flows import (
    ArrowFlowNameGenerator,
    CrossProductFlowGenerator,
    FilterExisting,
    FilterSameSection,
    FlowIdGenerator,
    GenerateFlows,
    RepositoryFlowIdGenerator,
)
from OTAnalytics.application.plotting import (
    LayeredPlotter,
    PlottingLayer,
    TrackBackgroundPlotter,
)
from OTAnalytics.application.state import (
    ActionState,
    FlowState,
    Plotter,
    SectionState,
    SelectedVideoUpdate,
    TrackImageUpdater,
    TrackPropertiesUpdater,
    TracksMetadata,
    TrackState,
    TrackViewState,
)
from OTAnalytics.application.use_cases.create_events import (
    CreateEvents,
    CreateIntersectionEvents,
    SimpleCreateIntersectionEvents,
    SimpleCreateSceneEvents,
)
from OTAnalytics.application.use_cases.event_repository import (
    AddEvents,
    ClearEventRepository,
)
from OTAnalytics.application.use_cases.highlight_intersections import (
    TracksAssignedToSelectedFlows,
    TracksIntersectingSelectedSections,
    TracksNotIntersectingSelection,
)
from OTAnalytics.application.use_cases.section_repository import (
    AddSection,
    GetSectionsById,
)
from OTAnalytics.application.use_cases.track_repository import (
    AddAllTracks,
    ClearAllTracks,
    GetAllTracks,
)
from OTAnalytics.domain.event import EventRepository, SceneEventBuilder
from OTAnalytics.domain.filter import FilterElementSettingRestorer
from OTAnalytics.domain.flow import FlowRepository
from OTAnalytics.domain.intersect import IntersectImplementation
from OTAnalytics.domain.progress import ProgressbarBuilder
from OTAnalytics.domain.section import SectionRepository
from OTAnalytics.domain.track import (
    CalculateTrackClassificationByMaxConfidence,
    TrackRepository,
)
from OTAnalytics.domain.video import VideoRepository
from OTAnalytics.plugin_filter.dataframe_filter import DataFrameFilterBuilder
<<<<<<< HEAD
from OTAnalytics.plugin_intersect.shapely_intersect import ShapelyIntersector
from OTAnalytics.plugin_intersect.simple_intersect import (
    SimpleRunIntersect,
    SimpleTracksIntersectingSections,
)
=======
from OTAnalytics.plugin_intersect.shapely.intersect import ShapelyIntersector
from OTAnalytics.plugin_intersect.shapely.mapping import ShapelyMapper
from OTAnalytics.plugin_intersect.simple_intersect import SimpleRunIntersect
>>>>>>> 3787742d
from OTAnalytics.plugin_intersect_parallelization.multiprocessing import (
    MultiprocessingIntersectParallelization,
)
from OTAnalytics.plugin_parser.export import SimpleExporterFactory
from OTAnalytics.plugin_parser.otvision_parser import (
    CachedVideoParser,
    OtConfigParser,
    OtEventListParser,
    OtFlowParser,
    OttrkParser,
    OttrkVideoParser,
    SimpleVideoParser,
)
from OTAnalytics.plugin_progress.tqdm_progressbar import TqdmBuilder
from OTAnalytics.plugin_prototypes.eventlist_exporter.eventlist_exporter import (
    AVAILABLE_EVENTLIST_EXPORTERS,
)
from OTAnalytics.plugin_prototypes.track_visualization.track_viz import (
    CachedPandasTrackProvider,
    FilterByClassification,
    FilterById,
    FilterByOccurrence,
    MatplotlibTrackPlotter,
    PandasDataFrameProvider,
    PandasTracksOffsetProvider,
    PlotterPrototype,
    TrackGeometryPlotter,
    TrackStartEndPointPlotter,
)
from OTAnalytics.plugin_ui.cli import (
    CliArgumentParser,
    CliArguments,
    CliParseError,
    OTAnalyticsCli,
)
from OTAnalytics.plugin_video_processing.video_reader import MoviepyVideoReader


class ApplicationStarter:
    def start(self) -> None:
        parser = self._build_cli_argument_parser()
        cli_args = parser.parse()

        if cli_args.start_cli:
            try:
                self.start_cli(cli_args)
            except CliParseError as e:
                print(e)
        else:
            self.start_gui()

    def _build_cli_argument_parser(self) -> CliArgumentParser:
        return CliArgumentParser()

    def start_gui(self) -> None:
        from OTAnalytics.plugin_ui.customtkinter_gui.dummy_viewmodel import (
            DummyViewModel,
        )
        from OTAnalytics.plugin_ui.customtkinter_gui.gui import (
            ModifiedCTk,
            OTAnalyticsGui,
        )
        from OTAnalytics.plugin_ui.customtkinter_gui.toplevel_progress import (
            PullingProgressbarBuilder,
            PullingProgressbarPopupBuilder,
        )

        pulling_progressbar_popup_builder = PullingProgressbarPopupBuilder()
        pulling_progressbar_builder = PullingProgressbarBuilder(
            pulling_progressbar_popup_builder
        )

        track_repository = self._create_track_repository()
        section_repository = self._create_section_repository()
        flow_repository = self._create_flow_repository()
        event_repository = self._create_event_repository()
        datastore = self._create_datastore(
            track_repository,
            section_repository,
            flow_repository,
            event_repository,
            pulling_progressbar_builder,
        )
        track_state = self._create_track_state()
        track_view_state = self._create_track_view_state()
        section_state = self._create_section_state()
        flow_state = self._create_flow_state()
        road_user_assigner = RoadUserAssigner()

        pandas_data_provider = self._create_pandas_data_provider(
            datastore, track_view_state, pulling_progressbar_builder
        )
        layers = self._create_layers(
            datastore,
            track_view_state,
            flow_state,
            section_state,
            pandas_data_provider,
            road_user_assigner,
        )
        plotter = LayeredPlotter(layers=layers)
        properties_updater = TrackPropertiesUpdater(datastore, track_view_state)
        image_updater = TrackImageUpdater(
            datastore, track_view_state, section_state, flow_state, plotter
        )
        track_view_state.selected_videos.register(properties_updater.notify_videos)
        track_view_state.selected_videos.register(image_updater.notify_video)
        selected_video_updater = SelectedVideoUpdate(datastore, track_view_state)

        tracks_metadata = self._create_tracks_metadata(track_repository)
        action_state = self._create_action_state()
        filter_element_settings_restorer = (
            self._create_filter_element_setting_restorer()
        )
        generate_flows = self._create_flow_generator(
            section_repository, flow_repository
        )
        add_events = AddEvents(event_repository)
        get_all_tracks = GetAllTracks(track_repository)
        create_events = self._create_use_case_create_events(
            section_repository, event_repository, get_all_tracks, add_events
        )
        intersect_tracks_with_sections = self._create_intersect_tracks_with_sections(
            section_repository, get_all_tracks, add_events
        )
        export_counts = self._create_export_counts(
            event_repository, flow_repository, track_repository
        )
        application = OTAnalyticsApplication(
            datastore=datastore,
            track_state=track_state,
            track_view_state=track_view_state,
            section_state=section_state,
            flow_state=flow_state,
            tracks_metadata=tracks_metadata,
            action_state=action_state,
            filter_element_setting_restorer=filter_element_settings_restorer,
            generate_flows=generate_flows,
            create_intersection_events=intersect_tracks_with_sections,
            export_counts=export_counts,
            create_events=create_events,
        )
        application.connect_clear_event_repository_observer()
        flow_parser: FlowParser = application._datastore._flow_parser
        name_generator = ArrowFlowNameGenerator()
        dummy_viewmodel = DummyViewModel(
            application,
            flow_parser,
            name_generator,
            event_list_export_formats=AVAILABLE_EVENTLIST_EXPORTERS,
        )
        dummy_viewmodel.register_observers()
        application.connect_observers()
        datastore.register_tracks_observer(selected_video_updater)
        datastore.register_tracks_observer(dummy_viewmodel)
        datastore.register_tracks_observer(image_updater)
        datastore.register_video_observer(selected_video_updater)
        datastore.register_section_changed_observer(
            image_updater.notify_section_changed
        )
        for layer in layers:
            layer.register(image_updater.notify_layers)
        main_window = ModifiedCTk(dummy_viewmodel)
        pulling_progressbar_popup_builder.add_widget(main_window)
        OTAnalyticsGui(main_window, dummy_viewmodel, layers).start()

    def start_cli(self, cli_args: CliArguments) -> None:
        track_repository = self._create_track_repository()
        section_repository = self._create_section_repository()
        track_parser = self._create_track_parser(track_repository)
        flow_parser = self._create_flow_parser()
        event_list_parser = self._create_event_list_parser()
        event_repository = self._create_event_repository()
        add_section = AddSection(section_repository)
        add_events = AddEvents(event_repository)
        get_all_tracks = GetAllTracks(track_repository)
        create_events = self._create_use_case_create_events(
            section_repository, event_repository, get_all_tracks, add_events
        )
        add_all_tracks = AddAllTracks(track_repository)
        clear_all_tracks = ClearAllTracks(track_repository)
        OTAnalyticsCli(
            cli_args,
            track_parser=track_parser,
            flow_parser=flow_parser,
            event_list_parser=event_list_parser,
            event_repository=event_repository,
            add_section=add_section,
            create_events=create_events,
            add_all_tracks=add_all_tracks,
            clear_all_tracks=clear_all_tracks,
            progressbar=TqdmBuilder(),
        ).start()

    def _create_datastore(
        self,
        track_repository: TrackRepository,
        section_repository: SectionRepository,
        flow_repository: FlowRepository,
        event_repository: EventRepository,
        progressbar_builder: ProgressbarBuilder,
    ) -> Datastore:
        """
        Build all required objects and inject them where necessary

        Args:
            track_repository (TrackRepository): the track repository to inject
            progressbar_builder (ProgressbarBuilder): the progressbar builder to inject
        """
        track_parser = self._create_track_parser(track_repository)
        flow_parser = self._create_flow_parser()
        event_list_parser = self._create_event_list_parser()
        video_parser = CachedVideoParser(SimpleVideoParser(MoviepyVideoReader()))
        video_repository = VideoRepository()
        track_to_video_repository = TrackToVideoRepository()
        track_video_parser = OttrkVideoParser(video_parser)
        config_parser = OtConfigParser(
            video_parser=video_parser,
            flow_parser=flow_parser,
        )
        return Datastore(
            track_repository,
            track_parser,
            section_repository,
            flow_parser,
            flow_repository,
            event_repository,
            event_list_parser,
            track_to_video_repository,
            video_repository,
            video_parser,
            track_video_parser,
            progressbar_builder,
            config_parser=config_parser,
        )

    def _create_track_repository(self) -> TrackRepository:
        return TrackRepository()

    def _create_track_parser(self, track_repository: TrackRepository) -> TrackParser:
        return OttrkParser(
            CalculateTrackClassificationByMaxConfidence(), track_repository
        )

    def _create_section_repository(self) -> SectionRepository:
        return SectionRepository()

    def _create_flow_parser(self) -> FlowParser:
        return OtFlowParser()

    def _create_flow_repository(self) -> FlowRepository:
        return FlowRepository()

    def _create_event_repository(self) -> EventRepository:
        return EventRepository()

    def _create_event_list_parser(self) -> EventListParser:
        return OtEventListParser()

    def _create_track_state(self) -> TrackState:
        return TrackState()

    def _create_track_view_state(self) -> TrackViewState:
        return TrackViewState()

    def _create_pandas_data_provider(
        self,
        datastore: Datastore,
        track_view_state: TrackViewState,
        progressbar: ProgressbarBuilder,
    ) -> PandasDataFrameProvider:
        dataframe_filter_builder = self._create_dataframe_filter_builder()
        return PandasTracksOffsetProvider(
            CachedPandasTrackProvider(
                datastore, track_view_state, dataframe_filter_builder, progressbar
            ),
            track_view_state=track_view_state,
        )

    def _create_track_geometry_plotter(
        self,
        state: TrackViewState,
        pandas_data_provider: PandasDataFrameProvider,
        alpha: float,
        enable_legend: bool,
    ) -> Plotter:
        track_plotter = MatplotlibTrackPlotter(
            TrackGeometryPlotter(
                pandas_data_provider, alpha=alpha, enable_legend=enable_legend
            ),
        )
        return PlotterPrototype(state, track_plotter)

    def _create_track_start_end_point_plotter(
        self,
        state: TrackViewState,
        pandas_data_provider: PandasDataFrameProvider,
        enable_legend: bool,
    ) -> Plotter:
        track_plotter = MatplotlibTrackPlotter(
            TrackStartEndPointPlotter(
                pandas_data_provider, enable_legend=enable_legend
            ),
        )
        return PlotterPrototype(state, track_plotter)

    def _create_track_highlight_geometry_plotter(
        self,
        state: TrackViewState,
        tracks_intersecting_selected_sections: TracksIntersectingSelectedSections,
        pandas_track_provider: PandasDataFrameProvider,
        enable_legend: bool,
    ) -> Plotter:
        filter_by_id = FilterById(
            pandas_track_provider, id_filter=tracks_intersecting_selected_sections
        )
        return self._create_track_geometry_plotter(
            state, filter_by_id, alpha=1, enable_legend=enable_legend
        )

    def _create_tracks_intersecting_selected_sections(
        self,
        section_state: SectionState,
        tracks_intersecting_sections: TracksIntersectingSections,
        get_sections_by_id: GetSectionsById,
    ) -> TracksIntersectingSelectedSections:
        return TracksIntersectingSelectedSections(
            section_state, tracks_intersecting_sections, get_sections_by_id
        )

    def _create_track_highlight_geometry_plotter_not_intersecting(
        self,
        state: TrackViewState,
        tracks_not_intersecting_sections: TracksNotIntersectingSelection,
        pandas_track_provider: PandasDataFrameProvider,
        enable_legend: bool,
    ) -> Plotter:
        filter_by_id = FilterById(
            pandas_track_provider, id_filter=tracks_not_intersecting_sections
        )
        return self._create_track_geometry_plotter(
            state, filter_by_id, alpha=1, enable_legend=enable_legend
        )

    def _create_start_end_point_tracks_intersecting_sections_plotter(
        self,
        state: TrackViewState,
        tracks_intersecting_sections: TracksIntersectingSelectedSections,
        pandas_track_provider: PandasDataFrameProvider,
        enable_legend: bool,
    ) -> Plotter:
        filter_by_id = FilterById(
            pandas_track_provider, id_filter=tracks_intersecting_sections
        )

        return self._create_track_start_end_point_plotter(
            state, filter_by_id, enable_legend=enable_legend
        )

    def _create_start_end_point_tracks_not_intersecting_sections_plotter(
        self,
        state: TrackViewState,
        tracks_not_intersecting_sections: TracksNotIntersectingSelection,
        pandas_track_provider: PandasDataFrameProvider,
        enable_legend: bool,
    ) -> Plotter:
        filter_by_id = FilterById(
            pandas_track_provider, id_filter=tracks_not_intersecting_sections
        )

        return self._create_track_start_end_point_plotter(
            state, filter_by_id, enable_legend=enable_legend
        )

    def _create_highlight_tracks_assigned_to_flow(
        self,
        state: TrackViewState,
        pandas_track_provider: PandasDataFrameProvider,
        tracks_assigned_to_flow: TracksAssignedToSelectedFlows,
        enable_legend: bool,
    ) -> Plotter:
        filter_by_id = FilterById(
            pandas_track_provider, id_filter=tracks_assigned_to_flow
        )
        return self._create_track_geometry_plotter(
            state, filter_by_id, alpha=1, enable_legend=enable_legend
        )

    def _create_highlight_tracks_not_assigned_to_flow(
        self,
        state: TrackViewState,
        pandas_track_provider: PandasDataFrameProvider,
        tracks_assigned_to_flow: TracksAssignedToSelectedFlows,
        track_repository: TrackRepository,
        enable_legend: bool,
    ) -> Plotter:
        tracks_not_assigned_to_flow = TracksNotIntersectingSelection(
            tracks_assigned_to_flow, track_repository
        )
        filter_by_id = FilterById(
            pandas_track_provider, id_filter=tracks_not_assigned_to_flow
        )
        return self._create_track_geometry_plotter(
            state, filter_by_id, alpha=1, enable_legend=enable_legend
        )

    def _create_layers(
        self,
        datastore: Datastore,
        track_view_state: TrackViewState,
        flow_state: FlowState,
        section_state: SectionState,
        pandas_data_provider: PandasDataFrameProvider,
        road_user_assigner: RoadUserAssigner,
    ) -> Sequence[PlottingLayer]:
        background_image_plotter = TrackBackgroundPlotter(track_view_state, datastore)
        data_provider_all_filters = FilterByClassification(
            FilterByOccurrence(
                pandas_data_provider,
                track_view_state,
                self._create_dataframe_filter_builder(),
            ),
            track_view_state,
            self._create_dataframe_filter_builder(),
        )
        data_provider_class_filter = FilterByClassification(
            pandas_data_provider,
            track_view_state,
            self._create_dataframe_filter_builder(),
        )
        track_geometry_plotter = self._create_track_geometry_plotter(
            track_view_state,
            data_provider_all_filters,
            alpha=0.2,
            enable_legend=True,
        )
        tracks_intersecting_sections = self._create_tracks_intersecting_sections(
            GetAllTracks(datastore._track_repository),
            ShapelyIntersectImplementationAdapter(ShapelyIntersector()),
        )
        tracks_intersecting_selected_sections = (
            self._create_tracks_intersecting_selected_sections(
                section_state,
                tracks_intersecting_sections,
                GetSectionsById(datastore._section_repository),
            )
        )
        tracks_not_intersecting_sections = TracksNotIntersectingSelection(
            tracks_intersecting_selected_sections, datastore._track_repository
        )

        highlight_tracks_intersecting_sections = (
            self._create_track_highlight_geometry_plotter(
                track_view_state,
                tracks_intersecting_selected_sections,
                data_provider_all_filters,
                enable_legend=False,
            )
        )
        highlight_tracks_not_intersecting_sections = (
            self._create_track_highlight_geometry_plotter_not_intersecting(
                track_view_state,
                tracks_not_intersecting_sections,
                data_provider_all_filters,
                enable_legend=False,
            )
        )
        start_end_points_tracks_intersecting_sections = (
            self._create_start_end_point_tracks_intersecting_sections_plotter(
                track_view_state,
                tracks_intersecting_selected_sections,
                data_provider_class_filter,
                enable_legend=False,
            )
        )
        start_end_points_tracks_not_intersecting_sections = (
            self._create_start_end_point_tracks_not_intersecting_sections_plotter(
                track_view_state,
                tracks_not_intersecting_sections,
                data_provider_class_filter,
                enable_legend=False,
            )
        )
        track_start_end_point_plotter = self._create_track_start_end_point_plotter(
            track_view_state, data_provider_class_filter, enable_legend=False
        )
        tracks_assigned_to_flow = TracksAssignedToSelectedFlows(
            road_user_assigner,
            datastore._event_repository,
            datastore._flow_repository,
            flow_state,
        )
        highlight_tracks_assigned_to_flow = (
            self._create_highlight_tracks_assigned_to_flow(
                track_view_state,
                data_provider_all_filters,
                tracks_assigned_to_flow,
                enable_legend=False,
            )
        )
        highlight_tracks_not_assigned_to_flow = (
            self._create_highlight_tracks_not_assigned_to_flow(
                track_view_state,
                data_provider_all_filters,
                tracks_assigned_to_flow,
                datastore._track_repository,
                enable_legend=False,
            )
        )
        background = PlottingLayer("Background", background_image_plotter, enabled=True)
        all_tracks_layer = PlottingLayer(
            "Show all tracks", track_geometry_plotter, enabled=True
        )
        highlight_tracks_intersecting_sections_layer = PlottingLayer(
            "Highlight tracks intersecting sections",
            highlight_tracks_intersecting_sections,
            enabled=False,
        )
        highlight_tracks_not_intersecting_sections_layer = PlottingLayer(
            "Highlight tracks not intersecting sections",
            highlight_tracks_not_intersecting_sections,
            enabled=False,
        )
        start_end_points_tracks_intersecting_sections_layer = PlottingLayer(
            "Show start and end point of tracks intersecting sections",
            start_end_points_tracks_intersecting_sections,
            enabled=False,
        )
        start_end_points_tracks_not_intersecting_sections_layer = PlottingLayer(
            "Show start and end point of tracks not intersecting sections",
            start_end_points_tracks_not_intersecting_sections,
            enabled=False,
        )
        start_end_point_layer = PlottingLayer(
            "Show start and end point", track_start_end_point_plotter, enabled=False
        )
        highlight_tracks_assigned_to_flow_layer = PlottingLayer(
            "Highlight tracks assigned to flow",
            highlight_tracks_assigned_to_flow,
            enabled=False,
        )
        highlight_tracks_not_assigned_to_flow_layer = PlottingLayer(
            "Highlight tracks not assigned to flow",
            highlight_tracks_not_assigned_to_flow,
            enabled=False,
        )

        return [
            background,
            all_tracks_layer,
            highlight_tracks_intersecting_sections_layer,
            highlight_tracks_not_intersecting_sections_layer,
            start_end_point_layer,
            start_end_points_tracks_intersecting_sections_layer,
            start_end_points_tracks_not_intersecting_sections_layer,
            highlight_tracks_assigned_to_flow_layer,
            highlight_tracks_not_assigned_to_flow_layer,
        ]

    def _create_section_state(self) -> SectionState:
        return SectionState()

    def _create_flow_state(self) -> FlowState:
        return FlowState()

    def _create_flow_generator(
        self, section_repository: SectionRepository, flow_repository: FlowRepository
    ) -> GenerateFlows:
        id_generator: FlowIdGenerator = RepositoryFlowIdGenerator(flow_repository)
        name_generator = ArrowFlowNameGenerator()
        flow_generator = CrossProductFlowGenerator(
            id_generator=id_generator,
            name_generator=name_generator,
            predicate=FilterSameSection().and_then(FilterExisting(flow_repository)),
        )
        return GenerateFlows(
            section_repository=section_repository,
            flow_repository=flow_repository,
            flow_generator=flow_generator,
        )

    def _create_intersect_tracks_with_sections(
        self,
        section_repository: SectionRepository,
        get_all_tracks: GetAllTracks,
        add_events: AddEvents,
    ) -> CreateIntersectionEvents:
        intersect = self._create_intersect(get_all_tracks)
        return SimpleCreateIntersectionEvents(intersect, section_repository, add_events)

    def _create_intersect(self, get_all_tracks: GetAllTracks) -> RunIntersect:
        return SimpleRunIntersect(
            intersect_implementation=ShapelyIntersector(ShapelyMapper()),
            intersect_parallelizer=MultiprocessingIntersectParallelization(),
            get_all_tracks=get_all_tracks,
        )

    def _create_tracks_metadata(
        self, track_repository: TrackRepository
    ) -> TracksMetadata:
        return TracksMetadata(track_repository)

    def _create_action_state(self) -> ActionState:
        return ActionState()

    def _create_dataframe_filter_builder(self) -> DataFrameFilterBuilder:
        return DataFrameFilterBuilder()

    def _create_filter_element_setting_restorer(self) -> FilterElementSettingRestorer:
        return FilterElementSettingRestorer()

    def _create_export_counts(
        self,
        event_repository: EventRepository,
        flow_repository: FlowRepository,
        track_repository: TrackRepository,
    ) -> ExportCounts:
        return ExportTrafficCounting(
            event_repository,
            flow_repository,
            RoadUserAssigner(),
            SimpleTaggerFactory(track_repository),
            SimpleExporterFactory(),
        )

    def _create_use_case_create_events(
        self,
        section_repository: SectionRepository,
        event_repository: EventRepository,
        get_all_tracks: GetAllTracks,
        add_events: AddEvents,
    ) -> CreateEvents:
        run_intersect = self._create_intersect(get_all_tracks)
        clear_event_repository = ClearEventRepository(event_repository)
        create_intersection_events = SimpleCreateIntersectionEvents(
            run_intersect, section_repository, add_events
        )
        scene_action_detector = SceneActionDetector(SceneEventBuilder())
        create_scene_events = SimpleCreateSceneEvents(
            get_all_tracks, scene_action_detector, add_events
        )
        return CreateEvents(
            clear_event_repository, create_intersection_events, create_scene_events
        )

    def _create_tracks_intersecting_sections(
        self,
        get_all_tracks: GetAllTracks,
        intersect_implementation: IntersectImplementation,
    ) -> TracksIntersectingSections:
        return SimpleTracksIntersectingSections(
            get_all_tracks, intersect_implementation
        )<|MERGE_RESOLUTION|>--- conflicted
+++ resolved
@@ -1,16 +1,9 @@
 from typing import Sequence
 
-<<<<<<< HEAD
-from OTAnalytics.adapter_intersect.intersect import (
-    ShapelyIntersectImplementationAdapter,
-)
 from OTAnalytics.application.analysis.intersect import (
     RunIntersect,
     TracksIntersectingSections,
 )
-=======
-from OTAnalytics.application.analysis.intersect import RunIntersect
->>>>>>> 3787742d
 from OTAnalytics.application.analysis.traffic_counting import (
     ExportTrafficCounting,
     RoadUserAssigner,
@@ -88,17 +81,12 @@
 )
 from OTAnalytics.domain.video import VideoRepository
 from OTAnalytics.plugin_filter.dataframe_filter import DataFrameFilterBuilder
-<<<<<<< HEAD
-from OTAnalytics.plugin_intersect.shapely_intersect import ShapelyIntersector
+from OTAnalytics.plugin_intersect.shapely.intersect import ShapelyIntersector
+from OTAnalytics.plugin_intersect.shapely.mapping import ShapelyMapper
 from OTAnalytics.plugin_intersect.simple_intersect import (
     SimpleRunIntersect,
     SimpleTracksIntersectingSections,
 )
-=======
-from OTAnalytics.plugin_intersect.shapely.intersect import ShapelyIntersector
-from OTAnalytics.plugin_intersect.shapely.mapping import ShapelyMapper
-from OTAnalytics.plugin_intersect.simple_intersect import SimpleRunIntersect
->>>>>>> 3787742d
 from OTAnalytics.plugin_intersect_parallelization.multiprocessing import (
     MultiprocessingIntersectParallelization,
 )
@@ -537,7 +525,7 @@
         )
         tracks_intersecting_sections = self._create_tracks_intersecting_sections(
             GetAllTracks(datastore._track_repository),
-            ShapelyIntersectImplementationAdapter(ShapelyIntersector()),
+            ShapelyIntersector(),
         )
         tracks_intersecting_selected_sections = (
             self._create_tracks_intersecting_selected_sections(
