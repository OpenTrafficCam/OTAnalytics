import logging
from typing import Optional, Sequence

from OTAnalytics.adapter_ui.default_values import TRACK_LENGTH_LIMIT
from OTAnalytics.application.analysis.intersect import (
    RunIntersect,
    TracksIntersectingSections,
)
from OTAnalytics.application.analysis.traffic_counting import (
    ExportTrafficCounting,
    FilterBySectionEnterEvent,
    RoadUserAssigner,
    SimpleRoadUserAssigner,
    SimpleTaggerFactory,
)
from OTAnalytics.application.analysis.traffic_counting_specification import ExportCounts
from OTAnalytics.application.application import OTAnalyticsApplication
from OTAnalytics.application.datastore import (
    Datastore,
    EventListParser,
    FlowParser,
    TrackParser,
    TrackToVideoRepository,
)
from OTAnalytics.application.eventlist import SceneActionDetector
from OTAnalytics.application.logger import logger, setup_logger
from OTAnalytics.application.plotting import (
    LayeredPlotter,
    PlottingLayer,
    TrackBackgroundPlotter,
)
from OTAnalytics.application.state import (
    ActionState,
    FlowState,
    Plotter,
    SectionState,
    SelectedVideoUpdate,
    TrackImageUpdater,
    TrackPropertiesUpdater,
    TracksMetadata,
    TrackState,
    TrackViewState,
)
from OTAnalytics.application.use_cases.create_events import (
    CreateEvents,
    CreateIntersectionEvents,
    SimpleCreateIntersectionEvents,
    SimpleCreateSceneEvents,
)
from OTAnalytics.application.use_cases.event_repository import AddEvents, ClearAllEvents
from OTAnalytics.application.use_cases.flow_repository import AddFlow, ClearAllFlows
from OTAnalytics.application.use_cases.generate_flows import (
    ArrowFlowNameGenerator,
    CrossProductFlowGenerator,
    FilterExisting,
    FilterSameSection,
    FlowIdGenerator,
    GenerateFlows,
    RepositoryFlowIdGenerator,
)
from OTAnalytics.application.use_cases.highlight_intersections import (
    TracksAssignedToSelectedFlows,
    TracksIntersectingSelectedSections,
    TracksNotIntersectingSelection,
    TracksOverlapOccurrenceWindow,
)
from OTAnalytics.application.use_cases.load_otflow import LoadOtflow
from OTAnalytics.application.use_cases.section_repository import (
    AddSection,
    ClearAllSections,
    GetSectionsById,
)
from OTAnalytics.application.use_cases.track_repository import (
    AddAllTracks,
    ClearAllTracks,
    GetAllTrackFiles,
    GetAllTracks,
)
from OTAnalytics.domain.event import EventRepository, SceneEventBuilder
from OTAnalytics.domain.filter import FilterElementSettingRestorer
from OTAnalytics.domain.flow import FlowRepository
from OTAnalytics.domain.intersect import IntersectImplementation
from OTAnalytics.domain.progress import ProgressbarBuilder
from OTAnalytics.domain.section import SectionRepository
from OTAnalytics.domain.track import (
    CalculateTrackClassificationByMaxConfidence,
    TrackFileRepository,
    TrackIdProvider,
    TrackRepository,
)
from OTAnalytics.domain.video import VideoRepository
from OTAnalytics.plugin_filter.dataframe_filter import DataFrameFilterBuilder
from OTAnalytics.plugin_intersect.shapely.intersect import ShapelyIntersector
from OTAnalytics.plugin_intersect.shapely.mapping import ShapelyMapper
from OTAnalytics.plugin_intersect.simple_intersect import (
    SimpleRunIntersect,
    SimpleTracksIntersectingSections,
)
from OTAnalytics.plugin_intersect_parallelization.multiprocessing import (
    MultiprocessingIntersectParallelization,
)
from OTAnalytics.plugin_parser.export import (
    FillZerosExporterFactory,
    SimpleExporterFactory,
)
from OTAnalytics.plugin_parser.otvision_parser import (
    CachedVideoParser,
    OtConfigParser,
    OtEventListParser,
    OtFlowParser,
    OttrkParser,
    OttrkVideoParser,
    SimpleVideoParser,
)
from OTAnalytics.plugin_progress.tqdm_progressbar import TqdmBuilder
from OTAnalytics.plugin_prototypes.eventlist_exporter.eventlist_exporter import (
    AVAILABLE_EVENTLIST_EXPORTERS,
)
from OTAnalytics.plugin_prototypes.track_visualization.track_viz import (
    CachedPandasTrackProvider,
    ColorPaletteProvider,
    FilterByClassification,
    FilterById,
    FilterByOccurrence,
    MatplotlibTrackPlotter,
    PandasDataFrameProvider,
    PandasTracksOffsetProvider,
    PlotterPrototype,
    TrackGeometryPlotter,
    TrackStartEndPointPlotter,
)
from OTAnalytics.plugin_ui.cli import (
    CliArgumentParser,
    CliArguments,
    CliParseError,
    OTAnalyticsCli,
)
from OTAnalytics.plugin_video_processing.video_reader import MoviepyVideoReader


class ApplicationStarter:
    def start(self) -> None:
        parser = self._build_cli_argument_parser()
        cli_args = parser.parse()
        self._setup_logger(cli_args.debug)

        if cli_args.start_cli:
            try:
                self.start_cli(cli_args)
            except CliParseError as e:
                logger().exception(e, exc_info=True)
        else:
            self.start_gui()

    def _build_cli_argument_parser(self) -> CliArgumentParser:
        return CliArgumentParser()

    def _setup_logger(self, debug: bool) -> None:
        if debug:
            setup_logger(logging.DEBUG)
        else:
            setup_logger(logging.INFO)

    def start_gui(self) -> None:
        from OTAnalytics.plugin_ui.customtkinter_gui.dummy_viewmodel import (
            DummyViewModel,
        )
        from OTAnalytics.plugin_ui.customtkinter_gui.gui import (
            ModifiedCTk,
            OTAnalyticsGui,
        )
        from OTAnalytics.plugin_ui.customtkinter_gui.toplevel_progress import (
            PullingProgressbarBuilder,
            PullingProgressbarPopupBuilder,
        )

        pulling_progressbar_popup_builder = PullingProgressbarPopupBuilder()
        pulling_progressbar_builder = PullingProgressbarBuilder(
            pulling_progressbar_popup_builder
        )

        track_repository = self._create_track_repository()
        track_file_repository = self._create_track_file_repository()
        section_repository = self._create_section_repository()
        flow_repository = self._create_flow_repository()
        event_repository = self._create_event_repository()
        datastore = self._create_datastore(
            track_repository,
            track_file_repository,
            section_repository,
            flow_repository,
            event_repository,
            pulling_progressbar_builder,
        )
        track_state = self._create_track_state()
        track_view_state = self._create_track_view_state()
        section_state = self._create_section_state()
        flow_state = self._create_flow_state()
        road_user_assigner = FilterBySectionEnterEvent(SimpleRoadUserAssigner())

        pandas_data_provider = self._create_pandas_data_provider(
            datastore, track_view_state, pulling_progressbar_builder
        )
        color_palette_provider = ColorPaletteProvider()
        layers = self._create_layers(
            datastore,
            track_view_state,
            flow_state,
            section_state,
            pandas_data_provider,
            road_user_assigner,
            color_palette_provider,
        )
        plotter = LayeredPlotter(layers=layers)
        properties_updater = TrackPropertiesUpdater(datastore, track_view_state)
        image_updater = TrackImageUpdater(
            datastore, track_view_state, section_state, flow_state, plotter
        )
        track_view_state.selected_videos.register(properties_updater.notify_videos)
        track_view_state.selected_videos.register(image_updater.notify_video)
        selected_video_updater = SelectedVideoUpdate(datastore, track_view_state)

        tracks_metadata = self._create_tracks_metadata(track_repository)
        # TODO: Should not register to tracks_metadata._classifications but to
        # TODO: ottrk metadata detection classes
        tracks_metadata._classifications.register(
            observer=color_palette_provider.update
        )
        action_state = self._create_action_state()
        filter_element_settings_restorer = (
            self._create_filter_element_setting_restorer()
        )
        get_all_track_files = self._create_get_all_track_files(track_file_repository)
        generate_flows = self._create_flow_generator(
            section_repository, flow_repository
        )
        add_events = AddEvents(event_repository)
        clear_all_events = ClearAllEvents(event_repository)
        get_all_tracks = GetAllTracks(track_repository)
        clear_all_sections = ClearAllSections(section_repository)
        clear_all_flows = ClearAllFlows(flow_repository)
        add_section = AddSection(section_repository)
        add_flow = AddFlow(flow_repository)
        create_events = self._create_use_case_create_events(
            section_repository, clear_all_events, get_all_tracks, add_events
        )
        intersect_tracks_with_sections = (
            self._create_use_case_create_intersection_events(
                section_repository, get_all_tracks, add_events
            )
        )
        export_counts = self._create_export_counts(
            event_repository, flow_repository, track_repository
        )
        load_otflow = self._create_use_case_load_otflow(
            clear_all_sections,
            clear_all_flows,
            clear_all_events,
            datastore._flow_parser,
            add_section,
            add_flow,
        )
        application = OTAnalyticsApplication(
            datastore=datastore,
            track_state=track_state,
            track_view_state=track_view_state,
            section_state=section_state,
            flow_state=flow_state,
            tracks_metadata=tracks_metadata,
            action_state=action_state,
            filter_element_setting_restorer=filter_element_settings_restorer,
            get_all_track_files=get_all_track_files,
            generate_flows=generate_flows,
            create_intersection_events=intersect_tracks_with_sections,
            export_counts=export_counts,
            create_events=create_events,
            load_otflow=load_otflow,
            add_section=add_section,
            add_flow=add_flow,
            clear_all_events=clear_all_events,
        )
        application.connect_clear_event_repository_observer()
        flow_parser: FlowParser = application._datastore._flow_parser
        name_generator = ArrowFlowNameGenerator()
        dummy_viewmodel = DummyViewModel(
            application,
            flow_parser,
            name_generator,
            event_list_export_formats=AVAILABLE_EVENTLIST_EXPORTERS,
        )
        dummy_viewmodel.register_observers()
        application.connect_observers()
        datastore.register_tracks_observer(selected_video_updater)
        datastore.register_tracks_observer(dummy_viewmodel)
        datastore.register_tracks_observer(image_updater)
        datastore.register_video_observer(selected_video_updater)
        datastore.register_section_changed_observer(
            image_updater.notify_section_changed
        )
        for layer in layers:
            layer.register(image_updater.notify_layers)
        main_window = ModifiedCTk(dummy_viewmodel)
        pulling_progressbar_popup_builder.add_widget(main_window)
        OTAnalyticsGui(main_window, dummy_viewmodel, layers).start()

    def start_cli(self, cli_args: CliArguments) -> None:
        track_repository = self._create_track_repository()
        track_file_repository = self._create_track_file_repository()
        section_repository = self._create_section_repository()
        track_parser = self._create_track_parser(
            track_repository, track_file_repository
        )
        flow_parser = self._create_flow_parser()
        event_list_parser = self._create_event_list_parser()
        event_repository = self._create_event_repository()
        add_section = AddSection(section_repository)
        add_events = AddEvents(event_repository)
        get_all_tracks = GetAllTracks(track_repository)
        clear_all_events = ClearAllEvents(event_repository)
        create_events = self._create_use_case_create_events(
            section_repository, clear_all_events, get_all_tracks, add_events
        )
        add_all_tracks = AddAllTracks(track_repository)
        clear_all_tracks = ClearAllTracks(track_repository)
        OTAnalyticsCli(
            cli_args,
            track_parser=track_parser,
            flow_parser=flow_parser,
            event_list_parser=event_list_parser,
            event_repository=event_repository,
            add_section=add_section,
            create_events=create_events,
            add_all_tracks=add_all_tracks,
            clear_all_tracks=clear_all_tracks,
            progressbar=TqdmBuilder(),
        ).start()

    def _create_datastore(
        self,
        track_repository: TrackRepository,
        track_file_repository: TrackFileRepository,
        section_repository: SectionRepository,
        flow_repository: FlowRepository,
        event_repository: EventRepository,
        progressbar_builder: ProgressbarBuilder,
    ) -> Datastore:
        """
        Build all required objects and inject them where necessary

        Args:
            track_repository (TrackRepository): the track repository to inject
            progressbar_builder (ProgressbarBuilder): the progressbar builder to inject
        """
        track_parser = self._create_track_parser(
            track_repository, track_file_repository
        )
        flow_parser = self._create_flow_parser()
        event_list_parser = self._create_event_list_parser()
        video_parser = CachedVideoParser(SimpleVideoParser(MoviepyVideoReader()))
        video_repository = VideoRepository()
        track_to_video_repository = TrackToVideoRepository()
        track_video_parser = OttrkVideoParser(video_parser)
        config_parser = OtConfigParser(
            video_parser=video_parser,
            flow_parser=flow_parser,
        )
        return Datastore(
            track_repository,
            track_parser,
            section_repository,
            flow_parser,
            flow_repository,
            event_repository,
            event_list_parser,
            track_to_video_repository,
            video_repository,
            video_parser,
            track_video_parser,
            progressbar_builder,
            config_parser=config_parser,
        )

    def _create_track_repository(self) -> TrackRepository:
        return TrackRepository()

    def _create_track_parser(
        self,
        track_repository: TrackRepository,
        track_file_repository: TrackFileRepository,
    ) -> TrackParser:
        return OttrkParser(
            CalculateTrackClassificationByMaxConfidence(),
            track_repository,
            track_file_repository,
            track_length_limit=TRACK_LENGTH_LIMIT,
        )

    def _create_section_repository(self) -> SectionRepository:
        return SectionRepository()

    def _create_flow_parser(self) -> FlowParser:
        return OtFlowParser()

    def _create_flow_repository(self) -> FlowRepository:
        return FlowRepository()

    def _create_event_repository(self) -> EventRepository:
        return EventRepository()

    def _create_event_list_parser(self) -> EventListParser:
        return OtEventListParser()

    def _create_track_state(self) -> TrackState:
        return TrackState()

    def _create_track_view_state(self) -> TrackViewState:
        return TrackViewState()

    def _create_pandas_data_provider(
        self,
        datastore: Datastore,
        track_view_state: TrackViewState,
        progressbar: ProgressbarBuilder,
    ) -> PandasDataFrameProvider:
        dataframe_filter_builder = self._create_dataframe_filter_builder()
        return PandasTracksOffsetProvider(
            CachedPandasTrackProvider(
                datastore, track_view_state, dataframe_filter_builder, progressbar
            ),
            track_view_state=track_view_state,
        )

    def _create_track_geometry_plotter(
        self,
        state: TrackViewState,
        pandas_data_provider: PandasDataFrameProvider,
        color_palette_provider: ColorPaletteProvider,
        alpha: float,
        enable_legend: bool,
    ) -> Plotter:
        track_plotter = MatplotlibTrackPlotter(
            TrackGeometryPlotter(
                pandas_data_provider,
                color_palette_provider,
                alpha=alpha,
                enable_legend=enable_legend,
            ),
        )
        return PlotterPrototype(state, track_plotter)

    def _create_track_start_end_point_plotter(
        self,
        state: TrackViewState,
        pandas_data_provider: PandasDataFrameProvider,
        track_repository: TrackRepository,
        color_palette_provider: ColorPaletteProvider,
        enable_legend: bool,
        id_filter: Optional[TrackIdProvider] = None,
    ) -> Plotter:
        data_provider = pandas_data_provider
        data_provider = FilterById(
            pandas_data_provider,
            id_filter=TracksOverlapOccurrenceWindow(
                other=id_filter,
                track_repository=track_repository,
                track_view_state=state,
            ),
        )
        track_plotter = MatplotlibTrackPlotter(
            TrackStartEndPointPlotter(
                data_provider,
                color_palette_provider,
                enable_legend=enable_legend,
            ),
        )
        return PlotterPrototype(state, track_plotter)

    def _create_track_highlight_geometry_plotter(
        self,
        state: TrackViewState,
        tracks_intersecting_selected_sections: TracksIntersectingSelectedSections,
        pandas_track_provider: PandasDataFrameProvider,
        color_palette_provider: ColorPaletteProvider,
        enable_legend: bool,
    ) -> Plotter:
        filter_by_id = FilterById(
            pandas_track_provider, id_filter=tracks_intersecting_selected_sections
        )
        return self._create_track_geometry_plotter(
            state,
            filter_by_id,
            color_palette_provider,
            alpha=1,
            enable_legend=enable_legend,
        )

    def _create_tracks_intersecting_selected_sections(
        self,
        section_state: SectionState,
        tracks_intersecting_sections: TracksIntersectingSections,
        get_sections_by_id: GetSectionsById,
    ) -> TracksIntersectingSelectedSections:
        return TracksIntersectingSelectedSections(
            section_state, tracks_intersecting_sections, get_sections_by_id
        )

    def _create_track_highlight_geometry_plotter_not_intersecting(
        self,
        state: TrackViewState,
        tracks_not_intersecting_sections: TracksNotIntersectingSelection,
        pandas_track_provider: PandasDataFrameProvider,
        color_palette_provider: ColorPaletteProvider,
        enable_legend: bool,
    ) -> Plotter:
        filter_by_id = FilterById(
            pandas_track_provider, id_filter=tracks_not_intersecting_sections
        )
        return self._create_track_geometry_plotter(
            state,
            filter_by_id,
            color_palette_provider,
            alpha=1,
            enable_legend=enable_legend,
        )

    def _create_start_end_point_tracks_intersecting_sections_plotter(
        self,
        state: TrackViewState,
        tracks_intersecting_sections: TracksIntersectingSelectedSections,
        pandas_track_provider: PandasDataFrameProvider,
        track_repository: TrackRepository,
        color_palette_provider: ColorPaletteProvider,
        enable_legend: bool,
    ) -> Plotter:
        return self._create_track_start_end_point_plotter(
            state,
            pandas_track_provider,
            track_repository,
            color_palette_provider,
            enable_legend=enable_legend,
            id_filter=tracks_intersecting_sections,
        )

    def _create_start_end_point_tracks_not_intersecting_sections_plotter(
        self,
        state: TrackViewState,
        tracks_not_intersecting_sections: TracksNotIntersectingSelection,
        pandas_track_provider: PandasDataFrameProvider,
        track_repository: TrackRepository,
        color_palette_provider: ColorPaletteProvider,
        enable_legend: bool,
    ) -> Plotter:
        return self._create_track_start_end_point_plotter(
            state,
            pandas_track_provider,
            track_repository,
            color_palette_provider,
            enable_legend=enable_legend,
            id_filter=tracks_not_intersecting_sections,
        )

    def _create_highlight_tracks_assigned_to_flow(
        self,
        state: TrackViewState,
        pandas_track_provider: PandasDataFrameProvider,
        color_palette_provider: ColorPaletteProvider,
        tracks_assigned_to_flow: TracksAssignedToSelectedFlows,
        enable_legend: bool,
    ) -> Plotter:
        filter_by_id = FilterById(
            pandas_track_provider, id_filter=tracks_assigned_to_flow
        )
        return self._create_track_geometry_plotter(
            state,
            filter_by_id,
            color_palette_provider,
            alpha=1,
            enable_legend=enable_legend,
        )

    def _create_highlight_tracks_not_assigned_to_flow(
        self,
        state: TrackViewState,
        pandas_track_provider: PandasDataFrameProvider,
        color_palette_provider: ColorPaletteProvider,
        tracks_assigned_to_flow: TracksAssignedToSelectedFlows,
        track_repository: TrackRepository,
        enable_legend: bool,
    ) -> Plotter:
        tracks_not_assigned_to_flow = TracksNotIntersectingSelection(
            tracks_assigned_to_flow, track_repository
        )
        filter_by_id = FilterById(
            pandas_track_provider, id_filter=tracks_not_assigned_to_flow
        )
        return self._create_track_geometry_plotter(
            state,
            filter_by_id,
            color_palette_provider,
            alpha=1,
            enable_legend=enable_legend,
        )

    def _create_layers(
        self,
        datastore: Datastore,
        track_view_state: TrackViewState,
        flow_state: FlowState,
        section_state: SectionState,
        pandas_data_provider: PandasDataFrameProvider,
        road_user_assigner: RoadUserAssigner,
        color_palette_provider: ColorPaletteProvider,
    ) -> Sequence[PlottingLayer]:
        background_image_plotter = TrackBackgroundPlotter(track_view_state, datastore)
        data_provider_all_filters = FilterByClassification(
            FilterByOccurrence(
                pandas_data_provider,
                track_view_state,
                self._create_dataframe_filter_builder(),
            ),
            track_view_state,
            self._create_dataframe_filter_builder(),
        )
        data_provider_class_filter = FilterByClassification(
            pandas_data_provider,
            track_view_state,
            self._create_dataframe_filter_builder(),
        )
        track_geometry_plotter = self._create_track_geometry_plotter(
            track_view_state,
            data_provider_all_filters,
            color_palette_provider,
            alpha=0.2,
            enable_legend=True,
        )
        tracks_intersecting_sections = self._create_tracks_intersecting_sections(
            GetAllTracks(datastore._track_repository),
            ShapelyIntersector(),
        )
        tracks_intersecting_selected_sections = (
            self._create_tracks_intersecting_selected_sections(
                section_state,
                tracks_intersecting_sections,
                GetSectionsById(datastore._section_repository),
            )
        )
        tracks_not_intersecting_sections = TracksNotIntersectingSelection(
            tracks_intersecting_selected_sections, datastore._track_repository
        )

        highlight_tracks_intersecting_sections = (
            self._create_track_highlight_geometry_plotter(
                track_view_state,
                tracks_intersecting_selected_sections,
                data_provider_all_filters,
                color_palette_provider,
                enable_legend=False,
            )
        )
        highlight_tracks_not_intersecting_sections = (
            self._create_track_highlight_geometry_plotter_not_intersecting(
                track_view_state,
                tracks_not_intersecting_sections,
                data_provider_all_filters,
                color_palette_provider,
                enable_legend=False,
            )
        )
        start_end_points_tracks_intersecting_sections = (
            self._create_start_end_point_tracks_intersecting_sections_plotter(
                track_view_state,
                tracks_intersecting_selected_sections,
                data_provider_class_filter,
                datastore._track_repository,
                color_palette_provider,
                enable_legend=False,
            )
        )
        start_end_points_tracks_not_intersecting_sections = (
            self._create_start_end_point_tracks_not_intersecting_sections_plotter(
                track_view_state,
                tracks_not_intersecting_sections,
                data_provider_class_filter,
                datastore._track_repository,
                color_palette_provider,
                enable_legend=False,
            )
        )
        track_start_end_point_plotter = self._create_track_start_end_point_plotter(
            track_view_state,
            data_provider_class_filter,
            datastore._track_repository,
            color_palette_provider,
            enable_legend=False,
        )
        tracks_assigned_to_flow = TracksAssignedToSelectedFlows(
            road_user_assigner,
            datastore._event_repository,
            datastore._flow_repository,
            flow_state,
        )
        highlight_tracks_assigned_to_flow = (
            self._create_highlight_tracks_assigned_to_flow(
                track_view_state,
                data_provider_all_filters,
                color_palette_provider,
                tracks_assigned_to_flow,
                enable_legend=False,
            )
        )
        highlight_tracks_not_assigned_to_flow = (
            self._create_highlight_tracks_not_assigned_to_flow(
                track_view_state,
                data_provider_all_filters,
                color_palette_provider,
                tracks_assigned_to_flow,
                datastore._track_repository,
                enable_legend=False,
            )
        )
        background = PlottingLayer("Background", background_image_plotter, enabled=True)
        all_tracks_layer = PlottingLayer(
            "Show all tracks", track_geometry_plotter, enabled=True
        )
        highlight_tracks_intersecting_sections_layer = PlottingLayer(
            "Highlight tracks intersecting sections",
            highlight_tracks_intersecting_sections,
            enabled=False,
        )
        highlight_tracks_not_intersecting_sections_layer = PlottingLayer(
            "Highlight tracks not intersecting sections",
            highlight_tracks_not_intersecting_sections,
            enabled=False,
        )
        start_end_points_tracks_intersecting_sections_layer = PlottingLayer(
            "Show start and end point of tracks intersecting sections",
            start_end_points_tracks_intersecting_sections,
            enabled=False,
        )
        start_end_points_tracks_not_intersecting_sections_layer = PlottingLayer(
            "Show start and end point of tracks not intersecting sections",
            start_end_points_tracks_not_intersecting_sections,
            enabled=False,
        )
        start_end_point_layer = PlottingLayer(
            "Show start and end point", track_start_end_point_plotter, enabled=False
        )
        highlight_tracks_assigned_to_flow_layer = PlottingLayer(
            "Highlight tracks assigned to flow",
            highlight_tracks_assigned_to_flow,
            enabled=False,
        )
        highlight_tracks_not_assigned_to_flow_layer = PlottingLayer(
            "Highlight tracks not assigned to flow",
            highlight_tracks_not_assigned_to_flow,
            enabled=False,
        )

        return [
            background,
            all_tracks_layer,
            highlight_tracks_intersecting_sections_layer,
            highlight_tracks_not_intersecting_sections_layer,
            start_end_point_layer,
            start_end_points_tracks_intersecting_sections_layer,
            start_end_points_tracks_not_intersecting_sections_layer,
            highlight_tracks_assigned_to_flow_layer,
            highlight_tracks_not_assigned_to_flow_layer,
        ]

    def _create_section_state(self) -> SectionState:
        return SectionState()

    def _create_flow_state(self) -> FlowState:
        return FlowState()

    def _create_get_all_track_files(
        self, track_file_repository: TrackFileRepository
    ) -> GetAllTrackFiles:
        return GetAllTrackFiles(track_file_repository)

    def _create_flow_generator(
        self, section_repository: SectionRepository, flow_repository: FlowRepository
    ) -> GenerateFlows:
        id_generator: FlowIdGenerator = RepositoryFlowIdGenerator(flow_repository)
        name_generator = ArrowFlowNameGenerator()
        flow_generator = CrossProductFlowGenerator(
            id_generator=id_generator,
            name_generator=name_generator,
            predicate=FilterSameSection().and_then(FilterExisting(flow_repository)),
        )
        return GenerateFlows(
            section_repository=section_repository,
            flow_repository=flow_repository,
            flow_generator=flow_generator,
        )

    def _create_use_case_create_intersection_events(
        self,
        section_repository: SectionRepository,
        get_all_tracks: GetAllTracks,
        add_events: AddEvents,
    ) -> CreateIntersectionEvents:
        intersect = self._create_intersect(get_all_tracks)
        return SimpleCreateIntersectionEvents(intersect, section_repository, add_events)

    def _create_intersect(self, get_all_tracks: GetAllTracks) -> RunIntersect:
        return SimpleRunIntersect(
            intersect_implementation=ShapelyIntersector(ShapelyMapper()),
            intersect_parallelizer=MultiprocessingIntersectParallelization(),
            get_all_tracks=get_all_tracks,
        )

    def _create_tracks_metadata(
        self, track_repository: TrackRepository
    ) -> TracksMetadata:
        return TracksMetadata(track_repository)

    def _create_action_state(self) -> ActionState:
        return ActionState()

    def _create_dataframe_filter_builder(self) -> DataFrameFilterBuilder:
        return DataFrameFilterBuilder()

    def _create_filter_element_setting_restorer(self) -> FilterElementSettingRestorer:
        return FilterElementSettingRestorer()

    def _create_export_counts(
        self,
        event_repository: EventRepository,
        flow_repository: FlowRepository,
        track_repository: TrackRepository,
    ) -> ExportCounts:
        return ExportTrafficCounting(
            event_repository,
            flow_repository,
            FilterBySectionEnterEvent(SimpleRoadUserAssigner()),
            SimpleTaggerFactory(track_repository),
            FillZerosExporterFactory(SimpleExporterFactory()),
        )

    def _create_use_case_create_events(
        self,
        section_repository: SectionRepository,
        clear_events: ClearAllEvents,
        get_all_tracks: GetAllTracks,
        add_events: AddEvents,
    ) -> CreateEvents:
        run_intersect = self._create_intersect(get_all_tracks)
        create_intersection_events = SimpleCreateIntersectionEvents(
            run_intersect, section_repository, add_events
        )
        scene_action_detector = SceneActionDetector(SceneEventBuilder())
        create_scene_events = SimpleCreateSceneEvents(
            get_all_tracks, scene_action_detector, add_events
        )
        return CreateEvents(
            clear_events, create_intersection_events, create_scene_events
        )

    def _create_tracks_intersecting_sections(
        self,
        get_all_tracks: GetAllTracks,
        intersect_implementation: IntersectImplementation,
    ) -> TracksIntersectingSections:
        return SimpleTracksIntersectingSections(
            get_all_tracks, intersect_implementation
        )

<<<<<<< HEAD
    def _create_track_file_repository(self) -> TrackFileRepository:
        return TrackFileRepository()
=======
    @staticmethod
    def _create_use_case_load_otflow(
        clear_all_sections: ClearAllSections,
        clear_all_flows: ClearAllFlows,
        clear_all_events: ClearAllEvents,
        flow_parser: FlowParser,
        add_section: AddSection,
        add_flow: AddFlow,
    ) -> LoadOtflow:
        return LoadOtflow(
            clear_all_sections,
            clear_all_flows,
            clear_all_events,
            flow_parser,
            add_section,
            add_flow,
        )
>>>>>>> 3191cdb8
<|MERGE_RESOLUTION|>--- conflicted
+++ resolved
@@ -867,10 +867,6 @@
             get_all_tracks, intersect_implementation
         )
 
-<<<<<<< HEAD
-    def _create_track_file_repository(self) -> TrackFileRepository:
-        return TrackFileRepository()
-=======
     @staticmethod
     def _create_use_case_load_otflow(
         clear_all_sections: ClearAllSections,
@@ -888,4 +884,6 @@
             add_section,
             add_flow,
         )
->>>>>>> 3191cdb8
+
+    def _create_track_file_repository(self) -> TrackFileRepository:
+        return TrackFileRepository()