--- conflicted
+++ resolved
@@ -165,14 +165,11 @@
     SimpleVideoParser,
 )
 from OTAnalytics.plugin_parser.pandas_parser import PandasDetectionParser
-<<<<<<< HEAD
 from OTAnalytics.plugin_parser.streaming_parser import (
     PythonStreamDetectionParser,
     StreamOttrkParser,
 )
-=======
 from OTAnalytics.plugin_parser.track_export import CsvTrackExport
->>>>>>> 58867581
 from OTAnalytics.plugin_progress.tqdm_progressbar import TqdmBuilder
 from OTAnalytics.plugin_prototypes.eventlist_exporter.eventlist_exporter import (
     AVAILABLE_EVENTLIST_EXPORTERS,
@@ -593,7 +590,7 @@
         ).start()
 
     def start_stream_cli(self, run_config: RunConfiguration) -> None:
-        track_repository = self._create_track_repository()
+        track_repository = self._create_track_repository(run_config)
         section_repository = self._create_section_repository()
         flow_repository = self._create_flow_repository()
         track_parser = StreamOttrkParser(
