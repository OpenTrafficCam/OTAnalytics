import logging
from pathlib import Path
from typing import Sequence

from OTAnalytics.adapter_visualization.color_provider import (
    DEFAULT_COLOR_PALETTE,
    ColorPaletteProvider,
)
from OTAnalytics.application.analysis.intersect import (
    RunIntersect,
    TracksIntersectingSections,
)
from OTAnalytics.application.analysis.traffic_counting import (
    ExportTrafficCounting,
    FilterBySectionEnterEvent,
    RoadUserAssigner,
    SimpleRoadUserAssigner,
    SimpleTaggerFactory,
)
from OTAnalytics.application.analysis.traffic_counting_specification import ExportCounts
from OTAnalytics.application.application import OTAnalyticsApplication
from OTAnalytics.application.config import DEFAULT_NUM_PROCESSES
from OTAnalytics.application.config_specification import OtConfigDefaultValueProvider
from OTAnalytics.application.datastore import (
    Datastore,
    EventListParser,
    TrackParser,
    TrackToVideoRepository,
    VideoParser,
)
from OTAnalytics.application.eventlist import SceneActionDetector
from OTAnalytics.application.logger import logger, setup_logger
from OTAnalytics.application.parser.cli_parser import (
    CliParseError,
    CliParser,
    CliValueProvider,
)
from OTAnalytics.application.parser.flow_parser import FlowParser
from OTAnalytics.application.plotting import LayeredPlotter, LayerGroup, PlottingLayer
from OTAnalytics.application.run_configuration import RunConfiguration
from OTAnalytics.application.state import (
    ActionState,
    FileState,
    FlowState,
    SectionState,
    SelectedVideoUpdate,
    TrackImageUpdater,
    TrackPropertiesUpdater,
    TracksMetadata,
    TrackState,
    TrackViewState,
    VideosMetadata,
)
from OTAnalytics.application.ui.frame_control import (
    SwitchToEvent,
    SwitchToNext,
    SwitchToPrevious,
)
from OTAnalytics.application.use_cases.apply_cli_cuts import ApplyCliCuts
from OTAnalytics.application.use_cases.clear_repositories import ClearRepositories
from OTAnalytics.application.use_cases.config import SaveOtconfig
from OTAnalytics.application.use_cases.config_has_changed import (
    ConfigHasChanged,
    OtconfigHasChanged,
    OtflowHasChanged,
)
from OTAnalytics.application.use_cases.create_events import (
    CreateEvents,
    CreateIntersectionEvents,
    FilterOutCuttingSections,
    MissingEventsSectionProvider,
    SectionProvider,
    SimpleCreateIntersectionEvents,
    SimpleCreateSceneEvents,
)
from OTAnalytics.application.use_cases.create_intersection_events import (
    BatchedTracksRunIntersect,
)
from OTAnalytics.application.use_cases.cut_tracks_with_sections import (
    CutTracksIntersectingSection,
)
from OTAnalytics.application.use_cases.event_repository import AddEvents, ClearAllEvents
from OTAnalytics.application.use_cases.filter_visualization import (
    CreateDefaultFilterRange,
    EnableFilterTrackByDate,
)
from OTAnalytics.application.use_cases.flow_repository import (
    AddAllFlows,
    AddFlow,
    ClearAllFlows,
    GetAllFlows,
)
from OTAnalytics.application.use_cases.generate_flows import (
    ArrowFlowNameGenerator,
    CrossProductFlowGenerator,
    FilterExisting,
    FilterSameSection,
    FlowIdGenerator,
    GenerateFlows,
    RepositoryFlowIdGenerator,
)
from OTAnalytics.application.use_cases.get_current_project import GetCurrentProject
from OTAnalytics.application.use_cases.highlight_intersections import (
    IntersectionRepository,
)
from OTAnalytics.application.use_cases.intersection_repository import (
    ClearAllIntersections,
)
from OTAnalytics.application.use_cases.load_otconfig import LoadOtconfig
from OTAnalytics.application.use_cases.load_otflow import LoadOtflow
from OTAnalytics.application.use_cases.load_track_files import LoadTrackFiles
from OTAnalytics.application.use_cases.preload_input_files import PreloadInputFiles
from OTAnalytics.application.use_cases.quick_save_configuration import (
    QuickSaveConfiguration,
)
from OTAnalytics.application.use_cases.reset_project_config import ResetProjectConfig
from OTAnalytics.application.use_cases.road_user_assignment_export import (
    ExportRoadUserAssignments,
)
from OTAnalytics.application.use_cases.save_otflow import SaveOtflow
from OTAnalytics.application.use_cases.section_repository import (
    AddAllSections,
    AddSection,
    ClearAllSections,
    GetAllSections,
    GetSectionsById,
    RemoveSection,
)
from OTAnalytics.application.use_cases.start_new_project import StartNewProject
from OTAnalytics.application.use_cases.suggest_save_path import SavePathSuggester
from OTAnalytics.application.use_cases.track_repository import (
    AddAllTracks,
    ClearAllTracks,
    GetAllTrackFiles,
    GetAllTrackIds,
    GetAllTracks,
    GetTracksWithoutSingleDetections,
    RemoveTracks,
    TrackRepositorySize,
)
from OTAnalytics.application.use_cases.track_to_video_repository import (
    ClearAllTrackToVideos,
)
from OTAnalytics.application.use_cases.update_project import ProjectUpdater
from OTAnalytics.application.use_cases.video_repository import (
    AddAllVideos,
    ClearAllVideos,
    GetAllVideos,
)
from OTAnalytics.domain.event import EventRepository
from OTAnalytics.domain.filter import FilterElementSettingRestorer
from OTAnalytics.domain.flow import FlowRepository
from OTAnalytics.domain.progress import ProgressbarBuilder
from OTAnalytics.domain.section import SectionRepository
from OTAnalytics.domain.track_repository import TrackFileRepository, TrackRepository
from OTAnalytics.domain.video import VideoRepository
from OTAnalytics.helpers.time_profiling import log_processing_time
from OTAnalytics.plugin_datastore.track_geometry_store.pygeos_store import (
    PygeosTrackGeometryDataset,
)
from OTAnalytics.plugin_datastore.track_store import (
    FilteredPandasTrackDataset,
    PandasByMaxConfidence,
    PandasTrackDataset,
)
from OTAnalytics.plugin_intersect.simple.cut_tracks_with_sections import (
    SimpleCutTracksIntersectingSection,
)
from OTAnalytics.plugin_intersect.simple_intersect import (
    SimpleTracksIntersectingSections,
)
from OTAnalytics.plugin_intersect_parallelization.multiprocessing import (
    MultiprocessingIntersectParallelization,
)
from OTAnalytics.plugin_parser.argparse_cli_parser import ArgparseCliParser
from OTAnalytics.plugin_parser.export import (
    AddSectionInformationExporterFactory,
    FillZerosExporterFactory,
    SimpleExporterFactory,
)
from OTAnalytics.plugin_parser.json_parser import parse_json
from OTAnalytics.plugin_parser.otconfig_parser import (
    FixMissingAnalysis,
    MultiFixer,
    OtConfigFormatFixer,
    OtConfigParser,
)
from OTAnalytics.plugin_parser.otvision_parser import (
    DEFAULT_TRACK_LENGTH_LIMIT,
    CachedVideoParser,
    OtEventListParser,
    OtFlowParser,
    OttrkParser,
    OttrkVideoParser,
    SimpleVideoParser,
)
from OTAnalytics.plugin_parser.pandas_parser import PandasDetectionParser
from OTAnalytics.plugin_parser.road_user_assignment_export import (
    SimpleRoadUserAssignmentExporterFactory,
)
from OTAnalytics.plugin_parser.track_export import CsvTrackExport
from OTAnalytics.plugin_progress.tqdm_progressbar import TqdmBuilder
from OTAnalytics.plugin_prototypes.eventlist_exporter.eventlist_exporter import (
    AVAILABLE_EVENTLIST_EXPORTERS,
    provide_available_eventlist_exporter,
)
from OTAnalytics.plugin_ui.cli import OTAnalyticsCli
from OTAnalytics.plugin_ui.intersection_repository import PythonIntersectionRepository
from OTAnalytics.plugin_ui.visualization.visualization import VisualizationBuilder
from OTAnalytics.plugin_video_processing.video_reader import OpenCvVideoReader


class ApplicationStarter:
    @log_processing_time(description="overall")
    def start(self) -> None:
        run_config = self._parse_configuration()
        self._setup_logger(
            Path(run_config.log_file), run_config.logfile_overwrite, run_config.debug
        )
        if run_config.start_cli:
            try:
                self.start_cli(run_config)
            except CliParseError as e:
                logger().exception(e, exc_info=True)
        else:
            self.start_gui(run_config)

    def _parse_configuration(self) -> RunConfiguration:
        cli_args_parser = self._build_cli_argument_parser()
        cli_args = cli_args_parser.parse()
        cli_value_provider: OtConfigDefaultValueProvider = CliValueProvider(cli_args)
        format_fixer = self._create_format_fixer(cli_value_provider)
        flow_parser = self._create_flow_parser()
        config_parser = OtConfigParser(
            format_fixer=format_fixer,
            video_parser=self._create_video_parser(),
            flow_parser=flow_parser,
        )

        if config_file := cli_args.config_file:
            config = config_parser.parse(Path(config_file))
            return RunConfiguration(flow_parser, cli_args, config)
        return RunConfiguration(flow_parser, cli_args, None)

    @staticmethod
    def _create_format_fixer(
        default_value_provider: OtConfigDefaultValueProvider,
    ) -> OtConfigFormatFixer:
        return MultiFixer([FixMissingAnalysis(default_value_provider)])

    def _build_cli_argument_parser(self) -> CliParser:
        return ArgparseCliParser()

    def _setup_logger(self, log_file: Path, overwrite: bool, debug: bool) -> None:
        if debug:
            setup_logger(
                log_file=log_file, overwrite=overwrite, log_level=logging.DEBUG
            )
        else:
            setup_logger(log_file=log_file, overwrite=overwrite, log_level=logging.INFO)

    def start_gui(self, run_config: RunConfiguration) -> None:
        from OTAnalytics.plugin_ui.customtkinter_gui.dummy_viewmodel import (
            DummyViewModel,
        )
        from OTAnalytics.plugin_ui.customtkinter_gui.gui import (
            ModifiedCTk,
            OTAnalyticsGui,
        )
        from OTAnalytics.plugin_ui.customtkinter_gui.toplevel_progress import (
            PullingProgressbarBuilder,
            PullingProgressbarPopupBuilder,
        )

        pulling_progressbar_popup_builder = PullingProgressbarPopupBuilder()
        pulling_progressbar_builder = PullingProgressbarBuilder(
            pulling_progressbar_popup_builder
        )

        track_repository = self._create_track_repository(run_config)
        track_file_repository = self._create_track_file_repository()
        section_repository = self._create_section_repository()
        flow_repository = self._create_flow_repository()
        intersection_repository = self._create_intersection_repository()
        event_repository = self._create_event_repository()
        video_parser = self._create_video_parser()
        video_repository = self._create_video_repository()
        track_to_video_repository = self._create_track_to_video_repository()
        datastore = self._create_datastore(
            video_parser,
            video_repository,
            track_repository,
            track_file_repository,
            track_to_video_repository,
            section_repository,
            flow_repository,
            event_repository,
            pulling_progressbar_builder,
        )
        flow_parser = self._create_flow_parser()
        track_state = self._create_track_state()
        track_view_state = self._create_track_view_state()
        section_state = self._create_section_state(section_repository)
        flow_state = self._create_flow_state()
        file_state = FileState()
        road_user_assigner = FilterBySectionEnterEvent(SimpleRoadUserAssigner())
        color_palette_provider = ColorPaletteProvider(DEFAULT_COLOR_PALETTE)
        clear_all_intersections = ClearAllIntersections(intersection_repository)
        track_repository.register_tracks_observer(clear_all_intersections)
        section_repository.register_sections_observer(clear_all_intersections)
        section_repository.register_section_changed_observer(
            clear_all_intersections.on_section_changed
        )
        videos_metadata = VideosMetadata()
        layer_groups, layers = self._create_layers(
            datastore,
            intersection_repository,
            track_view_state,
            videos_metadata,
            flow_state,
            section_state,
            pulling_progressbar_builder,
            road_user_assigner,
            color_palette_provider,
        )
        plotter = LayeredPlotter(layers=layers)
        properties_updater = TrackPropertiesUpdater(datastore, track_view_state)
        image_updater = TrackImageUpdater(
            datastore, track_view_state, section_state, flow_state, plotter
        )
        track_view_state.selected_videos.register(properties_updater.notify_videos)
        track_view_state.selected_videos.register(image_updater.notify_video)
        selected_video_updater = SelectedVideoUpdate(
            datastore, track_view_state, videos_metadata
        )

        tracks_metadata = self._create_tracks_metadata(track_repository, run_config)
        # TODO: Should not register to tracks_metadata._classifications but to
        # TODO: ottrk metadata detection classes
        tracks_metadata._classifications.register(
            observer=color_palette_provider.update
        )
        action_state = self._create_action_state()
        filter_element_settings_restorer = (
            self._create_filter_element_setting_restorer()
        )

        get_all_track_files = self._create_get_all_track_files(track_file_repository)
        get_all_tracks = GetAllTracks(track_repository)
        get_tracks_without_single_detections = GetTracksWithoutSingleDetections(
            track_repository
        )
        add_all_tracks = AddAllTracks(track_repository)
        remove_tracks = RemoveTracks(track_repository)
        clear_all_tracks = ClearAllTracks(track_repository)

        get_sections_bv_id = GetSectionsById(section_repository)
        add_section = AddSection(section_repository)
        remove_section = RemoveSection(section_repository)
        clear_all_sections = ClearAllSections(section_repository)

        generate_flows = self._create_flow_generator(
            section_repository, flow_repository
        )
        add_flow = AddFlow(flow_repository)
        clear_all_flows = ClearAllFlows(flow_repository)

        add_events = AddEvents(event_repository)
        clear_all_events = ClearAllEvents(event_repository)

        clear_all_videos = ClearAllVideos(datastore._video_repository)
        clear_all_track_to_videos = ClearAllTrackToVideos(
            datastore._track_to_video_repository
        )
        section_provider = FilterOutCuttingSections(
            MissingEventsSectionProvider(section_repository, event_repository)
        )
        create_events = self._create_use_case_create_events(
            section_provider,
            clear_all_events,
            get_all_tracks,
            get_tracks_without_single_detections,
            add_events,
            DEFAULT_NUM_PROCESSES,
        )
        intersect_tracks_with_sections = (
            self._create_use_case_create_intersection_events(
                section_provider,
                get_all_tracks,
                add_events,
                DEFAULT_NUM_PROCESSES,
            )
        )
        export_counts = self._create_export_counts(
            event_repository,
            flow_repository,
            track_repository,
            get_sections_bv_id,
            create_events,
        )
        load_otflow = self._create_use_case_load_otflow(
            clear_all_sections,
            clear_all_flows,
            clear_all_events,
            flow_parser,
            add_section,
            add_flow,
        )
        load_track_files = self._create_load_tracks_file(
            video_parser,
            track_repository,
            track_file_repository,
            video_repository,
            track_to_video_repository,
            pulling_progressbar_builder,
            tracks_metadata,
            videos_metadata,
        )
        clear_repositories = self._create_use_case_clear_all_repositories(
            clear_all_events,
            clear_all_flows,
            clear_all_intersections,
            clear_all_sections,
            clear_all_track_to_videos,
            clear_all_tracks,
            clear_all_videos,
        )
        project_updater = self._create_project_updater(datastore)
        reset_project_config = self._create_reset_project_config(project_updater)
        start_new_project = self._create_use_case_start_new_project(
            clear_repositories, reset_project_config, track_view_state, file_state
        )
        cut_tracks_intersecting_section = self._create_cut_tracks_intersecting_section(
            get_sections_bv_id,
            get_all_tracks,
            add_all_tracks,
            remove_tracks,
            remove_section,
        )
        enable_filter_track_by_date = EnableFilterTrackByDate(
            track_view_state, filter_element_settings_restorer
        )
        create_default_filter = CreateDefaultFilterRange(
            state=track_view_state,
            videos_metadata=videos_metadata,
            enable_filter_track_by_date=enable_filter_track_by_date,
        )
        previous_frame = SwitchToPrevious(
            track_view_state, videos_metadata, create_default_filter
        )
        next_frame = SwitchToNext(
            track_view_state, videos_metadata, create_default_filter
        )
        switch_event = SwitchToEvent(
            event_repository=event_repository,
            track_view_state=track_view_state,
            section_state=section_state,
            create_default_filter=create_default_filter,
        )
        get_sections = GetAllSections(section_repository)
        get_flows = GetAllFlows(flow_repository)
        save_otflow = SaveOtflow(flow_parser, get_sections, get_flows, file_state)
        config_parser = self.create_config_parser(run_config, video_parser)
        save_otconfig = SaveOtconfig(datastore, config_parser, file_state)
        quick_save_configuration = QuickSaveConfiguration(
            file_state, save_otflow, save_otconfig
        )
        load_otconfig = LoadOtconfig(
            clear_repositories,
            config_parser,
            project_updater,
            AddAllVideos(video_repository),
            AddAllSections(add_section),
            AddAllFlows(add_flow),
            load_track_files,
            parse_json,
        )
        get_all_videos = GetAllVideos(video_repository)
        get_current_project = GetCurrentProject(datastore)
        config_has_changed = ConfigHasChanged(
            OtconfigHasChanged(
                config_parser,
                get_sections,
                get_flows,
                get_current_project,
                get_all_videos,
                get_all_track_files,
            ),
            OtflowHasChanged(flow_parser, get_sections, get_flows),
            file_state,
        )
        export_road_user_assignments = self.create_export_road_user_assignments(
            get_all_tracks,
            section_repository,
            event_repository,
            flow_repository,
            create_events,
        )
        save_path_suggester = SavePathSuggester(
            file_state, get_all_track_files, get_all_videos, get_current_project
        )
        application = OTAnalyticsApplication(
            datastore,
            track_state,
            track_view_state,
            section_state,
            flow_state,
            file_state,
            tracks_metadata,
            videos_metadata,
            action_state,
            filter_element_settings_restorer,
            get_all_track_files,
            generate_flows,
            intersect_tracks_with_sections,
            export_counts,
            create_events,
            load_otflow,
            add_section,
            add_flow,
            clear_all_events,
            start_new_project,
            project_updater,
            save_otconfig,
            load_track_files,
            enable_filter_track_by_date,
            previous_frame,
            next_frame,
            switch_event,
            save_otflow,
            quick_save_configuration,
            load_otconfig,
            config_has_changed,
            export_road_user_assignments,
            save_path_suggester,
        )
        section_repository.register_sections_observer(cut_tracks_intersecting_section)
        section_repository.register_section_changed_observer(
            cut_tracks_intersecting_section.notify_section_changed
        )
        cut_tracks_intersecting_section.register(clear_all_events.on_tracks_cut)
        application.connect_clear_event_repository_observer()
        name_generator = ArrowFlowNameGenerator()
        dummy_viewmodel = DummyViewModel(
            application,
            flow_parser,
            name_generator,
            event_list_export_formats=AVAILABLE_EVENTLIST_EXPORTERS,
        )
        application.register_video_observer(dummy_viewmodel)
        application.register_sections_observer(dummy_viewmodel)
        application.register_flows_observer(dummy_viewmodel)
        application.register_flow_changed_observer(dummy_viewmodel._on_flow_changed)
        application.track_view_state.selected_videos.register(
            dummy_viewmodel._update_selected_videos
        )
        application.section_state.selected_sections.register(
            dummy_viewmodel._update_selected_sections
        )
        application.flow_state.selected_flows.register(
            dummy_viewmodel._update_selected_flows
        )
        application.track_view_state.background_image.register(
            dummy_viewmodel._on_background_updated
        )
        application.track_view_state.track_offset.register(
            dummy_viewmodel._update_offset
        )
        application.track_view_state.filter_element.register(
            dummy_viewmodel._update_date_range
        )
        application.action_state.action_running.register(
            dummy_viewmodel._notify_action_running_state
        )
        track_view_state.filter_date_active.register(
            dummy_viewmodel.change_filter_date_active
        )
        track_view_state.filter_element.register(
            selected_video_updater.on_filter_element_change
        )
        # TODO: Refactor observers - move registering to subjects happening in
        #   constructor dummy_viewmodel
        # cut_tracks_intersecting_section.register(
        #    cached_pandas_track_provider.on_tracks_cut
        # )
        cut_tracks_intersecting_section.register(dummy_viewmodel.on_tracks_cut)
        dummy_viewmodel.register_observers()
        application.connect_observers()
        datastore.register_tracks_observer(selected_video_updater)
        datastore.register_tracks_observer(dummy_viewmodel)
        datastore.register_tracks_observer(image_updater)
        datastore.register_video_observer(selected_video_updater)
        datastore.register_section_changed_observer(
            image_updater.notify_section_changed
        )
        start_new_project.register(dummy_viewmodel.on_start_new_project)
        event_repository.register_observer(image_updater.notify_events)
        load_otflow.register(file_state.last_saved_config.set)
        load_otconfig.register(file_state.last_saved_config.set)
        project_updater.register(dummy_viewmodel.update_quick_save_button)
<<<<<<< HEAD
        project_updater.register(dummy_viewmodel.show_current_project)
        project_updater.register(dummy_viewmodel.update_svz_metadata_view)
=======
        track_file_repository.register(dummy_viewmodel.update_quick_save_button)
>>>>>>> a57c8b06

        for group in layer_groups:
            group.register(image_updater.notify_layers)
        main_window = ModifiedCTk(dummy_viewmodel)
        pulling_progressbar_popup_builder.add_widget(main_window)
        apply_cli_cuts = self.create_apply_cli_cuts(
            cut_tracks_intersecting_section, track_repository
        )
        preload_input_files = self.create_preload_input_files(
            load_otconfig=load_otconfig,
            load_otflow=load_otflow,
            load_track_files=load_track_files,
            apply_cli_cuts=apply_cli_cuts,
        )
        OTAnalyticsGui(
            main_window, dummy_viewmodel, layer_groups, preload_input_files, run_config
        ).start()

    def start_cli(self, run_config: RunConfiguration) -> None:
        track_repository = self._create_track_repository(run_config)
        section_repository = self._create_section_repository()
        flow_repository = self._create_flow_repository()
        track_parser = self._create_track_parser(track_repository)
        event_repository = self._create_event_repository()
        add_section = AddSection(section_repository)
        get_sections_by_id = GetSectionsById(section_repository)
        add_flow = AddFlow(flow_repository)
        add_events = AddEvents(event_repository)
        get_tracks_without_single_detections = GetTracksWithoutSingleDetections(
            track_repository
        )
        get_all_tracks = GetAllTracks(track_repository)
        get_all_track_ids = GetAllTrackIds(track_repository)
        clear_all_events = ClearAllEvents(event_repository)
        create_events = self._create_use_case_create_events(
            section_repository.get_all,
            clear_all_events,
            get_all_tracks,
            get_tracks_without_single_detections,
            add_events,
            run_config.num_processes,
        )
        cut_tracks = self._create_cut_tracks_intersecting_section(
            GetSectionsById(section_repository),
            get_all_tracks,
            AddAllTracks(track_repository),
            RemoveTracks(track_repository),
            RemoveSection(section_repository),
        )
        apply_cli_cuts = self.create_apply_cli_cuts(cut_tracks, track_repository)
        add_all_tracks = AddAllTracks(track_repository)
        clear_all_tracks = ClearAllTracks(track_repository)
        export_counts = self._create_export_counts(
            event_repository,
            flow_repository,
            track_repository,
            get_sections_by_id,
            create_events,
        )
        tracks_metadata = self._create_tracks_metadata(track_repository, run_config)
        videos_metadata = VideosMetadata()
        export_tracks = CsvTrackExport(
            track_repository, tracks_metadata, videos_metadata
        )
        export_road_user_assignments = self.create_export_road_user_assignments(
            get_all_tracks,
            section_repository,
            event_repository,
            flow_repository,
            create_events,
        )
        OTAnalyticsCli(
            run_config,
            track_parser=track_parser,
            event_repository=event_repository,
            get_all_sections=GetAllSections(section_repository),
            add_section=add_section,
            create_events=create_events,
            export_counts=export_counts,
            provide_eventlist_exporter=provide_available_eventlist_exporter,
            apply_cli_cuts=apply_cli_cuts,
            add_all_tracks=add_all_tracks,
            get_all_track_ids=get_all_track_ids,
            add_flow=add_flow,
            clear_all_tracks=clear_all_tracks,
            tracks_metadata=tracks_metadata,
            videos_metadata=videos_metadata,
            progressbar=TqdmBuilder(),
            export_tracks=export_tracks,
            export_road_user_assignments=export_road_user_assignments,
        ).start()

    def _create_datastore(
        self,
        video_parser: VideoParser,
        video_repository: VideoRepository,
        track_repository: TrackRepository,
        track_file_repository: TrackFileRepository,
        track_to_video_repository: TrackToVideoRepository,
        section_repository: SectionRepository,
        flow_repository: FlowRepository,
        event_repository: EventRepository,
        progressbar_builder: ProgressbarBuilder,
    ) -> Datastore:
        """
        Build all required objects and inject them where necessary

        Args:
            track_repository (TrackRepository): the track repository to inject
            progressbar_builder (ProgressbarBuilder): the progressbar builder to inject
        """
        track_parser = self._create_track_parser(track_repository)
        event_list_parser = self._create_event_list_parser()
        track_video_parser = OttrkVideoParser(video_parser)
        return Datastore(
            track_repository,
            track_file_repository,
            track_parser,
            section_repository,
            flow_repository,
            event_repository,
            event_list_parser,
            track_to_video_repository,
            video_repository,
            video_parser,
            track_video_parser,
            progressbar_builder,
        )

    def _create_track_repository(self, run_config: RunConfiguration) -> TrackRepository:
        return TrackRepository(
            FilteredPandasTrackDataset(
                PandasTrackDataset.from_list(
                    [], PygeosTrackGeometryDataset.from_track_dataset
                ),
                run_config.include_classes,
                run_config.exclude_classes,
            )
        )
        # return TrackRepository(PythonTrackDataset())

    def _create_track_parser(self, track_repository: TrackRepository) -> TrackParser:
        calculator = PandasByMaxConfidence()
        detection_parser = PandasDetectionParser(
            calculator,
            PygeosTrackGeometryDataset.from_track_dataset,
            track_length_limit=DEFAULT_TRACK_LENGTH_LIMIT,
        )
        # calculator = ByMaxConfidence()
        # detection_parser = PythonDetectionParser(
        # noqa   calculator, track_repository, track_length_limit=DEFAULT_TRACK_LENGTH_LIMIT
        # )
        return OttrkParser(detection_parser)

    def _create_section_repository(self) -> SectionRepository:
        return SectionRepository()

    def _create_flow_parser(self) -> FlowParser:
        return OtFlowParser()

    def _create_flow_repository(self) -> FlowRepository:
        return FlowRepository()

    def _create_intersection_repository(self) -> IntersectionRepository:
        return PythonIntersectionRepository()

    def _create_event_repository(self) -> EventRepository:
        return EventRepository()

    def _create_event_list_parser(self) -> EventListParser:
        return OtEventListParser()

    def _create_track_state(self) -> TrackState:
        return TrackState()

    def _create_track_view_state(self) -> TrackViewState:
        return TrackViewState()

    def _create_layers(
        self,
        datastore: Datastore,
        intersection_repository: IntersectionRepository,
        track_view_state: TrackViewState,
        videos_metadata: VideosMetadata,
        flow_state: FlowState,
        section_state: SectionState,
        pulling_progressbar_builder: ProgressbarBuilder,
        road_user_assigner: RoadUserAssigner,
        color_palette_provider: ColorPaletteProvider,
    ) -> tuple[Sequence[LayerGroup], Sequence[PlottingLayer]]:
        return VisualizationBuilder(
            datastore,
            intersection_repository,
            track_view_state,
            videos_metadata,
            section_state,
            color_palette_provider,
            pulling_progressbar_builder,
        ).build(
            flow_state,
            road_user_assigner,
        )

    @staticmethod
    def _create_section_state(section_repository: SectionRepository) -> SectionState:
        return SectionState(GetSectionsById(section_repository))

    def _create_flow_state(self) -> FlowState:
        return FlowState()

    def _create_get_all_track_files(
        self, track_file_repository: TrackFileRepository
    ) -> GetAllTrackFiles:
        return GetAllTrackFiles(track_file_repository)

    def _create_flow_generator(
        self, section_repository: SectionRepository, flow_repository: FlowRepository
    ) -> GenerateFlows:
        id_generator: FlowIdGenerator = RepositoryFlowIdGenerator(flow_repository)
        name_generator = ArrowFlowNameGenerator()
        flow_generator = CrossProductFlowGenerator(
            id_generator=id_generator,
            name_generator=name_generator,
            predicate=FilterSameSection().and_then(FilterExisting(flow_repository)),
        )
        return GenerateFlows(
            section_repository=section_repository,
            flow_repository=flow_repository,
            flow_generator=flow_generator,
        )

    def _create_use_case_create_intersection_events(
        self,
        section_provider: SectionProvider,
        get_tracks: GetAllTracks,
        add_events: AddEvents,
        num_processes: int,
    ) -> CreateIntersectionEvents:
        intersect = self._create_intersect(get_tracks, num_processes)
        return SimpleCreateIntersectionEvents(intersect, section_provider, add_events)

    @staticmethod
    def _create_intersect(get_tracks: GetAllTracks, num_processes: int) -> RunIntersect:
        return BatchedTracksRunIntersect(
            intersect_parallelizer=MultiprocessingIntersectParallelization(
                num_processes
            ),
            get_tracks=get_tracks,
        )

    def _create_tracks_metadata(
        self, track_repository: TrackRepository, run_config: RunConfiguration
    ) -> TracksMetadata:
        return TracksMetadata(
            track_repository, run_config.include_classes, run_config.exclude_classes
        )

    def _create_action_state(self) -> ActionState:
        return ActionState()

    def _create_filter_element_setting_restorer(self) -> FilterElementSettingRestorer:
        return FilterElementSettingRestorer()

    @staticmethod
    def _create_export_counts(
        event_repository: EventRepository,
        flow_repository: FlowRepository,
        track_repository: TrackRepository,
        get_sections_by_id: GetSectionsById,
        create_events: CreateEvents,
    ) -> ExportCounts:
        return ExportTrafficCounting(
            event_repository,
            flow_repository,
            get_sections_by_id,
            create_events,
            FilterBySectionEnterEvent(SimpleRoadUserAssigner()),
            SimpleTaggerFactory(track_repository),
            FillZerosExporterFactory(
                AddSectionInformationExporterFactory(SimpleExporterFactory())
            ),
        )

    def _create_use_case_create_events(
        self,
        section_provider: SectionProvider,
        clear_events: ClearAllEvents,
        get_all_tracks: GetAllTracks,
        get_all_tracks_without_single_detections: GetTracksWithoutSingleDetections,
        add_events: AddEvents,
        num_processes: int,
    ) -> CreateEvents:
        run_intersect = self._create_intersect(get_all_tracks, num_processes)
        create_intersection_events = SimpleCreateIntersectionEvents(
            run_intersect, section_provider, add_events
        )
        scene_action_detector = SceneActionDetector()
        create_scene_events = SimpleCreateSceneEvents(
            get_all_tracks_without_single_detections, scene_action_detector, add_events
        )
        return CreateEvents(
            clear_events, create_intersection_events, create_scene_events
        )

    @staticmethod
    def _create_tracks_intersecting_sections(
        get_tracks: GetAllTracks,
    ) -> TracksIntersectingSections:
        return SimpleTracksIntersectingSections(get_tracks)

    @staticmethod
    def _create_use_case_load_otflow(
        clear_all_sections: ClearAllSections,
        clear_all_flows: ClearAllFlows,
        clear_all_events: ClearAllEvents,
        flow_parser: FlowParser,
        add_section: AddSection,
        add_flow: AddFlow,
    ) -> LoadOtflow:
        return LoadOtflow(
            clear_all_sections,
            clear_all_flows,
            clear_all_events,
            flow_parser,
            add_section,
            add_flow,
            parse_json,
        )

    @staticmethod
    def _create_use_case_clear_all_repositories(
        clear_all_events: ClearAllEvents,
        clear_all_flows: ClearAllFlows,
        clear_all_intersections: ClearAllIntersections,
        clear_all_sections: ClearAllSections,
        clear_all_track_to_videos: ClearAllTrackToVideos,
        clear_all_tracks: ClearAllTracks,
        clear_all_videos: ClearAllVideos,
    ) -> ClearRepositories:
        return ClearRepositories(
            clear_all_events,
            clear_all_flows,
            clear_all_intersections,
            clear_all_sections,
            clear_all_track_to_videos,
            clear_all_tracks,
            clear_all_videos,
        )

    @staticmethod
    def _create_use_case_start_new_project(
        clear_repositories: ClearRepositories,
        reset_project_config: ResetProjectConfig,
        track_view_state: TrackViewState,
        file_state: FileState,
    ) -> StartNewProject:
        return StartNewProject(
            clear_repositories, reset_project_config, track_view_state, file_state
        )

    @staticmethod
    def _create_reset_project_config(
        project_updater: ProjectUpdater,
    ) -> ResetProjectConfig:
        return ResetProjectConfig(project_updater)

    @staticmethod
    def _create_project_updater(datastore: Datastore) -> ProjectUpdater:
        return ProjectUpdater(datastore)

    def _create_track_file_repository(self) -> TrackFileRepository:
        return TrackFileRepository()

    @staticmethod
    def _create_cut_tracks_intersecting_section(
        get_sections_by_id: GetSectionsById,
        get_tracks: GetAllTracks,
        add_all_tracks: AddAllTracks,
        remove_tracks: RemoveTracks,
        remove_section: RemoveSection,
    ) -> CutTracksIntersectingSection:
        return SimpleCutTracksIntersectingSection(
            get_sections_by_id,
            get_tracks,
            add_all_tracks,
            remove_tracks,
            remove_section,
        )

    def _create_load_tracks_file(
        self,
        video_parser: VideoParser,
        track_repository: TrackRepository,
        track_file_repository: TrackFileRepository,
        video_repository: VideoRepository,
        track_to_video_repository: TrackToVideoRepository,
        progressbar: ProgressbarBuilder,
        tracks_metadata: TracksMetadata,
        videos_metadata: VideosMetadata,
    ) -> LoadTrackFiles:
        track_parser = self._create_track_parser(track_repository)
        track_video_parser = OttrkVideoParser(video_parser)
        return LoadTrackFiles(
            track_parser,
            track_video_parser,
            track_repository,
            track_file_repository,
            video_repository,
            track_to_video_repository,
            progressbar,
            tracks_metadata,
            videos_metadata,
        )

    def _create_video_parser(self) -> VideoParser:
        return CachedVideoParser(SimpleVideoParser(OpenCvVideoReader()))

    def _create_video_repository(self) -> VideoRepository:
        return VideoRepository()

    def _create_track_to_video_repository(self) -> TrackToVideoRepository:
        return TrackToVideoRepository()

    def create_preload_input_files(
        self,
        load_otconfig: LoadOtconfig,
        load_otflow: LoadOtflow,
        load_track_files: LoadTrackFiles,
        apply_cli_cuts: ApplyCliCuts,
    ) -> PreloadInputFiles:
        return PreloadInputFiles(
            load_track_files=load_track_files,
            load_otconfig=load_otconfig,
            load_otflow=load_otflow,
            apply_cli_cuts=apply_cli_cuts,
        )

    def create_apply_cli_cuts(
        self,
        cut_tracks: CutTracksIntersectingSection,
        track_repository: TrackRepository,
    ) -> ApplyCliCuts:
        return ApplyCliCuts(cut_tracks, TrackRepositorySize(track_repository))

    def create_config_parser(
        self,
        run_config: RunConfiguration,
        video_parser: VideoParser,
    ) -> OtConfigParser:
        flow_parser = self._create_flow_parser()
        format_fixer = self._create_format_fixer(run_config)
        return OtConfigParser(
            video_parser=video_parser,
            flow_parser=flow_parser,
            format_fixer=format_fixer,
        )

    def create_export_road_user_assignments(
        self,
        get_all_tracks: GetAllTracks,
        section_repository: SectionRepository,
        event_repository: EventRepository,
        flow_repository: FlowRepository,
        create_events: CreateEvents,
    ) -> ExportRoadUserAssignments:
        return ExportRoadUserAssignments(
            event_repository,
            flow_repository,
            create_events,
            FilterBySectionEnterEvent(SimpleRoadUserAssigner()),
            SimpleRoadUserAssignmentExporterFactory(section_repository, get_all_tracks),
        )<|MERGE_RESOLUTION|>--- conflicted
+++ resolved
@@ -598,12 +598,9 @@
         load_otflow.register(file_state.last_saved_config.set)
         load_otconfig.register(file_state.last_saved_config.set)
         project_updater.register(dummy_viewmodel.update_quick_save_button)
-<<<<<<< HEAD
+        track_file_repository.register(dummy_viewmodel.update_quick_save_button)
         project_updater.register(dummy_viewmodel.show_current_project)
         project_updater.register(dummy_viewmodel.update_svz_metadata_view)
-=======
-        track_file_repository.register(dummy_viewmodel.update_quick_save_button)
->>>>>>> a57c8b06
 
         for group in layer_groups:
             group.register(image_updater.notify_layers)
