from pathlib import Path
from typing import Iterable

from OTAnalytics.application.analysis.traffic_counting import ExportCounts
from OTAnalytics.application.analysis.traffic_counting_specification import (
    CountingSpecificationDto,
)
from OTAnalytics.application.config import (
    DEFAULT_COUNT_INTERVAL_TIME_UNIT,
    DEFAULT_COUNTS_FILE_STEM,
    DEFAULT_COUNTS_FILE_TYPE,
    DEFAULT_SECTIONS_FILE_TYPE,
    DEFAULT_TRACK_FILE_TYPE,
)
from OTAnalytics.application.datastore import TrackParser
from OTAnalytics.application.logger import logger
from OTAnalytics.application.parser.cli_parser import CliParseError
from OTAnalytics.application.run_configuration import RunConfiguration
from OTAnalytics.application.state import TracksMetadata, VideosMetadata
from OTAnalytics.application.use_cases.apply_cli_cuts import ApplyCliCuts
from OTAnalytics.application.use_cases.create_events import CreateEvents
from OTAnalytics.application.use_cases.export_events import EventListExporterProvider
from OTAnalytics.application.use_cases.flow_repository import AddFlow
from OTAnalytics.application.use_cases.section_repository import (
    AddSection,
    GetAllSections,
)
from OTAnalytics.application.use_cases.track_export import (
    ExportTracks,
    TrackExportSpecification,
)
from OTAnalytics.application.use_cases.track_repository import (
    AddAllTracks,
    ClearAllTracks,
    GetAllTrackIds,
)
from OTAnalytics.domain.event import EventRepository
from OTAnalytics.domain.flow import Flow
from OTAnalytics.domain.progress import ProgressbarBuilder
from OTAnalytics.domain.section import Section
from OTAnalytics.domain.track_dataset import TrackDataset
from OTAnalytics.domain.track_repository import TrackRepository, TrackRepositoryEvent
from OTAnalytics.plugin_parser.streaming_parser import StreamTrackParser


class SectionsFileDoesNotExist(Exception):
    pass


class InvalidSectionFileType(Exception):
    pass


class OTAnalyticsCli:
    """The OTAnalytics command line interface."""

    def __init__(
        self,
        run_config: RunConfiguration,
        track_parser: TrackParser,
        event_repository: EventRepository,
        add_section: AddSection,
        get_all_sections: GetAllSections,
        add_flow: AddFlow,
        create_events: CreateEvents,
        export_counts: ExportCounts,
        provide_eventlist_exporter: EventListExporterProvider,
        apply_cli_cuts: ApplyCliCuts,
        add_all_tracks: AddAllTracks,
        get_all_track_ids: GetAllTrackIds,
        clear_all_tracks: ClearAllTracks,
        tracks_metadata: TracksMetadata,
        videos_metadata: VideosMetadata,
        progressbar: ProgressbarBuilder,
        export_tracks: ExportTracks,
    ) -> None:
        self._validate_cli_args(run_config)
        self._run_config = run_config

        self._track_parser = track_parser
        self._event_repository = event_repository
        self._add_section = add_section
        self._get_all_sections = get_all_sections
        self._add_flow = add_flow
        self._create_events = create_events
        self._export_counts = export_counts
        self._provide_eventlist_exporter = provide_eventlist_exporter
        self._apply_cli_cuts = apply_cli_cuts
        self._add_all_tracks = add_all_tracks
        self._get_all_track_ids = get_all_track_ids
        self._clear_all_tracks = clear_all_tracks
        self._tracks_metadata = tracks_metadata
        self._videos_metadata = videos_metadata
        self._progressbar = progressbar
        self._export_tracks = export_tracks

    def start(self) -> None:
        """Start analysis."""
        try:
            self._run_analysis(
                self._run_config.track_files,
                self._run_config.sections,
                self._run_config.flows,
            )
        except Exception as cause:
            logger().exception(cause, exc_info=True)

    def _add_sections(self, sections: Iterable[Section]) -> None:
        """Add sections to section repository."""
        for section in sections:
            self._add_section(section)

    def _add_flows(self, flows: Iterable[Flow]) -> None:
        """Add flows to flow repository."""
        for flow in flows:
            self._add_flow(flow)

    def _parse_tracks(self, track_files: list[Path]) -> None:
        for track_file in self._progressbar(track_files, "Parsed track files", "files"):
            parse_result = self._track_parser.parse(track_file)
            self._add_all_tracks(parse_result.tracks)
            self._tracks_metadata.update_detection_classes(
                parse_result.detection_metadata.detection_classes
            )
            self._videos_metadata.update(parse_result.video_metadata)

    def _run_analysis(
        self, ottrk_files: set[Path], sections: Iterable[Section], flows: Iterable[Flow]
    ) -> None:
        """Run analysis."""
        self._clear_all_tracks()
        self._event_repository.clear()
        self._add_sections(sections)
        self._add_flows(flows)
        ottrk_files_sorted: list[Path] = sorted(
            ottrk_files, key=lambda file: str(file).lower()
        )
        self._parse_tracks(ottrk_files_sorted)
        self._apply_cli_cuts.apply(
            self._get_all_sections(), preserve_cutting_sections=False
        )
        logger().info("Create event list ...")
        self._create_events()
        logger().info("Event list created.")

        save_path = self._run_config.save_dir / self._run_config.save_name
        if self._run_config.do_events:
            self._export_events(sections, save_path)
        if self._run_config.do_counting:
            self._do_export_counts(save_path)
        if self._run_config.do_export_tracks:
            self._do_export_tracks(save_path)

    @staticmethod
    def _validate_cli_args(run_config: RunConfiguration) -> None:
        """Validates the command line arguments passed.

        Args:
            run_config (RunConfiguration): the run configuration to be validated.

        Raises:
            CliParseError: if no track file has been passed.
            CliParseError: if no otflow file has been passed.
        """

        if not run_config.track_files:
            raise CliParseError("No ottrk files passed. Abort analysis.")

        if not run_config.config_file and not run_config.otflow:
            raise CliParseError("No otflow or otconfig file passed. Abort analysis.")

    @staticmethod
    def _get_ottrk_files(files: Iterable[Path]) -> set[Path]:
        """Parse ottrk files.

        Files that do not exist will be skipped.

        Args:
            files (list[str]): ottrk files to be parsed

        Returns:
            list[Path]: the ottrk files.
        """
        ottrk_files: set[Path] = set()
        for file in files:
            ottrk_file = file.expanduser()
            if ottrk_file.is_dir():
                files_in_directory = ottrk_file.rglob(f"*.{DEFAULT_TRACK_FILE_TYPE}")
                ottrk_files.update(files_in_directory)
                continue

            if (
                not ottrk_file.exists()
                or ottrk_file.suffix != f".{DEFAULT_TRACK_FILE_TYPE}"
            ):
                logger().warning(
                    f"Ottrk file'{ottrk_file}' does not exist. Skipping file."
                )
                continue

            ottrk_files.add(ottrk_file)
        return ottrk_files

    @staticmethod
    def _get_sections_file(file: str) -> Path:
        """Parse sections file.

        Args:
            file (str): the sections file to be parsed

        Raises:
            SectionFileDoesNotExist: if sections file does not exist

        Returns:
            Path: the sections file.
        """
        sections_file = Path(file).expanduser()
        if not sections_file.exists():
            raise SectionsFileDoesNotExist(
                f"Sections file '{sections_file}' does not exist. "
                "Unable to run analysis."
            )
        if sections_file.suffix != f".{DEFAULT_SECTIONS_FILE_TYPE}":
            raise InvalidSectionFileType(
                f"Sections file {sections_file} has wrong file type. "
                "Unable to run analysis."
            )

        return sections_file

    def _export_events(self, sections: Iterable[Section], save_path: Path) -> None:
        events = self._event_repository.get_all()
        for event_format in self._run_config.event_formats:
            event_list_exporter = self._provide_eventlist_exporter(event_format)
            actual_save_path = save_path.with_suffix(
                f".events.{event_list_exporter.get_extension()}"
            )
            event_list_exporter.export(events, sections, actual_save_path)
            logger().info(f"Event list saved at '{actual_save_path}'")

    def _do_export_counts(self, save_path: Path) -> None:
        logger().info("Create counts ...")
        self._tracks_metadata.notify_tracks(
            TrackRepositoryEvent.create_added(self._get_all_track_ids())
        )
        start = self._videos_metadata.first_video_start
        end = self._videos_metadata.last_video_end
        modes = self._tracks_metadata.filtered_detection_classifications
        if start is None:
            raise ValueError("start is None but has to be defined for exporting counts")
        if end is None:
            raise ValueError("end is None but has to be defined for exporting counts")
        if modes is None:
            raise ValueError("modes is None but has to be defined for exporting counts")
        for count_interval in self._run_config.count_intervals:
            output_file = save_path.with_suffix(
                f".{DEFAULT_COUNTS_FILE_STEM}_{count_interval}"
                f"{DEFAULT_COUNT_INTERVAL_TIME_UNIT}."
                f"{DEFAULT_COUNTS_FILE_TYPE}"
            )
            counting_specification = CountingSpecificationDto(
                start=start,
                end=end,
                modes=list(modes),
                interval_in_minutes=count_interval,
                output_file=str(output_file),
                output_format="CSV",
            )
            self._export_counts.export(specification=counting_specification)

<<<<<<< HEAD

class OTAnalyticsStreamCli(OTAnalyticsCli):
    def __init__(
        self,
        run_config: RunConfiguration,
        track_parser: StreamTrackParser,
        track_repository: TrackRepository,
        event_repository: EventRepository,
        add_section: AddSection,
        get_all_sections: GetAllSections,
        add_flow: AddFlow,
        create_events: CreateEvents,
        export_counts: ExportCounts,
        provide_eventlist_exporter: EventListExporterProvider,
        apply_cli_cuts: ApplyCliCuts,
        add_all_tracks: AddAllTracks,
        get_all_track_ids: GetAllTrackIds,
        clear_all_tracks: ClearAllTracks,
        tracks_metadata: TracksMetadata,
        videos_metadata: VideosMetadata,
        # progressbar: ProgressbarBuilder,
    ) -> None:
        # TODO code duplication, init does not mach supertype
        # TODO since StreamTrackParser is not a TrackParser :(
        self._validate_cli_args(run_config)
        self._run_config = run_config

        self._stream_track_parser = track_parser
        self._track_repository = track_repository
        self._event_repository = event_repository
        self._add_section = add_section
        self._get_all_sections = get_all_sections
        self._add_flow = add_flow
        self._create_events = create_events
        self._export_counts = export_counts
        self._provide_eventlist_exporter = provide_eventlist_exporter
        self._apply_cli_cuts = apply_cli_cuts
        self._add_all_tracks = add_all_tracks
        self._get_all_track_ids = get_all_track_ids
        self._clear_all_tracks = clear_all_tracks
        self._tracks_metadata = tracks_metadata
        self._videos_metadata = videos_metadata
        # self._progressbar = progressbar

    def _parse_tracks(self, track_files: list[Path]) -> None:
        raise NotImplementedError(
            "_parse_tracks is not implemented, "
            + "_parse_track_stream should be used instead."
        )

    def _parse_track_stream(self, track_files: set[Path]) -> Iterable[TrackDataset]:
        self._stream_track_parser.register_tracks_metadata(self._tracks_metadata)
        self._stream_track_parser.register_videos_metadata(self._videos_metadata)

        return self._stream_track_parser.parse(track_files)

    def _run_analysis(
        self, ottrk_files: set[Path], sections: Iterable[Section], flows: Iterable[Flow]
    ) -> None:
        """Run analysis."""
        self._clear_all_tracks()
        self._event_repository.clear()
        self._add_sections(sections)
        self._add_flows(flows)

        track_stream = self._parse_track_stream(ottrk_files)

        cnt = 0
        for track_ds in track_stream:
            track_ds.track_ids
            cnt += 1

            self._track_repository.add_all(track_ds)

            self._track_repository.clear()

        print("Tracks: ", cnt)

        return

        # self._apply_cli_cuts.apply(
        #    self._get_all_sections(), preserve_cutting_sections=False
        # )

        logger().info("Create event list ...")
        self._create_events()
        logger().info("Event list created.")

        save_path = self._run_config.save_dir / self._run_config.save_name
        if self._run_config.do_events:
            self._export_events(sections, save_path)
        if self._run_config.do_counting:
            self._do_export_counts(save_path)
=======
    def _do_export_tracks(self, save_path: Path) -> None:
        logger().info("Start tracks export")
        specification = TrackExportSpecification(save_path=save_path)
        self._export_tracks.export(specification=specification)
        logger().info("Finished tracks export")
>>>>>>> 58867581
<|MERGE_RESOLUTION|>--- conflicted
+++ resolved
@@ -268,7 +268,12 @@
             )
             self._export_counts.export(specification=counting_specification)
 
-<<<<<<< HEAD
+    def _do_export_tracks(self, save_path: Path) -> None:
+        logger().info("Start tracks export")
+        specification = TrackExportSpecification(save_path=save_path)
+        self._export_tracks.export(specification=specification)
+        logger().info("Finished tracks export")
+
 
 class OTAnalyticsStreamCli(OTAnalyticsCli):
     def __init__(
@@ -361,11 +366,4 @@
         if self._run_config.do_events:
             self._export_events(sections, save_path)
         if self._run_config.do_counting:
-            self._do_export_counts(save_path)
-=======
-    def _do_export_tracks(self, save_path: Path) -> None:
-        logger().info("Start tracks export")
-        specification = TrackExportSpecification(save_path=save_path)
-        self._export_tracks.export(specification=specification)
-        logger().info("Finished tracks export")
->>>>>>> 58867581
+            self._do_export_counts(save_path)