from abc import ABC, abstractmethod
from pathlib import Path
from typing import Iterable

from more_itertools import peekable

from OTAnalytics.application.analysis.traffic_counting import ExportCounts, ExportMode
from OTAnalytics.application.analysis.traffic_counting_specification import (
    CountingSpecificationDto,
)
from OTAnalytics.application.config import (
    CONTEXT_FILE_TYPE_COUNTS,
    CONTEXT_FILE_TYPE_ROAD_USER_ASSIGNMENTS,
    CONTEXT_FILE_TYPE_TRACK_STATISTICS,
    DEFAULT_COUNT_INTERVAL_TIME_UNIT,
    DEFAULT_COUNTS_FILE_TYPE,
    DEFAULT_SECTIONS_FILE_TYPE,
    DEFAULT_TRACK_FILE_TYPE,
)
from OTAnalytics.application.datastore import TrackParser
from OTAnalytics.application.logger import logger
from OTAnalytics.application.parser.cli_parser import CliParseError
from OTAnalytics.application.run_configuration import RunConfiguration
from OTAnalytics.application.state import TracksMetadata, VideosMetadata
from OTAnalytics.application.use_cases.apply_cli_cuts import ApplyCliCuts
from OTAnalytics.application.use_cases.create_events import CreateEvents
from OTAnalytics.application.use_cases.export_events import (
    EventExportSpecification,
    EventListExporterProvider,
)
from OTAnalytics.application.use_cases.flow_repository import AddFlow
from OTAnalytics.application.use_cases.road_user_assignment_export import (
    ExportRoadUserAssignments,
    ExportSpecification,
)
from OTAnalytics.application.use_cases.section_repository import (
    AddSection,
    GetAllSections,
)
from OTAnalytics.application.use_cases.track_export import (
    ExportTracks,
    TrackExportSpecification,
    TrackFileFormat,
)
from OTAnalytics.application.use_cases.track_repository import (
    AddAllTracks,
    ClearAllTracks,
    GetAllTrackIds,
)
from OTAnalytics.application.use_cases.track_statistics_export import (
    ExportTrackStatistics,
    TrackStatisticsExportSpecification,
)
from OTAnalytics.domain.event import EventRepository
from OTAnalytics.domain.flow import Flow
from OTAnalytics.domain.progress import ProgressbarBuilder
from OTAnalytics.domain.section import Section
from OTAnalytics.domain.track_dataset import TrackDataset
from OTAnalytics.domain.track_repository import TrackRepositoryEvent
from OTAnalytics.plugin_parser.road_user_assignment_export import CSV_FORMAT
from OTAnalytics.plugin_parser.streaming_parser import StreamTrackParser


class SectionsFileDoesNotExist(Exception):
    pass


class InvalidSectionFileType(Exception):
    pass


class OTAnalyticsCli(ABC):
    """The OTAnalytics command line interface."""

    def __init__(
        self,
        run_config: RunConfiguration,
        event_repository: EventRepository,
        add_section: AddSection,
        get_all_sections: GetAllSections,
        add_flow: AddFlow,
        create_events: CreateEvents,
        export_counts: ExportCounts,
        provide_eventlist_exporter: EventListExporterProvider,
        apply_cli_cuts: ApplyCliCuts,
        add_all_tracks: AddAllTracks,
        get_all_track_ids: GetAllTrackIds,
        clear_all_tracks: ClearAllTracks,
        tracks_metadata: TracksMetadata,
        videos_metadata: VideosMetadata,
        export_tracks: ExportTracks,
        export_road_user_assignments: ExportRoadUserAssignments,
        export_track_statistics: ExportTrackStatistics,
    ) -> None:
        self._validate_cli_args(run_config)
        self._run_config = run_config

        self._event_repository = event_repository
        self._add_section = add_section
        self._get_all_sections = get_all_sections
        self._add_flow = add_flow
        self._create_events = create_events
        self._export_counts = export_counts
        self._provide_eventlist_exporter = provide_eventlist_exporter

        self._apply_cli_cuts = apply_cli_cuts
        self._add_all_tracks = add_all_tracks
        self._get_all_track_ids = get_all_track_ids
        self._clear_all_tracks = clear_all_tracks
        self._tracks_metadata = tracks_metadata
        self._videos_metadata = videos_metadata

        self._export_tracks = export_tracks
        self._export_road_user_assignments = export_road_user_assignments
        self._export_track_statistics = export_track_statistics

    def start(self) -> None:
        """Start analysis."""
        try:
            sections = self._run_config.sections
            flows = self._run_config.flows

            self._prepare_analysis(sections, flows)
            self._run_analysis(self._run_config.track_files)
            self._export_analysis(sections, ExportMode.create(True, True))

        except Exception as cause:
            logger().exception(cause, exc_info=True)

    def _add_sections(self, sections: Iterable[Section]) -> None:
        """Add sections to section repository."""
        for section in sections:
            self._add_section(section)

    def _add_flows(self, flows: Iterable[Flow]) -> None:
        """Add flows to flow repository."""
        for flow in flows:
            self._add_flow(flow)

    def _prepare_analysis(
        self, sections: Iterable[Section], flows: Iterable[Flow]
    ) -> None:
        """Clear track and event repository, setup given sections and flows."""
        self._clear_all_tracks()
        self._event_repository.clear()
        self._add_sections(sections)
        self._add_flows(flows)

    @abstractmethod
    def _run_analysis(self, ottrk_files: set[Path]) -> None:
        raise NotImplementedError

    def _export_analysis(
        self, sections: Iterable[Section], export_mode: ExportMode
    ) -> None:
        """Export events, counts and tracks."""
        save_path = self._run_config.save_dir / self._run_config.save_name
        if self._run_config.do_events:
            self._export_events(sections, save_path, export_mode)

        if self._run_config.do_counting:
            self._do_export_counts(save_path, export_mode)

        if self._run_config.do_export_tracks:
            self._do_export_tracks(save_path, export_mode)

        if self._run_config.do_export_track_statistics:
            self._do_export_track_statistics(save_path, export_mode)

    @staticmethod
    def _validate_cli_args(run_config: RunConfiguration) -> None:
        """Validates the command line arguments passed.

        Args:
            run_config (RunConfiguration): the run configuration to be validated.

        Raises:
            CliParseError: if no track file has been passed.
            CliParseError: if no otflow file has been passed.
        """

        if not run_config.track_files:
            raise CliParseError("No ottrk files passed. Abort analysis.")

        if not run_config.config_file and not run_config.otflow:
            raise CliParseError("No otflow or otconfig file passed. Abort analysis.")

    @staticmethod
    def _get_ottrk_files(files: Iterable[Path]) -> set[Path]:
        """Parse ottrk files.

        Files that do not exist will be skipped.

        Args:
            files (list[str]): ottrk files to be parsed

        Returns:
            list[Path]: the ottrk files.
        """
        ottrk_files: set[Path] = set()
        for file in files:
            ottrk_file = file.expanduser()
            if ottrk_file.is_dir():
                files_in_directory = ottrk_file.rglob(f"*.{DEFAULT_TRACK_FILE_TYPE}")
                ottrk_files.update(files_in_directory)
                continue

            if (
                not ottrk_file.exists()
                or ottrk_file.suffix != f".{DEFAULT_TRACK_FILE_TYPE}"
            ):
                logger().warning(
                    f"Ottrk file'{ottrk_file}' does not exist. Skipping file."
                )
                continue

            ottrk_files.add(ottrk_file)
        return ottrk_files

    @staticmethod
    def _get_sections_file(file: str) -> Path:
        """Parse sections file.

        Args:
            file (str): the sections file to be parsed

        Raises:
            SectionFileDoesNotExist: if sections file does not exist

        Returns:
            Path: the sections file.
        """
        sections_file = Path(file).expanduser()
        if not sections_file.exists():
            raise SectionsFileDoesNotExist(
                f"Sections file '{sections_file}' does not exist. "
                "Unable to run analysis."
            )
        if sections_file.suffix != f".{DEFAULT_SECTIONS_FILE_TYPE}":
            raise InvalidSectionFileType(
                f"Sections file {sections_file} has wrong file type. "
                "Unable to run analysis."
            )

        return sections_file

    def _export_events(
        self,
        sections: Iterable[Section],
        save_path: Path,
        export_mode: ExportMode,
    ) -> None:
        events = self._event_repository.get_all()

        for event_format in self._run_config.event_formats:
            event_list_exporter = self._provide_eventlist_exporter(event_format)
            actual_save_path = save_path.with_suffix(
                f".events{event_list_exporter.get_extension()}"
            )

            event_export_specification = EventExportSpecification(
                file=actual_save_path,
                export_mode=export_mode,
            )

            event_list_exporter.export(events, sections, event_export_specification)
            logger().info(f"Event list saved at '{actual_save_path}'")

        assignment_path = save_path.with_suffix(
            f".{CONTEXT_FILE_TYPE_ROAD_USER_ASSIGNMENTS}.csv"
        )
        specification = ExportSpecification(
            save_path=assignment_path, format=CSV_FORMAT.name, mode=export_mode
        )
        self._export_road_user_assignments.export(specification)
        logger().info(f"Road user assignment saved at '{assignment_path}'")

    def _do_export_counts(self, save_path: Path, export_mode: ExportMode) -> None:
        logger().info("Create counts ...")
        self._tracks_metadata.notify_tracks(
            TrackRepositoryEvent.create_added(self._get_all_track_ids())
        )
        start = self._videos_metadata.first_video_start
        end = self._videos_metadata.last_video_end
        modes = self._tracks_metadata.filtered_detection_classifications

        if start is None:
            raise ValueError("start is None but has to be defined for exporting counts")
        if end is None:
            raise ValueError("end is None but has to be defined for exporting counts")
        if modes is None:
            raise ValueError("modes is None but has to be defined for exporting counts")
        for count_interval in self._run_config.count_intervals:
            output_file = save_path.with_suffix(
                f".{CONTEXT_FILE_TYPE_COUNTS}_{count_interval}"
                f"{DEFAULT_COUNT_INTERVAL_TIME_UNIT}."
                f"{DEFAULT_COUNTS_FILE_TYPE}"
            )
            counting_specification = CountingSpecificationDto(
                start=start,
                end=end,
                modes=list(modes),
                interval_in_minutes=count_interval,
                output_file=str(output_file),
                output_format="CSV",
                export_mode=export_mode,
            )
            self._export_counts.export(specification=counting_specification)

    def _do_export_tracks(self, save_path: Path, export_mode: ExportMode) -> None:
        logger().info("Start tracks export")
        specification = TrackExportSpecification(
            save_path=save_path,
            export_format=[TrackFileFormat.CSV, TrackFileFormat.OTTRK],
            export_mode=export_mode,
        )
        self._export_tracks.export(specification)
        logger().info("Finished tracks export")

    def _do_export_track_statistics(
        self, save_path: Path, export_mode: ExportMode
    ) -> None:
<<<<<<< HEAD
        logger().info("Start track statistics export")
=======
        logger().info("Create track statistics ...")
>>>>>>> 67a5a86a
        track_statistics_path = save_path.with_suffix(
            f".{CONTEXT_FILE_TYPE_TRACK_STATISTICS}.csv"
        )
        specification = TrackStatisticsExportSpecification(
<<<<<<< HEAD
            save_path=track_statistics_path, format="CSV"
        )
        self._export_track_statistics.export(specification)
        logger().info("Finished track statistics export")
=======
            save_path=track_statistics_path,
            format="CSV",
            export_mode=export_mode,
        )
        self._export_track_statistics.export(specification)
>>>>>>> 67a5a86a


class OTAnalyticsBulkCli(OTAnalyticsCli):

    def __init__(
        self,
        run_config: RunConfiguration,
        event_repository: EventRepository,
        add_section: AddSection,
        get_all_sections: GetAllSections,
        add_flow: AddFlow,
        create_events: CreateEvents,
        export_counts: ExportCounts,
        provide_eventlist_exporter: EventListExporterProvider,
        apply_cli_cuts: ApplyCliCuts,
        add_all_tracks: AddAllTracks,
        get_all_track_ids: GetAllTrackIds,
        clear_all_tracks: ClearAllTracks,
        tracks_metadata: TracksMetadata,
        videos_metadata: VideosMetadata,
        export_tracks: ExportTracks,
        export_road_user_assignments: ExportRoadUserAssignments,
        export_track_statistics: ExportTrackStatistics,
        track_parser: TrackParser,
        progressbar: ProgressbarBuilder,
    ) -> None:
        super().__init__(
            run_config,
            event_repository,
            add_section,
            get_all_sections,
            add_flow,
            create_events,
            export_counts,
            provide_eventlist_exporter,
            apply_cli_cuts,
            add_all_tracks,
            get_all_track_ids,
            clear_all_tracks,
            tracks_metadata,
            videos_metadata,
            export_tracks,
            export_road_user_assignments,
            export_track_statistics,
        )
        self._track_parser = track_parser
        self._progressbar = progressbar

    def _run_analysis(
        self,
        ottrk_files: set[Path],
    ) -> None:
        """Run analysis."""
        ottrk_files_sorted: list[Path] = sorted(
            ottrk_files, key=lambda file: str(file).lower()
        )
        self._parse_tracks(ottrk_files_sorted)
        self._apply_cli_cuts.apply(
            self._get_all_sections(), preserve_cutting_sections=True
        )
        logger().info("Create event list ...")
        self._create_events()
        logger().info("Event list created.")

    def _parse_tracks(self, track_files: list[Path]) -> None:
        for track_file in self._progressbar(track_files, "Parsed track files", "files"):
            parse_result = self._track_parser.parse(track_file)
            self._add_all_tracks(parse_result.tracks)
            self._tracks_metadata.update_detection_classes(
                parse_result.detection_metadata.detection_classes
            )
            self._videos_metadata.update(parse_result.video_metadata)


class OTAnalyticsStreamCli(OTAnalyticsCli):

    def __init__(
        self,
        run_config: RunConfiguration,
        event_repository: EventRepository,
        add_section: AddSection,
        get_all_sections: GetAllSections,
        add_flow: AddFlow,
        create_events: CreateEvents,
        export_counts: ExportCounts,
        export_track_statistics: ExportTrackStatistics,
        provide_eventlist_exporter: EventListExporterProvider,
        apply_cli_cuts: ApplyCliCuts,
        add_all_tracks: AddAllTracks,
        get_all_track_ids: GetAllTrackIds,
        clear_all_tracks: ClearAllTracks,
        tracks_metadata: TracksMetadata,
        videos_metadata: VideosMetadata,
        export_tracks: ExportTracks,
        export_road_user_assignments: ExportRoadUserAssignments,
        track_parser: StreamTrackParser,
    ) -> None:
        super().__init__(
            run_config,
            event_repository,
            add_section,
            get_all_sections,
            add_flow,
            create_events,
            export_counts,
            provide_eventlist_exporter,
            apply_cli_cuts,
            add_all_tracks,
            get_all_track_ids,
            clear_all_tracks,
            tracks_metadata,
            videos_metadata,
            export_tracks,
            export_road_user_assignments,
            export_track_statistics,
        )
        self._track_parser = track_parser

    def _parse_track_stream(self, track_files: set[Path]) -> Iterable[TrackDataset]:
        self._track_parser.register_tracks_metadata(self._tracks_metadata)
        self._track_parser.register_videos_metadata(self._videos_metadata)

        return self._track_parser.parse(track_files)

    def _run_analysis(self, ottrk_files: set[Path]) -> None:
        """Run analysis."""
        sections = self._run_config.sections
        is_first = True

        track_stream = peekable(self._parse_track_stream(ottrk_files))

        for track_ds in track_stream:
            is_last = track_stream.peek(default=None) is None

            self._add_all_tracks(track_ds)

            self._apply_cli_cuts.apply(
                self._get_all_sections(), preserve_cutting_sections=True
            )

            logger().info("Create event list ...")
            self._create_events()
            logger().info("Event list created.")

            export_mode = ExportMode.create(is_first, flush=is_last)

            super()._export_analysis(sections, export_mode)

            self._clear_all_tracks()
            self._event_repository.clear()

            is_first = False

    def _export_analysis(
        self, sections: Iterable[Section], export_mode: ExportMode
    ) -> None:
        pass<|MERGE_RESOLUTION|>--- conflicted
+++ resolved
@@ -320,27 +320,16 @@
     def _do_export_track_statistics(
         self, save_path: Path, export_mode: ExportMode
     ) -> None:
-<<<<<<< HEAD
-        logger().info("Start track statistics export")
-=======
         logger().info("Create track statistics ...")
->>>>>>> 67a5a86a
         track_statistics_path = save_path.with_suffix(
             f".{CONTEXT_FILE_TYPE_TRACK_STATISTICS}.csv"
         )
         specification = TrackStatisticsExportSpecification(
-<<<<<<< HEAD
-            save_path=track_statistics_path, format="CSV"
-        )
-        self._export_track_statistics.export(specification)
-        logger().info("Finished track statistics export")
-=======
             save_path=track_statistics_path,
             format="CSV",
             export_mode=export_mode,
         )
         self._export_track_statistics.export(specification)
->>>>>>> 67a5a86a
 
 
 class OTAnalyticsBulkCli(OTAnalyticsCli):
