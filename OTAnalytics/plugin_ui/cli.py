--- conflicted
+++ resolved
@@ -90,27 +90,14 @@
 
     def start(self) -> None:
         """Start analysis."""
-<<<<<<< HEAD
-        self._run_analysis(
-            self._run_config.track_files,
-            self._run_config.sections,
-            self._run_config.flows,
-        )
-=======
-        # TODO parse config and add track and section files
         try:
-            ottrk_files: set[Path] = self._get_ottrk_files(self.cli_args.track_files)
-            sections_file: Path = self._get_sections_file(self.cli_args.sections_file)
-
-            sections, flows = self._parse_flows(sections_file)
-
-            self._run_analysis(ottrk_files, sections, flows)
+            self._run_analysis(
+                self._run_config.track_files,
+                self._run_config.sections,
+                self._run_config.flows,
+            )
         except Exception as cause:
             logger().exception(cause, exc_info=True)
-
-    def _parse_flows(self, flow_file: Path) -> tuple[Iterable[Section], Iterable[Flow]]:
-        return self._flow_parser.parse(flow_file)
->>>>>>> 73cf99ec
 
     def _add_sections(self, sections: Iterable[Section]) -> None:
         """Add sections to section repository."""
