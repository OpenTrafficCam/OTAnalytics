--- conflicted
+++ resolved
@@ -26,15 +26,10 @@
     def __init__(self, resource_manager: ResourceManager) -> None:
         self.resource_manager = resource_manager
 
-<<<<<<< HEAD
-    async def build(self) -> DialogResult:
+
+    def build(self) -> ui.dialog:
         with ui.dialog() as dialog, ui.card().classes("w-96"):
-            await self.build_content()
-=======
-    def build(self) -> ui.dialog:
-        with ui.dialog() as dialog, ui.card():
             self.build_content()
->>>>>>> 869ac432
             with ui.row():
                 apply = ui.button(
                     self.resource_manager.get(GeneralKeys.LABEL_APPLY),
