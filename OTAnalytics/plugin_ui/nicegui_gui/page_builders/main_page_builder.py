from nicegui import ui

from OTAnalytics.plugin_ui.nicegui_gui.nicegui.page_builder import NiceguiPageBuilder
from OTAnalytics.plugin_ui.nicegui_gui.pages.add_track_bar.container import TrackBar
<<<<<<< HEAD
from OTAnalytics.plugin_ui.nicegui_gui.pages.analysis_bar.container import AnalysisForm
from OTAnalytics.plugin_ui.nicegui_gui.pages.canvas_and_files_bar.container import (
    CanvasAndFilesBar,
)
=======
from OTAnalytics.plugin_ui.nicegui_gui.pages.analysis_bar.container import AnalysisBar
>>>>>>> 126181ad
from OTAnalytics.plugin_ui.nicegui_gui.pages.configuration_bar.container import (
    ConfigurationBar,
)
from OTAnalytics.plugin_ui.nicegui_gui.pages.sections_and_flow_form.container import (
    SectionsAndFlowForm,
)
from OTAnalytics.plugin_ui.nicegui_gui.pages.visualization_filters import (
    VisualizationFilters,
)
from OTAnalytics.plugin_ui.nicegui_gui.pages.visualization_layers import (
    VisualizationLayers,
)
from OTAnalytics.plugin_ui.nicegui_gui.pages.workspace import Workspace


class MainPageBuilder(NiceguiPageBuilder):
    def __init__(
        self,
        endpoint_name: str,
        configuration_bar: ConfigurationBar,
        add_tracker_bar: TrackBar,
<<<<<<< HEAD
        sections_and_flow_bar: SectionsAndFlowBar,
        analysis_bar: AnalysisForm,
        canvas_files_bar: CanvasAndFilesBar,
=======
        sections_and_flow_bar: SectionsAndFlowForm,
        analysis_bar: AnalysisBar,
        workspace: Workspace,
>>>>>>> 126181ad
        visualization_filters: VisualizationFilters,
        visualization_layers: VisualizationLayers,
    ) -> None:
        super().__init__(endpoint_name)
        self.configuration_bar = configuration_bar
        self.add_track_bar = add_tracker_bar
        self.sections_and_flow_bar = sections_and_flow_bar
        self.analysis_bar = analysis_bar
        self.workspace = workspace
        self.visualization_filters = visualization_filters
        self.visualization_layers = visualization_layers

    def _build(self) -> None:
        with ui.grid(columns=8).classes("w-full"):
            with ui.column().classes("col-span-1"):
                self.configuration_bar.build()
                self.add_track_bar.build()
                self.sections_and_flow_bar.build()
                self.analysis_bar.build()
            with ui.column().classes("col-span-6"):
                with ui.grid(rows=8):
                    with ui.row().classes("row-span-6"):
                        self.workspace.build()
                    with ui.row().classes("row-span-2"):
                        self.visualization_filters.build()
            with ui.column().classes("col-span-1"):
                self.visualization_layers.build()<|MERGE_RESOLUTION|>--- conflicted
+++ resolved
@@ -2,14 +2,7 @@
 
 from OTAnalytics.plugin_ui.nicegui_gui.nicegui.page_builder import NiceguiPageBuilder
 from OTAnalytics.plugin_ui.nicegui_gui.pages.add_track_bar.container import TrackBar
-<<<<<<< HEAD
 from OTAnalytics.plugin_ui.nicegui_gui.pages.analysis_bar.container import AnalysisForm
-from OTAnalytics.plugin_ui.nicegui_gui.pages.canvas_and_files_bar.container import (
-    CanvasAndFilesBar,
-)
-=======
-from OTAnalytics.plugin_ui.nicegui_gui.pages.analysis_bar.container import AnalysisBar
->>>>>>> 126181ad
 from OTAnalytics.plugin_ui.nicegui_gui.pages.configuration_bar.container import (
     ConfigurationBar,
 )
@@ -31,15 +24,9 @@
         endpoint_name: str,
         configuration_bar: ConfigurationBar,
         add_tracker_bar: TrackBar,
-<<<<<<< HEAD
-        sections_and_flow_bar: SectionsAndFlowBar,
+        sections_and_flow_bar: SectionsAndFlowForm,
         analysis_bar: AnalysisForm,
-        canvas_files_bar: CanvasAndFilesBar,
-=======
-        sections_and_flow_bar: SectionsAndFlowForm,
-        analysis_bar: AnalysisBar,
         workspace: Workspace,
->>>>>>> 126181ad
         visualization_filters: VisualizationFilters,
         visualization_layers: VisualizationLayers,
     ) -> None:
