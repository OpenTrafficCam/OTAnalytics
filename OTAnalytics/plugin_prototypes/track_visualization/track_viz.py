--- conflicted
+++ resolved
@@ -27,13 +27,10 @@
     TrackIdProvider,
     TrackImage,
     TrackListObserver,
-<<<<<<< HEAD
+    TrackRepositoryEvent,
     W,
     X,
     Y,
-=======
-    TrackRepositoryEvent,
->>>>>>> 0d2b5416
 )
 from OTAnalytics.plugin_datastore.track_store import PandasTrackDataset
 from OTAnalytics.plugin_filter.dataframe_filter import DataFrameFilterBuilder
@@ -615,7 +612,7 @@
             y = row[Y]
             width = row[W]
             height = row[H]
-            classification = row[track.CLASSIFICATION]
+            classification = row[track.TRACK_CLASSIFICATION]
             color = self._color_palette_provider.get()[classification]
             axes.add_patch(
                 Rectangle(
