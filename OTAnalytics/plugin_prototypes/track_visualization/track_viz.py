--- conflicted
+++ resolved
@@ -21,13 +21,11 @@
 DPI = 100
 
 CLASS_CAR = "car"
-CLASS_MOTORCYCLIST = "motorcyclist"
-CLASS_PEDESTRIAN = "pedestrian"
+CLASS_MOTORCYCLE = "motorcycle"
+CLASS_PERSON = "pedestrian"
 CLASS_TRUCK = "truck"
-CLASS_TRUCK_TRAILER = "truck_with_trailer"
-CLASS_TRUCK_SEMITRAILER = "truck_with_semitrailer"
-CLASS_BICYCLIST = "bicyclist"
-CLASS_DELVAN = "delivery_van"
+CLASS_BICYCLE = "bicycle"
+CLASS_TRAIN = "train"
 
 COLOR_PALETTE: dict[str, str] = {
     CLASS_CAR: "blue",
@@ -115,13 +113,11 @@
         self,
         filter_classes: Iterable[str] = (
             CLASS_CAR,
-            CLASS_MOTORCYCLIST,
-            CLASS_PEDESTRIAN,
             CLASS_TRUCK,
-            CLASS_TRUCK_TRAILER,
-            CLASS_TRUCK_SEMITRAILER,
-            CLASS_BICYCLIST,
-            CLASS_DELVAN,
+            CLASS_MOTORCYCLE,
+            CLASS_PERSON,
+            CLASS_BICYCLE,
+            CLASS_TRAIN,
         ),
         num_min_frames: int = 30,
         start_time: str = "",
@@ -249,25 +245,6 @@
             alpha (float): transparency of the lines
             axes (Axes): axes to plot on
         """
-<<<<<<< HEAD
-        color_palette = {
-            CLASS_CAR: "blue",
-            CLASS_MOTORCYCLIST: "skyblue",
-            CLASS_PEDESTRIAN: "salmon",
-            CLASS_TRUCK: "purple",
-            CLASS_BICYCLIST: "lime",
-            CLASS_DELVAN: "gold",
-        }
-        class_order = [
-            CLASS_CAR,
-            CLASS_TRUCK,
-            CLASS_MOTORCYCLIST,
-            CLASS_PEDESTRIAN,
-            CLASS_BICYCLIST,
-            CLASS_DELVAN,
-        ]
-=======
->>>>>>> 512f5321
         seaborn.lineplot(
             x="x",
             y="y",
