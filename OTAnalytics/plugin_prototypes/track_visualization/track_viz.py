--- conflicted
+++ resolved
@@ -94,7 +94,39 @@
 ]
 
 
-<<<<<<< HEAD
+class ColorPaletteProvider:
+    """Provides a color palette for all classes known from the tracks metadata.
+
+    Uses a default palette for known values.
+    Generates random colors for unknown values.
+    Updates, whenever track metadata are updated.
+    """
+
+    def __init__(
+        self,
+        default_palette: dict[str, str] = DEFAULT_COLOR_PALETTE,
+    ) -> None:
+        self._default_palette = default_palette
+        self._palette: dict[str, str] = {}
+
+    def update(self, classifications: set[str]) -> None:
+        for classification in classifications:
+            if classification in self._default_palette.keys():
+                self._palette[classification] = self._default_palette[classification]
+            else:
+                self._palette[classification] = self._generate_random_color()
+
+    @staticmethod
+    def _generate_random_color() -> str:
+        red = random.randint(0, 255)
+        green = random.randint(0, 255)
+        blue = random.randint(0, 255)
+        return "#{:02X}{:02X}{:02X}".format(red, green, blue)
+
+    def get(self) -> dict[str, str]:
+        return self._palette
+
+
 class CachedPlotter(Plotter):
     def __init__(
         self,
@@ -170,39 +202,6 @@
 
     def notify_tracks(self, tracks: list[TrackId]) -> None:
         self._subject.notify(None)
-=======
-class ColorPaletteProvider:
-    """Provides a color palette for all classes known from the tracks metadata.
-
-    Uses a default palette for known values.
-    Generates random colors for unknown values.
-    Updates, whenever track metadata are updated.
-    """
-
-    def __init__(
-        self,
-        default_palette: dict[str, str] = DEFAULT_COLOR_PALETTE,
-    ) -> None:
-        self._default_palette = default_palette
-        self._palette: dict[str, str] = {}
-
-    def update(self, classifications: set[str]) -> None:
-        for classification in classifications:
-            if classification in self._default_palette.keys():
-                self._palette[classification] = self._default_palette[classification]
-            else:
-                self._palette[classification] = self._generate_random_color()
-
-    @staticmethod
-    def _generate_random_color() -> str:
-        red = random.randint(0, 255)
-        green = random.randint(0, 255)
-        blue = random.randint(0, 255)
-        return "#{:02X}{:02X}{:02X}".format(red, green, blue)
-
-    def get(self) -> dict[str, str]:
-        return self._palette
->>>>>>> 8db976dd
 
 
 class TrackPlotter(ABC):
