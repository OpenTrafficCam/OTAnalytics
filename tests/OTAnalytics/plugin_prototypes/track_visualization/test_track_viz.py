from datetime import datetime
from pathlib import Path
from unittest.mock import Mock, patch

import pytest
from pandas import DataFrame

from OTAnalytics.application.datastore import Datastore
from OTAnalytics.application.state import ObservableProperty, TrackViewState
from OTAnalytics.domain.filter import Filter, FilterBuilder, FilterElement
from OTAnalytics.domain.geometry import RelativeOffsetCoordinate
from OTAnalytics.domain.progress import NoProgressbarBuilder
from OTAnalytics.domain.track import (
    CLASSIFICATION,
    OCCURRENCE,
    TRACK_ID,
    Detection,
    Track,
    TrackId,
    TrackIdProvider,
    TrackImage,
    TrackRepository,
)
from OTAnalytics.plugin_prototypes.track_visualization.track_viz import (
    DEFAULT_COLOR_PALETTE,
    CachedPandasTrackProvider,
    ColorPaletteProvider,
    FilterByClassification,
    FilterById,
    FilterByOccurrence,
    MatplotlibPlotterImplementation,
    MatplotlibTrackPlotter,
    PandasDataFrameProvider,
    PandasTrackProvider,
    PlotterPrototype,
    TrackBackgroundPlotter,
    TrackGeometryPlotter,
    TrackPlotter,
    TrackStartEndPointPlotter,
)


class TestPlotterPrototype:
    def test_plot(self) -> None:
        track_id = TrackId(1)
        track = Mock(spec=Track)
        plotted_tracks = Mock(spec=TrackImage)
        track_view_state = TrackViewState()
<<<<<<< HEAD
        track_view_state.show_tracks.set(True)
        track_plotter = Mock(spec=TrackPlotter)
=======
        track_view_state.track_offset.set(RelativeOffsetCoordinate(0.5, 0.7))
        track_plotter = Mock(sepc=TrackPlotter)
>>>>>>> e9538f6b
        track.id = track_id
        track_plotter.plot.return_value = plotted_tracks
        plotter = PlotterPrototype(track_view_state, track_plotter)

        image = plotter.plot()

        assert image == plotted_tracks


class TestPandasDataProvider:
    def test_plot(self) -> None:
        width = 100
        height = 100
        plotter_implementation = Mock(spec=MatplotlibPlotterImplementation)
        plotter = MatplotlibTrackPlotter(plotter_implementation)

        image = plotter.plot(width=width, height=height)

        assert image is not None
        plotter_implementation.plot.assert_called_once()


class TestPandasTrackProvider:
    def test_get_data_empty_track_repository(self) -> None:
        datastore = Mock(spec=Datastore)
        datastore.get_all_tracks.return_value = []
        track_view_state = Mock(spec=TrackViewState).return_value
        track_view_state.track_offset.get.return_value = RelativeOffsetCoordinate(0, 0)
        filter_builder = Mock(FilterBuilder)

        provider = PandasTrackProvider(
            datastore, track_view_state, filter_builder, NoProgressbarBuilder()
        )
        result = provider.get_data()

        datastore.get_all_tracks.assert_called_once()
        assert result.empty


class TestCachedPandasTrackProvider:
    @pytest.fixture
    def track_1(self) -> Track:
        """Create dummy track with id 1 and 5 detections."""
        return self.set_up_track(1)

    @pytest.fixture
    def track_2(self) -> Track:
        """Create dummy track with id 2 and 5 detections."""
        return self.set_up_track(2)

    def set_up_track(self, id: int) -> Track:
        """Create a dummy track with the given id and 5 car detections."""
        t_id = TrackId(id)
        detections = [
            Detection("car", 0.99, 0, 1, 2, 7, 1, datetime.min, Path(""), False, t_id),
            Detection("car", 0.99, 0, 2, 2, 7, 2, datetime.min, Path(""), False, t_id),
            Detection("car", 0.99, 0, 3, 2, 7, 3, datetime.min, Path(""), False, t_id),
            Detection("car", 0.99, 0, 4, 2, 7, 4, datetime.min, Path(""), False, t_id),
            Detection("car", 0.99, 0, 5, 2, 7, 5, datetime.min, Path(""), False, t_id),
        ]
        return Track(t_id, "car", detections)

    def set_up_provider(
        self, init_tracks: list[Track], query_tracks: list[Track]
    ) -> CachedPandasTrackProvider:
        """Create cached track provider with mocked datastore.

        Mocked datastore uses given query_tracks for track repository id queries.
        Initializes provider cache with given init_tracks.
        """
        datastore = Mock(spec=Datastore)
        track_repository = Mock(spec=TrackRepository)
        track_repository.get_for.side_effect = query_tracks

        datastore._track_repository = track_repository

        track_view_state = Mock(spec=TrackViewState).return_value
        track_view_state.track_offset.get.return_value = RelativeOffsetCoordinate(0, 0)
        filter_builder = Mock(spec=FilterBuilder)
        provider = CachedPandasTrackProvider(
            datastore, track_view_state, filter_builder, NoProgressbarBuilder()
        )

        assert provider._cache_df.empty
        result = provider._convert_tracks(init_tracks)
        assert result is provider._cache_df
        self.check_expected_ids(provider, init_tracks)

        return provider

    def check_expected_ids(
        self, provider: CachedPandasTrackProvider, expected_tracks: list[Track]
    ) -> None:
        """Check whether provider cache contains the expected tracks/detections."""
        if not expected_tracks:
            assert provider._cache_df.empty

        else:
            cached_ids = provider._cache_df[TRACK_ID].unique()

            expected_detections = sum(len(t.detections) for t in expected_tracks)
            assert expected_detections == len(provider._cache_df)
            assert len(expected_tracks) == len(cached_ids)

            for track in expected_tracks:
                assert track.id.id in cached_ids

    def test_notify_tracks_clear_cache(self, track_1: Track) -> None:
        """Test clearing cache."""
        provider = self.set_up_provider([track_1], [])

        provider.notify_tracks([])
        self.check_expected_ids(provider, [])

    def test_notify_update_add(self, track_1: Track, track_2: Track) -> None:
        """Test adding track to non empty cache."""
        provider = self.set_up_provider([track_1], [track_2])

        provider.notify_tracks([track_2.id])
        self.check_expected_ids(provider, [track_1, track_2])

    def test_notify_update_add_first(self, track_2: Track) -> None:
        """Test adding first track to cache."""
        provider = self.set_up_provider([], [track_2])

        provider.notify_tracks([track_2.id])
        self.check_expected_ids(provider, [track_2])

    def test_notify_update_add_multiple_first(
        self, track_2: Track, track_1: Track
    ) -> None:
        """Test adding first tracks to cache."""
        provider = self.set_up_provider([], [track_2, track_1])

        provider.notify_tracks([track_2.id, track_1.id])
        self.check_expected_ids(provider, [track_2, track_1])

    def test_notify_update_existing(self, track_1: Track, track_2: Track) -> None:
        provider = self.set_up_provider([track_1, track_2], [track_1])

        provider.notify_tracks([track_1.id])
        self.check_expected_ids(provider, [track_1, track_2])

    def test_notify_update_mixed(self, track_1: Track, track_2: Track) -> None:
        provider = self.set_up_provider([track_2], [track_1, track_2])

        provider.notify_tracks([track_1.id, track_2.id])
        self.check_expected_ids(provider, [track_1, track_2])


class TestColorPaletteProvider:
    @pytest.mark.parametrize(
        "new_classifications,existing_classifications,default_palette",
        [
            ({"Class 1", "Class 2", "Class 3"}, set(), {}),
            (
                {"Class 1", "Class 2", "Class 3"},
                set(DEFAULT_COLOR_PALETTE.keys()),
                DEFAULT_COLOR_PALETTE,
            ),
            (
                {"Class 1", "Class 2", "Class 3"},
                {"Existing class 1", "Existing class 2"},
                {
                    "Existing class 1": "red",
                    "Existing class 2": "blue",
                    "Not used class": "pink",
                },
            ),
        ],
    )
    def test_update_with_filled_default_palette(
        self,
        new_classifications: set[str],
        existing_classifications: set[str],
        default_palette: dict[str, str],
    ) -> None:
        total_classifications = existing_classifications | new_classifications
        color_palette_provider = ColorPaletteProvider(default_palette)
        color_palette_provider.update(total_classifications)
        palette = color_palette_provider.get()
        for classification in new_classifications:
            assert self._is_hex_color(palette[classification])
        for classification in existing_classifications:
            assert palette[classification] == default_palette[classification]
        for classification in palette.keys():
            assert classification in total_classifications

    def _is_hex_color(self, value: str) -> bool:
        import re

        hex_color_pattern = re.compile(r"^#([A-Fa-f0-9]{6}|[A-Fa-f0-9]{3})$")
        return bool(hex_color_pattern.match(value))


class TestBackgroundPlotter:
    def test_plot(self) -> None:
        track = Mock(spec=Track).return_value
        track.id = TrackId(5)

        tracks = [track]
        expected_image = Mock()
        datastore = Mock(spec=Datastore)
        datastore.get_all_tracks.return_value = tracks
        datastore.get_image_of_track.return_value = expected_image

        background_plotter = TrackBackgroundPlotter(datastore)
        result = background_plotter.plot()

        datastore.get_all_tracks.assert_called_once()
        datastore.get_image_of_track.assert_called_once_with(track.id)
        assert result is not None
        assert result == expected_image

    def test_plot_empty_track_repository_returns_none(self) -> None:
        mock_datastore = Mock(spec=Datastore)
        mock_datastore.get_all_tracks.return_value = []
        background_plotter = TrackBackgroundPlotter(mock_datastore)
        result = background_plotter.plot()

        mock_datastore.get_all_tracks.assert_called_once()
        assert result is None


class TestTrackGeometryPlotter:
    @pytest.mark.parametrize(
        "data_frame,call_count",
        [
            (DataFrame(), 0),
            (
                DataFrame.from_dict(
                    {"row_1": [0, 2, 3], "row_2": [4, 5, 6]}, orient="index"
                ),
                1,
            ),
        ],
    )
    @patch(
        (
            "OTAnalytics.plugin_prototypes.track_visualization.track_viz."
            "TrackGeometryPlotter._plot_dataframe"
        )
    )
    def test_plot(
        self,
        mock_plot_dataframe: Mock,
        data_frame: DataFrame,
        call_count: int,
    ) -> None:
        data_provider = Mock(spec=PandasTrackProvider)
        color_palette_provider = Mock(spec=ColorPaletteProvider)
        axes = Mock()

        data_provider.get_data.return_value = data_frame
        color_palette_provider.get.return_value = {"Class 1": "green", "Class 2": "red"}

        plotter = TrackGeometryPlotter(
            data_provider, color_palette_provider, enable_legend=False
        )

        plotter.plot(axes)
        assert mock_plot_dataframe.call_count == call_count


class TestStartEndPointPlotter:
    @pytest.mark.parametrize(
        "data_frame,call_count",
        [
            (DataFrame(), 0),
            (
                DataFrame.from_dict(
                    {"row_1": [0, 2, 3], "row_2": [4, 5, 6]}, orient="index"
                ),
                1,
            ),
        ],
    )
    @patch(
        (
            "OTAnalytics.plugin_prototypes.track_visualization.track_viz."
            "TrackStartEndPointPlotter._plot_dataframe"
        )
    )
    def test_plot(
        self,
        mock_plot_dataframe: Mock,
        data_frame: DataFrame,
        call_count: int,
    ) -> None:
        data_provider = Mock(spec=PandasTrackProvider)
        data_provider.get_data.return_value = data_frame
        axes = Mock()

        color_palette_provider = Mock(spec=ColorPaletteProvider)
        color_palette_provider.get.return_value = {"Class 1": "green", "Class 2": "red"}

        plotter = TrackStartEndPointPlotter(
            data_provider, color_palette_provider, enable_legend=False
        )

        plotter.plot(axes)
        assert mock_plot_dataframe.call_count == call_count


class TestDataFrameProviderFilter:
    @pytest.fixture
    def filter_input(self) -> DataFrame:
        d = {TRACK_ID: [1, 2]}
        return DataFrame(data=d)

    @pytest.fixture
    def filter_result(self) -> Mock:
        return Mock(spec=DataFrame)

    @pytest.fixture
    def data_provider(self, filter_input: DataFrame) -> Mock:
        provider = Mock(spec=PandasDataFrameProvider)
        provider.get_data.return_value = filter_input
        return provider

    @pytest.fixture
    def filter_imp(self, filter_result: Mock) -> Mock:
        _filter = Mock(spec=Filter)
        _filter.apply.return_value = [filter_result]
        return _filter

    @pytest.fixture
    def filter_element(self, filter_imp: Mock) -> Mock:
        filter_element = Mock(spec=FilterElement)
        filter_element.build_filter.return_value = filter_imp
        return filter_element

    @pytest.fixture
    def observable_filter_element(self, filter_element: Mock) -> Mock:
        observable_property = Mock(spec=ObservableProperty)
        observable_property.get.return_value = filter_element
        return observable_property

    @pytest.fixture
    def track_view_state(self, observable_filter_element: Mock) -> Mock:
        track_view_state = Mock(spec=TrackViewState)
        track_view_state.filter_element = observable_filter_element
        return track_view_state

    def test_filter_by_id(self, data_provider: Mock) -> None:
        id_filter = Mock(spec=TrackIdProvider)
        track_id = Mock(spec=TrackId)
        track_id.id = 1

        id_filter.get_ids.return_value = [track_id]

        filter_by_id = FilterById(data_provider, id_filter)
        result = filter_by_id.get_data()

        assert result.equals(DataFrame(data={TRACK_ID: [1]}))
        data_provider.get_data.assert_called_once()
        id_filter.get_ids.assert_called_once()

    def test_filter_by_classification(
        self,
        filter_input: DataFrame,
        data_provider: Mock,
        track_view_state: Mock,
        observable_filter_element: Mock,
        filter_element: Mock,
        filter_imp: Mock,
        filter_result: Mock,
    ) -> None:
        filter_builder = Mock(Spec=FilterBuilder)
        df_filter = FilterByClassification(
            data_provider, track_view_state, filter_builder
        )
        result = df_filter.get_data()
        result == filter_result

        filter_builder.set_classification_column.assert_called_once_with(CLASSIFICATION)
        observable_filter_element.get.assert_called_once()
        filter_element.build_filter.assert_called_once_with(filter_builder)
        filter_imp.apply.assert_called_once_with([filter_input])

    def test_filter_by_occurrence(
        self,
        filter_input: DataFrame,
        data_provider: Mock,
        track_view_state: Mock,
        observable_filter_element: Mock,
        filter_element: Mock,
        filter_imp: Mock,
        filter_result: Mock,
    ) -> None:
        filter_builder = Mock(Spec=FilterBuilder)
        df_filter = FilterByOccurrence(data_provider, track_view_state, filter_builder)
        result = df_filter.get_data()
        result == filter_result

        filter_builder.set_occurrence_column.assert_called_once_with(OCCURRENCE)
        observable_filter_element.get.assert_called_once()
        filter_element.build_filter.assert_called_once_with(filter_builder)
        filter_imp.apply.assert_called_once_with([filter_input])<|MERGE_RESOLUTION|>--- conflicted
+++ resolved
@@ -46,13 +46,9 @@
         track = Mock(spec=Track)
         plotted_tracks = Mock(spec=TrackImage)
         track_view_state = TrackViewState()
-<<<<<<< HEAD
         track_view_state.show_tracks.set(True)
-        track_plotter = Mock(spec=TrackPlotter)
-=======
         track_view_state.track_offset.set(RelativeOffsetCoordinate(0.5, 0.7))
         track_plotter = Mock(sepc=TrackPlotter)
->>>>>>> e9538f6b
         track.id = track_id
         track_plotter.plot.return_value = plotted_tracks
         plotter = PlotterPrototype(track_view_state, track_plotter)
