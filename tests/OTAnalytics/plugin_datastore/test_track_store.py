from typing import cast
from unittest.mock import Mock, call

import numpy
import pytest
from pandas import DataFrame, Series

from OTAnalytics.domain import track
from OTAnalytics.domain.geometry import RelativeOffsetCoordinate
from OTAnalytics.domain.section import LineSection
from OTAnalytics.domain.track import TRACK_CLASSIFICATION, TRACK_ID, Track, TrackId
from OTAnalytics.domain.track_dataset import (
    END_FRAME,
    END_OCCURRENCE,
    END_VIDEO_NAME,
    END_X,
    END_Y,
    START_FRAME,
    START_OCCURRENCE,
    START_VIDEO_NAME,
    START_X,
    START_Y,
    TRACK_GEOMETRY_FACTORY,
    TrackDataset,
    TrackGeometryDataset,
)
from OTAnalytics.plugin_datastore.python_track_store import (
    PythonTrack,
    PythonTrackDataset,
)
from OTAnalytics.plugin_datastore.track_geometry_store.pygeos_store import (
    PygeosTrackGeometryDataset,
)
from OTAnalytics.plugin_datastore.track_store import (
    PandasDetection,
    PandasTrack,
    PandasTrackDataset,
    PandasTrackSegmentDataset,
    _convert_tracks,
)
from tests.utils.assertions import (
    assert_equal_detection_properties,
    assert_equal_track_properties,
    assert_track_datasets_equal,
    assert_track_geometry_dataset_add_all_called_correctly,
)
from tests.utils.builders import TrackBuilder, create_mock_geometry_dataset


class TestPandasDetection:
    def test_convert_frame_number_to_python_data_type(self) -> None:
        track_id = "track-id"
        new_frame_number = 2
        builder = TrackBuilder()
        python_detection = builder.create_detection()
        detection_values = python_detection.to_dict()
        detection_values[track.FRAME] = numpy.int64(new_frame_number)
        data = Series(detection_values)
        data.name = (data[track.CLASSIFICATION], data[track.OCCURRENCE])
        detection = PandasDetection(track_id=track_id, data=data)

        assert type(detection.frame) is int
        assert detection.frame == new_frame_number

    def test_properties(self) -> None:
        builder = TrackBuilder()
        builder.append_detection()
        python_detection = builder.build_detections()[0]
        data = Series(
            python_detection.to_dict(),
            name=("car", python_detection.occurrence),
        )
        pandas_detection = PandasDetection(python_detection.track_id.id, data)

        assert_equal_detection_properties(pandas_detection, python_detection)


class TestPandasTrack:
    def test_properties(self) -> None:
        builder = TrackBuilder()
        builder.append_detection()
        builder.append_detection()
        builder.append_detection()
        builder.append_detection()
        builder.append_detection()
        python_track = builder.build_track()
        detections = [detection.to_dict() for detection in python_track.detections]
        data = DataFrame(detections)
        data[track.TRACK_CLASSIFICATION] = data[track.CLASSIFICATION]
        data = data.set_index(
            [track.TRACK_CLASSIFICATION, track.OCCURRENCE]
        ).sort_index()

        data = data.drop([track.TRACK_ID], axis=1)
        pandas_track = PandasTrack(python_track.id.id, data)

        assert_equal_track_properties(pandas_track, python_track)


class TestPandasTrackSegmentDataset:
    def test_apply(self) -> None:
        consumer = Mock()
        segment_1_dict = {"dummy-key": "segment-1"}
        segment_2_dict = {"dummy-key": "segment-2"}
        expected_segment_1_dict = {"index": 0, "dummy-key": "segment-1"}
        expected_segment_2_dict = {"index": 1, "dummy-key": "segment-2"}
        data = [segment_1_dict, segment_2_dict]
        input = DataFrame(data)
        dataset = PandasTrackSegmentDataset(input)

        dataset.apply(consumer)

        consumer.assert_has_calls(
            [call(expected_segment_1_dict), call(expected_segment_2_dict)]
        )

    def test_apply_without_segments(self) -> None:
        consumer = Mock()
        dataset = PandasTrackSegmentDataset(segments=DataFrame())

        dataset.apply(consumer=consumer)
        consumer.assert_not_called()


class TestPandasTrackDataset:
    def _create_dataset(self, size: int) -> TrackDataset:
        tracks = []
        for i in range(1, size + 1):
            tracks.append(self.__build_track(str(i)))

        dataset = PandasTrackDataset.from_list(
            tracks, PygeosTrackGeometryDataset.from_track_dataset
        )
        return dataset

    def test_use_track_classificator(
        self, track_geometry_factory: TRACK_GEOMETRY_FACTORY
    ) -> None:
        first_detection_class = "car"
        track_class = "pedestrian"
        builder = TrackBuilder()
        builder.add_confidence(1.0)
        builder.add_track_class(first_detection_class)
        builder.add_detection_class(first_detection_class)
        builder.append_detection()
        builder.add_detection_class(track_class)
        builder.append_detection()
        builder.append_detection()
        builder.append_detection()
        builder.append_detection()
        track = builder.build_track()

        dataset = PandasTrackDataset.from_list([track], track_geometry_factory)

        added_track = dataset.get_for(track.id)

        assert added_track is not None
        assert added_track.classification == track_class

    def test_add(self, track_geometry_factory: TRACK_GEOMETRY_FACTORY) -> None:
        builder = TrackBuilder()
        builder.append_detection()
        builder.append_detection()
        builder.append_detection()
        builder.append_detection()
        builder.append_detection()
        track = builder.build_track()
        expected_dataset = PandasTrackDataset.from_list([track], track_geometry_factory)
        dataset = PandasTrackDataset(track_geometry_factory)

        merged = dataset.add_all(PythonTrackDataset({track.id: track}))

        assert 0 == len(dataset.as_list())
        for actual, expected in zip(merged, expected_dataset):
            assert_equal_track_properties(actual, expected)

    def test_add_nothing(self, track_geometry_factory: TRACK_GEOMETRY_FACTORY) -> None:
        dataset = PandasTrackDataset(track_geometry_factory)

        merged = dataset.add_all(PythonTrackDataset())

        assert 0 == len(merged.as_list())

    def test_add_all(self, track_geometry_factory: TRACK_GEOMETRY_FACTORY) -> None:
        first_track = self.__build_track("1")
        second_track = self.__build_track("2")
        third_track = self.__build_track("3")
        expected_dataset = PandasTrackDataset.from_list(
            [first_track, second_track, third_track], track_geometry_factory
        )
        dataset = PandasTrackDataset.from_list([], track_geometry_factory)
        assert len(dataset) == 0
        dataset = dataset.add_all([first_track])
        assert len(dataset) == 1
        merged = cast(
            PandasTrackDataset,
            dataset.add_all(
                PythonTrackDataset(
                    {second_track.id: second_track, third_track.id: third_track}
                )
            ),
        )
        for actual, expected in zip(merged.as_list(), expected_dataset.as_list()):
            assert_equal_track_properties(actual, expected)
        assert merged._geometry_datasets == {}

    def test_add_two_existing_pandas_datasets(
        self, track_geometry_factory: TRACK_GEOMETRY_FACTORY
    ) -> None:
        first_track = self.__build_track("1")
        second_track = self.__build_track("2")
        expected_dataset = PandasTrackDataset.from_list(
            [first_track, second_track], track_geometry_factory
        )
        first = PandasTrackDataset.from_list([first_track], track_geometry_factory)
        second = PandasTrackDataset.from_list([second_track], track_geometry_factory)
        merged = cast(PandasTrackDataset, first.add_all(second))

        for actual, expected in zip(merged.as_list(), expected_dataset.as_list()):
            assert_equal_track_properties(actual, expected)
        assert merged._geometry_datasets == {}

    def test_add_all_merge_tracks(
        self,
        car_track: Track,
        car_track_continuing: Track,
        pedestrian_track: Track,
        track_geometry_factory: TRACK_GEOMETRY_FACTORY,
    ) -> None:
        (
            geometry_dataset_no_offset,
            updated_geometry_dataset_no_offset,
        ) = create_mock_geometry_dataset()
        (
            geometry_dataset_with_offset,
            updated_geometry_dataset_with_offset,
        ) = create_mock_geometry_dataset()
        geometry_datasets = {
            RelativeOffsetCoordinate(0, 0): cast(
                TrackGeometryDataset, geometry_dataset_no_offset
            ),
            RelativeOffsetCoordinate(0.5, 0.5): cast(
                TrackGeometryDataset, geometry_dataset_with_offset
            ),
        }
        dataset = PandasTrackDataset.from_dataframe(
            _convert_tracks([car_track_continuing]),
            track_geometry_factory,
            geometry_datasets,
        )
        dataset_merged_track = cast(
            PandasTrackDataset, dataset.add_all([car_track, pedestrian_track])
        )
        expected_merged_track = PythonTrack(
            car_track.id,
            car_track_continuing.classification,
            car_track.detections + car_track_continuing.detections,
        )
        expected_dataset = PandasTrackDataset.from_list(
            [expected_merged_track, pedestrian_track], track_geometry_factory
        )
        assert_track_datasets_equal(dataset_merged_track, expected_dataset)
        assert_track_geometry_dataset_add_all_called_correctly(
            geometry_dataset_no_offset.add_all, expected_dataset
        )
        assert_track_geometry_dataset_add_all_called_correctly(
            geometry_dataset_with_offset.add_all, expected_dataset
        )
        assert dataset_merged_track._geometry_datasets == {
            RelativeOffsetCoordinate(0, 0): updated_geometry_dataset_no_offset,
            RelativeOffsetCoordinate(0.5, 0.5): updated_geometry_dataset_with_offset,
        }

    def __build_track(self, track_id: str, length: int = 5) -> Track:
        builder = TrackBuilder()
        builder.add_track_id(track_id)
        for i in range(0, length):
            builder.append_detection()
        return builder.build_track()

    def test_get_for(self, track_geometry_factory: TRACK_GEOMETRY_FACTORY) -> None:
        first_track = self.__build_track("1")
        second_track = self.__build_track("2")
        dataset = PandasTrackDataset.from_list(
            [first_track, second_track], track_geometry_factory
        )

        returned = dataset.get_for(first_track.id)

        assert returned is not None
        assert_equal_track_properties(returned, first_track)

    def test_get_for_missing_id(
        self, track_geometry_factory: TRACK_GEOMETRY_FACTORY, car_track: Track
    ) -> None:
        dataset = PandasTrackDataset.from_list([car_track], track_geometry_factory)
        returned = dataset.get_for(TrackId("Foobar"))
        assert returned is None

    def test_get_for_missing_id_on_empty_dataset(
        self, track_geometry_factory: TRACK_GEOMETRY_FACTORY
    ) -> None:
        dataset = PandasTrackDataset(track_geometry_factory)
        returned = dataset.get_for(TrackId("1"))
        assert returned is None

    def test_clear(self, track_geometry_factory: TRACK_GEOMETRY_FACTORY) -> None:
        first_track = self.__build_track("1")
        second_track = self.__build_track("2")
        dataset = PandasTrackDataset.from_list(
            [first_track, second_track], track_geometry_factory
        )

        empty_set = dataset.clear()

        assert 0 == len(empty_set.as_list())

    def test_remove(self, track_geometry_factory: TRACK_GEOMETRY_FACTORY) -> None:
        first_track = self.__build_track("1")
        second_track = self.__build_track("2")
        tracks_df = _convert_tracks([first_track, second_track])
        geometry_dataset, updated_geometry_dataset = create_mock_geometry_dataset()
        dataset = PandasTrackDataset.from_dataframe(
            tracks_df,
            track_geometry_factory,
            {RelativeOffsetCoordinate(0, 0): geometry_dataset},
        )

        removed_track_set = cast(PandasTrackDataset, dataset.remove(first_track.id))
        for actual, expected in zip(
            removed_track_set.as_list(),
            PandasTrackDataset.from_list(
                [second_track], track_geometry_factory
            ).as_list(),
        ):
            assert_equal_track_properties(actual, expected)
        geometry_dataset.remove.assert_called_once_with({first_track.id})
        assert removed_track_set._geometry_datasets == {
            RelativeOffsetCoordinate(0, 0): updated_geometry_dataset,
        }

    def test_remove_multiple(
        self, track_geometry_factory: TRACK_GEOMETRY_FACTORY
    ) -> None:
        first_track = self.__build_track("1")
        second_track = self.__build_track("2")
        third_track = self.__build_track("3")
        all_track_ids = frozenset([first_track.id, second_track.id, third_track.id])
        track_ids_to_remove = {first_track.id, second_track.id}
        tracks_df = _convert_tracks([first_track, second_track, third_track])
        geometry_dataset, updated_geometry_dataset = create_mock_geometry_dataset()
        dataset = PandasTrackDataset.from_dataframe(
            tracks_df,
            track_geometry_factory,
            {RelativeOffsetCoordinate(0, 0): geometry_dataset},
        )
        assert len(dataset) == 3
        assert dataset.track_ids == all_track_ids

        removed_track_set = cast(
            PandasTrackDataset,
            dataset.remove_multiple(track_ids_to_remove),
        )
        assert_equal_track_properties(list(removed_track_set)[0], third_track)
        geometry_dataset.remove.assert_called_once_with(track_ids_to_remove)
        assert removed_track_set._geometry_datasets == {
            RelativeOffsetCoordinate(0, 0): updated_geometry_dataset,
        }

    def test_len(self, track_geometry_factory: TRACK_GEOMETRY_FACTORY) -> None:
        first_track = self.__build_track("1")
        second_track = self.__build_track("2")
        dataset = PandasTrackDataset.from_list(
            [first_track, second_track], track_geometry_factory
        )
        assert len(dataset) == 2
        empty_dataset = PandasTrackDataset.from_list([], track_geometry_factory)
        assert len(empty_dataset) == 0

    @pytest.mark.parametrize(
        "num_tracks,batches,expected_batches", [(10, 1, 1), (10, 4, 4), (3, 4, 3)]
    )
    def test_split(self, num_tracks: int, batches: int, expected_batches: int) -> None:
        dataset = self._create_dataset(num_tracks)
        assert len(dataset) == num_tracks
        split_datasets = dataset.split(batches)

        assert len(dataset) == sum([len(_dataset) for _dataset in split_datasets])
        assert len(split_datasets) == expected_batches

        it = iter(dataset)

        for idx, _dataset in enumerate(split_datasets):
            for expected_track in _dataset:
                it_track = next(it)
                assert expected_track.id == it_track.id
                assert len(expected_track.detections) == len(it_track.detections)

                for detection, expected_detection in zip(
                    expected_track.detections, it_track.detections
                ):
                    assert_equal_detection_properties(detection, expected_detection)

    def test_split_with_existing_geometries(
        self,
        car_track: Track,
        pedestrian_track: Track,
        track_geometry_factory: TRACK_GEOMETRY_FACTORY,
    ) -> None:
        first_batch_geometries_no_offset = Mock()
        second_batch_geometries_no_offset = Mock()
        geometry_dataset_no_offset, _ = create_mock_geometry_dataset(
            [first_batch_geometries_no_offset, second_batch_geometries_no_offset]
        )

        first_batch_geometries_with_offset = Mock()
        second_batch_geometries_with_offset = Mock()
        geometry_dataset_with_offset, _ = create_mock_geometry_dataset(
            [first_batch_geometries_with_offset, second_batch_geometries_with_offset]
        )

        geometry_datasets = {
            RelativeOffsetCoordinate(0, 0): cast(
                TrackGeometryDataset, geometry_dataset_no_offset
            ),
            RelativeOffsetCoordinate(0.5, 0.5): cast(
                TrackGeometryDataset, geometry_dataset_with_offset
            ),
        }
        tracks_df = _convert_tracks([car_track, pedestrian_track])
        dataset = PandasTrackDataset.from_dataframe(
            tracks_df, track_geometry_factory, geometry_datasets
        )
        result = cast(list[PythonTrackDataset], dataset.split(batches=2))
        assert_track_datasets_equal(
            result[0],
            PandasTrackDataset.from_list([car_track], track_geometry_factory),
        )
        assert_track_datasets_equal(
            result[1],
            PandasTrackDataset.from_list([pedestrian_track], track_geometry_factory),
        )
        assert geometry_dataset_no_offset.get_for.call_args_list == [
            call((car_track.id.id,)),
            call((pedestrian_track.id.id,)),
        ]
        assert geometry_dataset_with_offset.get_for.call_args_list == [
            call((car_track.id.id,)),
            call((pedestrian_track.id.id,)),
        ]

    def test_filter_by_minimum_detection_length(
        self, track_geometry_factory: TRACK_GEOMETRY_FACTORY
    ) -> None:
        first_track = self.__build_track("1", length=5)
        second_track = self.__build_track("2", length=10)
        dataset = PandasTrackDataset.from_list(
            [first_track, second_track], track_geometry_factory
        )

        filtered_dataset = dataset.filter_by_min_detection_length(10)
        assert len(filtered_dataset) == 1
        for actual_track, expected_track in zip(filtered_dataset, [second_track]):
            assert_equal_track_properties(actual_track, expected_track)

    def test_get_first_segments(
        self,
        car_track: Track,
        pedestrian_track: Track,
        track_geometry_factory: TRACK_GEOMETRY_FACTORY,
    ) -> None:
<<<<<<< HEAD
        mock_consumer = Mock()
        event_1 = self.__create_enter_scene_event(car_track)
        event_2 = self.__create_enter_scene_event(pedestrian_track)
=======
        segments = self.__create_first_track_segments([first_track, second_track])
>>>>>>> 18525bb1
        dataset = PandasTrackDataset.from_list(
            [car_track, pedestrian_track], track_geometry_factory
        )

        actual = dataset.get_first_segments()

        assert actual == segments

    def __create_first_track_segments(
        self, tracks: list[Track]
    ) -> PandasTrackSegmentDataset:
        segments = [
            self.__create_first_track_segment_for(current) for current in tracks
        ]
        dataframe = DataFrame(segments)
        dataframe.set_index(TRACK_ID, inplace=True)
        return PandasTrackSegmentDataset(segments=dataframe)

    def __create_first_track_segment_for(self, track: Track) -> dict:
        first_detection = track.first_detection
        second_detection = track.detections[1]
        return {
            TRACK_ID: track.id.id,
            TRACK_CLASSIFICATION: track.classification,
            START_X: first_detection.x,
            START_Y: first_detection.y,
            START_OCCURRENCE: first_detection.occurrence,
            START_FRAME: first_detection.frame,
            START_VIDEO_NAME: first_detection.video_name,
            END_X: second_detection.x,
            END_Y: second_detection.y,
            END_OCCURRENCE: second_detection.occurrence,
            END_FRAME: second_detection.frame,
            END_VIDEO_NAME: second_detection.video_name,
        }

    def test_get_last_segments(
        self,
        car_track: Track,
        pedestrian_track: Track,
        track_geometry_factory: TRACK_GEOMETRY_FACTORY,
    ) -> None:
<<<<<<< HEAD
        mock_consumer = Mock()
        event_1 = self.__create_leave_scene_event(car_track)
        event_2 = self.__create_leave_scene_event(pedestrian_track)
=======
        track_segments = self.__create_last_track_segments(first_track, second_track)
>>>>>>> 18525bb1
        dataset = PandasTrackDataset.from_list(
            [car_track, pedestrian_track], track_geometry_factory
        )

        actual = dataset.get_last_segments()

        assert actual == track_segments

    def __create_last_track_segments(
        self, track_1: Track, track_2: Track
    ) -> PandasTrackSegmentDataset:
        segments = [
            self.__create_last_segment_for(track_1),
            self.__create_last_segment_for(track_2),
        ]
        dataframe = DataFrame(segments)
        dataframe.set_index(TRACK_ID, inplace=True)
        return PandasTrackSegmentDataset(dataframe)

    def __create_last_segment_for(self, track: Track) -> dict:
        second_last_detection = track.detections[-2]
        last_detection = track.last_detection
        return {
            TRACK_ID: track.id.id,
            TRACK_CLASSIFICATION: track.classification,
            START_X: second_last_detection.x,
            START_Y: second_last_detection.y,
            START_OCCURRENCE: second_last_detection.occurrence,
            START_FRAME: second_last_detection.frame,
            START_VIDEO_NAME: second_last_detection.video_name,
            END_X: last_detection.x,
            END_Y: last_detection.y,
            END_OCCURRENCE: last_detection.occurrence,
            END_FRAME: last_detection.frame,
            END_VIDEO_NAME: last_detection.video_name,
        }

    def test_first_occurrence(
        self,
        track_geometry_factory: TRACK_GEOMETRY_FACTORY,
        car_track: Track,
        pedestrian_track: Track,
    ) -> None:
        dataset = PandasTrackDataset.from_list(
            [car_track, pedestrian_track], track_geometry_factory
        )
        assert dataset.first_occurrence == car_track.first_detection.occurrence
        assert dataset.first_occurrence == pedestrian_track.first_detection.occurrence

    def test_last_occurrence(
        self,
        track_geometry_factory: TRACK_GEOMETRY_FACTORY,
        car_track: Track,
        pedestrian_track: Track,
    ) -> None:
        dataset = PandasTrackDataset.from_list(
            [car_track, pedestrian_track], track_geometry_factory
        )
        assert dataset.last_occurrence == pedestrian_track.last_detection.occurrence

    def test_first_occurrence_on_empty_dataset(
        self, track_geometry_factory: TRACK_GEOMETRY_FACTORY
    ) -> None:
        dataset = PandasTrackDataset(track_geometry_factory)
        assert dataset.first_occurrence is None

    def test_last_occurrence_on_empty_dataset(
        self, track_geometry_factory: TRACK_GEOMETRY_FACTORY
    ) -> None:
        dataset = PandasTrackDataset(track_geometry_factory)
        assert dataset.last_occurrence is None

    def test_classifications(
        self,
        track_geometry_factory: TRACK_GEOMETRY_FACTORY,
        car_track: Track,
        pedestrian_track: Track,
    ) -> None:
        dataset = PandasTrackDataset.from_list(
            [car_track, pedestrian_track], track_geometry_factory
        )
        assert dataset.classifications == frozenset(
            [car_track.classification, pedestrian_track.classification]
        )

    def test_classifications_on_empty_dataset(
        self, track_geometry_factory: TRACK_GEOMETRY_FACTORY
    ) -> None:
        dataset = PandasTrackDataset(track_geometry_factory)
        assert dataset.classifications == frozenset()

    def test_cut_with_section(
        self,
        cutting_section_test_case: tuple[
            LineSection, list[Track], list[Track], set[TrackId]
        ],
        track_geometry_factory: TRACK_GEOMETRY_FACTORY,
    ) -> None:
        (
            cutting_section,
            input_tracks,
            expected_tracks,
            expected_original_track_ids,
        ) = cutting_section_test_case
        expected_dataset = PandasTrackDataset.from_list(
            expected_tracks, track_geometry_factory
        )

        dataset = PandasTrackDataset.from_list(input_tracks, track_geometry_factory)
        cut_track_dataset, original_track_ids = dataset.cut_with_section(
            cutting_section, RelativeOffsetCoordinate(0, 0)
        )
        assert original_track_ids == expected_original_track_ids
        assert_track_datasets_equal(cut_track_dataset, expected_dataset)

    def test_cut_with_section_no_tracks(
        self, track_geometry_factory: TRACK_GEOMETRY_FACTORY
    ) -> None:
        dataset = PandasTrackDataset.from_list([], track_geometry_factory)
        cut_track_dataset, original_track_ids = dataset.cut_with_section(
            Mock(), RelativeOffsetCoordinate(0, 0)
        )
        assert cut_track_dataset == dataset
        assert original_track_ids == set()

    def test_track_ids(
        self,
        track_geometry_factory: TRACK_GEOMETRY_FACTORY,
        car_track: Track,
        pedestrian_track: Track,
    ) -> None:
        dataset = PandasTrackDataset(track_geometry_factory)
        assert dataset.track_ids == frozenset()
        updated_dataset = dataset.add_all([car_track, pedestrian_track])
        assert updated_dataset.track_ids == frozenset(
            [car_track.id, pedestrian_track.id]
        )

    def test_empty(
        self, track_geometry_factory: TRACK_GEOMETRY_FACTORY, car_track: Track
    ) -> None:
        empty_dataset = PandasTrackDataset(track_geometry_factory)
        assert empty_dataset.empty
        filled_dataset = empty_dataset.add_all([car_track])
        assert not filled_dataset.empty<|MERGE_RESOLUTION|>--- conflicted
+++ resolved
@@ -469,13 +469,7 @@
         pedestrian_track: Track,
         track_geometry_factory: TRACK_GEOMETRY_FACTORY,
     ) -> None:
-<<<<<<< HEAD
-        mock_consumer = Mock()
-        event_1 = self.__create_enter_scene_event(car_track)
-        event_2 = self.__create_enter_scene_event(pedestrian_track)
-=======
-        segments = self.__create_first_track_segments([first_track, second_track])
->>>>>>> 18525bb1
+        segments = self.__create_first_track_segments([car_track, pedestrian_track])
         dataset = PandasTrackDataset.from_list(
             [car_track, pedestrian_track], track_geometry_factory
         )
@@ -518,13 +512,7 @@
         pedestrian_track: Track,
         track_geometry_factory: TRACK_GEOMETRY_FACTORY,
     ) -> None:
-<<<<<<< HEAD
-        mock_consumer = Mock()
-        event_1 = self.__create_leave_scene_event(car_track)
-        event_2 = self.__create_leave_scene_event(pedestrian_track)
-=======
-        track_segments = self.__create_last_track_segments(first_track, second_track)
->>>>>>> 18525bb1
+        track_segments = self.__create_last_track_segments(car_track, pedestrian_track)
         dataset = PandasTrackDataset.from_list(
             [car_track, pedestrian_track], track_geometry_factory
         )
