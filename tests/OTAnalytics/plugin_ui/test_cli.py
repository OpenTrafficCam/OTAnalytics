from datetime import datetime
from pathlib import Path
from shutil import copy2, rmtree
from typing import Any
from unittest.mock import Mock, PropertyMock, patch

import pytest

from OTAnalytics.application.analysis.road_user_assignment import (
    RoadUserAssignmentRepository,
)
from OTAnalytics.application.analysis.traffic_counting import (
    ExportCounts,
    ExportTrafficCounting,
    FilterBySectionEnterEvent,
    SimpleRoadUserAssigner,
    SimpleTaggerFactory,
    TrafficCounting,
)
from OTAnalytics.application.analysis.traffic_counting_specification import (
    CountingSpecificationDto,
)
from OTAnalytics.application.config import (
    CONTEXT_FILE_TYPE_COUNTS,
    DEFAULT_COUNT_INTERVAL_TIME_UNIT,
    DEFAULT_COUNTS_FILE_TYPE,
    DEFAULT_EVENTLIST_FILE_TYPE,
    DEFAULT_NUM_PROCESSES,
    DEFAULT_TRACK_FILE_TYPE,
)
from OTAnalytics.application.datastore import TrackParser, VideoParser
from OTAnalytics.application.eventlist import SceneActionDetector
from OTAnalytics.application.export_formats.export_mode import OVERWRITE
from OTAnalytics.application.logger import DEFAULT_LOG_FILE
from OTAnalytics.application.parser.cli_parser import (
    CliArguments,
    CliMode,
    CliParseError,
)
from OTAnalytics.application.parser.config_parser import ConfigParser
from OTAnalytics.application.parser.flow_parser import FlowParser
from OTAnalytics.application.run_configuration import RunConfiguration
from OTAnalytics.application.state import TracksMetadata, VideosMetadata
from OTAnalytics.application.use_cases.apply_cli_cuts import ApplyCliCuts
from OTAnalytics.application.use_cases.assignment_repository import (
    GetRoadUserAssignments,
)
from OTAnalytics.application.use_cases.create_events import (
    CreateEvents,
    SimpleCreateIntersectionEvents,
    SimpleCreateSceneEvents,
)
from OTAnalytics.application.use_cases.create_intersection_events import (
    BatchedTracksRunIntersect,
)
from OTAnalytics.application.use_cases.create_road_user_assignments import (
    CreateRoadUserAssignments,
)
from OTAnalytics.application.use_cases.event_repository import (
    AddEvents,
    ClearAllEvents,
    GetAllEnterSectionEvents,
)
from OTAnalytics.application.use_cases.export_events import EventListExporter
from OTAnalytics.application.use_cases.flow_repository import (
    AddFlow,
    FlowRepository,
    GetAllFlows,
)
from OTAnalytics.application.use_cases.highlight_intersections import (
    IntersectionRepository,
    TracksAssignedToAllFlows,
    TracksIntersectingAllNonCuttingSections,
)
from OTAnalytics.application.use_cases.inside_cutting_section import (
    TrackIdsInsideCuttingSections,
)
from OTAnalytics.application.use_cases.road_user_assignment_export import (
    ExportRoadUserAssignments,
)
from OTAnalytics.application.use_cases.section_repository import (
    AddSection,
    GetAllSections,
    GetCuttingSections,
    GetSectionsById,
    RemoveSection,
)
from OTAnalytics.application.use_cases.track_export import ExportTracks
from OTAnalytics.application.use_cases.track_repository import (
    AddAllTracks,
    AllTrackIdsProvider,
    ClearAllTracks,
    GetAllTrackIds,
    GetAllTracks,
    GetTracksWithoutSingleDetections,
    TrackRepositorySize,
)
from OTAnalytics.application.use_cases.track_statistics import CalculateTrackStatistics
from OTAnalytics.application.use_cases.track_statistics_export import (
    ExportTrackStatistics,
)
from OTAnalytics.domain.event import EventRepository
from OTAnalytics.domain.progress import NoProgressbarBuilder
from OTAnalytics.domain.section import SectionId, SectionRepository, SectionType
from OTAnalytics.domain.track import TrackId
from OTAnalytics.domain.track_repository import TrackRepository
from OTAnalytics.plugin_datastore.polars_track_id_set import PolarsTrackIdSetFactory
from OTAnalytics.plugin_datastore.python_track_store import (
    ByMaxConfidence,
    PythonTrackDataset,
)
from OTAnalytics.plugin_datastore.track_geometry_store.shapely_store import (
    ShapelyTrackGeometryDataset,
)
from OTAnalytics.plugin_intersect.simple.cut_tracks_with_sections import (
    SimpleCutTracksIntersectingSection,
)
from OTAnalytics.plugin_intersect.simple_intersect import (
    SimpleTracksIntersectingSections,
)
from OTAnalytics.plugin_intersect_parallelization.multiprocessing import (
    MultiprocessingIntersectParallelization,
)
from OTAnalytics.plugin_number_of_tracks_to_be_validated.calculation_strategy import (
    DetectionRateByPercentile,
)
from OTAnalytics.plugin_number_of_tracks_to_be_validated.metric_rates_builder import (
    MetricRatesBuilder,
)
from OTAnalytics.plugin_number_of_tracks_to_be_validated.svz.metric_rates import (
    SVZ_CLASSIFICATION,
)
from OTAnalytics.plugin_number_of_tracks_to_be_validated.svz.number_of_tracks_to_be_validated import (  # noqa
    SvzNumberOfTracksToBeValidated,
)
from OTAnalytics.plugin_number_of_tracks_to_be_validated.tracks_as_dataframe_provider import (  # noqa
    TracksAsDataFrameProvider,
)
from OTAnalytics.plugin_parser.export import (
    AddSectionInformationExporterFactory,
    FillZerosExporterFactory,
    SimpleExporterFactory,
)
from OTAnalytics.plugin_parser.otconfig_parser import (
    OtConfigFormatFixer,
    OtConfigParser,
)
from OTAnalytics.plugin_parser.otvision_parser import (
    DEFAULT_TRACK_LENGTH_LIMIT,
    CachedVideoParser,
    OtFlowParser,
    OttrkParser,
    PythonDetectionParser,
    SimpleVideoParser,
)
from OTAnalytics.plugin_parser.road_user_assignment_export import (
    SimpleRoadUserAssignmentExporterFactory,
)
from OTAnalytics.plugin_parser.streaming_parser import (
    PythonStreamDetectionParser,
    StreamOttrkParser,
    StreamTrackParser,
)
from OTAnalytics.plugin_parser.track_export import CsvTrackExport
from OTAnalytics.plugin_parser.track_statistics_export import (
    SimpleTrackStatisticsExporterFactory,
)
from OTAnalytics.plugin_prototypes.eventlist_exporter.eventlist_exporter import (
    AVAILABLE_EVENTLIST_EXPORTERS,
    OTC_OTEVENTS_FORMAT_NAME,
    provide_available_eventlist_exporter,
)
from OTAnalytics.plugin_prototypes.track_visualization.track_viz import PilImageFactory
from OTAnalytics.plugin_ui.cli import (
    InvalidSectionFileType,
    OTAnalyticsBulkCli,
    OTAnalyticsCli,
    OTAnalyticsStreamCli,
    SectionsFileDoesNotExist,
)
from OTAnalytics.plugin_video_processing.video_reader import PyAvVideoReader
from tests.conftest import YieldFixture

# duplicate
DETECTION_RATE_PERCENTILE_VALUE = 0.9

CONFIG_FILE = "path/to/config.otconfig"
SECTION_FILE = "path/to/section.otflow"
TRACK_FILE = f"ottrk_file.{DEFAULT_TRACK_FILE_TYPE}"
DEFAULT_IMAGE_FACTORY = PilImageFactory()


@pytest.fixture
def temp_tracks_directory(
    test_data_tmp_dir: Path, ottrk_path: Path
) -> YieldFixture[Path]:
    tracks = test_data_tmp_dir / "tracks"
    tracks.mkdir()
    copy2(src=ottrk_path, dst=tracks / f"track_1.{DEFAULT_TRACK_FILE_TYPE}")
    copy2(src=ottrk_path, dst=tracks / f"track_2.{DEFAULT_TRACK_FILE_TYPE}")

    sub_directory = tracks / "sub_directory"
    sub_directory.mkdir()
    copy2(src=ottrk_path, dst=sub_directory / f"track_3.{DEFAULT_TRACK_FILE_TYPE}")
    copy2(src=ottrk_path, dst=sub_directory / f"track_4.{DEFAULT_TRACK_FILE_TYPE}")
    yield tracks
    rmtree(tracks)


@pytest.fixture
def temp_ottrk(test_data_tmp_dir: Path, ottrk_path: Path) -> YieldFixture[Path]:
    file_name = ottrk_path.name
    temp_ottrk = test_data_tmp_dir / file_name
    copy2(src=ottrk_path, dst=temp_ottrk)
    yield temp_ottrk
    temp_ottrk.unlink()


@pytest.fixture
def temp_section(test_data_tmp_dir: Path, otsection_file: Path) -> YieldFixture[Path]:
    file_name = otsection_file.name
    temp_otsection = test_data_tmp_dir / file_name
    copy2(src=otsection_file, dst=temp_otsection)
    yield temp_otsection
    temp_otsection.unlink()


@pytest.fixture
def temp_otconfig(
    test_data_tmp_dir: Path, otconfig_file: Path, ottrk_path: Path, cyclist_video: Path
) -> YieldFixture[Path]:
    temp_dir = test_data_tmp_dir / "temp_otconfig"
    temp_dir.mkdir(parents=True, exist_ok=True)
    temp_otconfig = temp_dir / otconfig_file.name
    temp_ottrk = temp_dir / ottrk_path.name
    temp_video = temp_dir / cyclist_video.name
    copy2(src=otconfig_file, dst=temp_otconfig)
    copy2(src=ottrk_path, dst=temp_ottrk)
    copy2(src=cyclist_video, dst=temp_video)
    yield temp_otconfig


@pytest.fixture
def event_list_exporter() -> EventListExporter:
    return AVAILABLE_EVENTLIST_EXPORTERS[OTC_OTEVENTS_FORMAT_NAME]


@pytest.fixture
def flow_parser() -> FlowParser:
    return OtFlowParser()


@pytest.fixture
def mock_flow_parser() -> Mock:
    parser = Mock()
    parser.parse.return_value = ([], [])
    return parser


@pytest.fixture
def video_parser() -> VideoParser:
    return CachedVideoParser(
        SimpleVideoParser(PyAvVideoReader(VideosMetadata(), DEFAULT_IMAGE_FACTORY))
    )


@pytest.fixture
def config_parser(
    do_nothing_fixer: OtConfigFormatFixer,
    video_parser: VideoParser,
    flow_parser: FlowParser,
) -> ConfigParser:
    return OtConfigParser(
        format_fixer=do_nothing_fixer,
        video_parser=video_parser,
        flow_parser=flow_parser,
    )


def create_run_config(
    flow_parser: FlowParser,
    start_cli: bool = True,
    cli_mode: CliMode = CliMode.BULK,
    cli_chunk_size: int = 5,
    debug: bool = False,
    config_file: str = CONFIG_FILE,
    track_files: list[str] | None = None,
    sections_file: str = SECTION_FILE,
    save_dir: str = "",
    save_name: str = "",
    save_suffix: str = "",
    event_formats: list[str] | None = None,
    count_intervals: list[int] | None = None,
    track_export: bool = False,
    track_statistics_export: bool = False,
    num_processes: int = DEFAULT_NUM_PROCESSES,
    logfile: str = str(DEFAULT_LOG_FILE),
    logfile_overwrite: bool = False,
) -> RunConfiguration:
    if event_formats:
        _event_formats = event_formats
    else:
        _event_formats = [DEFAULT_EVENTLIST_FILE_TYPE]

    if count_intervals:
        _count_intervals = count_intervals
    else:
        _count_intervals = [1]

    if track_files is None:
        track_files = [TRACK_FILE]
    cli_args = CliArguments(
        start_cli=start_cli,
        cli_mode=cli_mode,
        cli_chunk_size=cli_chunk_size,
        debug=debug,
        logfile_overwrite=logfile_overwrite,
        track_export=track_export,
        track_statistics_export=track_statistics_export,
        config_file=config_file,
        track_files=track_files,
        otflow_file=sections_file,
        save_dir=save_dir,
        save_name=save_name,
        save_suffix=save_suffix,
        event_formats=_event_formats,
        count_intervals=_count_intervals,
        num_processes=num_processes,
        log_file=logfile,
    )
    run_config = RunConfiguration(flow_parser, cli_args)
    return run_config


class TestOTAnalyticsCli:
    TRACK_PARSER: str = "track_parser"
    EVENT_REPOSITORY: str = "event_repository"
    ASSIGNMENT_REPOSITORY: str = "assignment_repository"
    ADD_SECTION: str = "add_section"
    GET_ALL_SECTIONS: str = "get_all_sections"
    ADD_FLOW: str = "add_flow"
    CREATE_EVENTS: str = "create_events"
    EXPORT_COUNTS: str = "export_counts"
    EXPORT_TRACK_STATISTICS: str = "export_track_statistics"
    EXPORT_TRACKS: str = "export_tracks"
    PROVIDE_EVENTLIST_EXPORTER: str = "provide_eventlist_exporter"
    APPLY_CLI_CUTS: str = "apply_cli_cuts"
    ADD_ALL_TRACKS: str = "add_all_tracks"
    GET_ALL_TRACK_IDS: str = "get_all_track_ids"
    CLEAR_ALL_TRACKS: str = "clear_all_tracks"
    TRACKS_METADATA: str = "tracks_metadata"
    VIDEOS_METADATA: str = "videos_metadata"
    PROGRESSBAR: str = "progressbar"
    EXPORT_ROAD_USER_ASSIGNMENT: str = "export_road_user_assignments"

    def init_cli_with(
        self,
        mode: CliMode,
        cli_bulk_dependencies: dict[str, Any],
        cli_stream_dependencies: dict[str, Any],
        run_config: RunConfiguration,
    ) -> OTAnalyticsCli:
        cli: OTAnalyticsCli
        if mode == CliMode.STREAM:
            cli = OTAnalyticsStreamCli(run_config, **cli_stream_dependencies)
        else:
            cli = OTAnalyticsBulkCli(run_config, **cli_bulk_dependencies)
        return cli

    @pytest.fixture
    def mock_cli_dependencies(self) -> dict[str, Any]:
        return {
            self.EVENT_REPOSITORY: Mock(spec=EventRepository),
            self.ASSIGNMENT_REPOSITORY: Mock(spec=RoadUserAssignmentRepository),
            self.ADD_SECTION: Mock(spec=AddSection),
            self.GET_ALL_SECTIONS: Mock(spec=GetAllSections),
            self.ADD_FLOW: Mock(spec=AddFlow),
            self.CREATE_EVENTS: Mock(spec=CreateEvents),
            self.EXPORT_COUNTS: Mock(spec=ExportCounts),
            self.EXPORT_TRACK_STATISTICS: Mock(spec=ExportTrackStatistics),
            self.EXPORT_TRACKS: Mock(spec=ExportTracks),
            self.PROVIDE_EVENTLIST_EXPORTER: Mock(),
            self.APPLY_CLI_CUTS: Mock(spec=ApplyCliCuts),
            self.ADD_ALL_TRACKS: Mock(spec=AddAllTracks),
            self.GET_ALL_TRACK_IDS: Mock(spec=GetAllTrackIds),
            self.CLEAR_ALL_TRACKS: Mock(spec=ClearAllTracks),
            self.TRACKS_METADATA: Mock(spec=TracksMetadata),
            self.VIDEOS_METADATA: Mock(spec=VideosMetadata),
            self.EXPORT_ROAD_USER_ASSIGNMENT: Mock(spec=ExportRoadUserAssignments),
        }

    @pytest.fixture
    def mock_cli_stream_dependencies(
        self, mock_cli_dependencies: dict[str, Any]
    ) -> dict[str, Any]:
        return {
            self.TRACK_PARSER: Mock(spec=StreamTrackParser),
            **mock_cli_dependencies,
        }

    @pytest.fixture
    def mock_cli_bulk_dependencies(
        self, mock_cli_dependencies: dict[str, Any]
    ) -> dict[str, Any]:
        return {
            self.PROGRESSBAR: Mock(spec=NoProgressbarBuilder),
            self.TRACK_PARSER: Mock(spec=TrackParser),
            **mock_cli_dependencies,
        }

    def cli_dependencies_old(self) -> dict[str, Any]:
        track_repository = TrackRepository(
            PythonTrackDataset(ShapelyTrackGeometryDataset.from_track_dataset)
        )
        section_repository = SectionRepository()
        event_repository = EventRepository()
        flow_repository = FlowRepository()
        add_events = AddEvents(event_repository)

        get_tracks_without_single_detections = GetTracksWithoutSingleDetections(
            track_repository
        )
        get_all_tracks = GetAllTracks(track_repository)
        get_all_track_ids = GetAllTrackIds(track_repository)
        add_all_tracks = AddAllTracks(track_repository)
        clear_all_tracks = ClearAllTracks(track_repository)

        clear_all_events = ClearAllEvents(event_repository)
        create_intersection_events = SimpleCreateIntersectionEvents(
            BatchedTracksRunIntersect(
                MultiprocessingIntersectParallelization(),
                get_all_tracks,
            ),
            section_repository.get_all,
            add_events,
        )
        cut_tracks = SimpleCutTracksIntersectingSection(
            GetSectionsById(section_repository),
            get_all_tracks,
            clear_all_tracks,
            add_all_tracks,
            RemoveSection(section_repository),
        )
        apply_cli_cuts = ApplyCliCuts(cut_tracks, TrackRepositorySize(track_repository))
        create_scene_events = SimpleCreateSceneEvents(
            get_tracks_without_single_detections,
            SceneActionDetector(),
            add_events,
        )
        create_events = CreateEvents(
            clear_all_events, create_intersection_events, create_scene_events
        )
<<<<<<< HEAD
        assigner = FilterBySectionEnterEvent(SimpleRoadUserAssigner())

        assignment_repository = RoadUserAssignmentRepository()
        create_assignments = CreateRoadUserAssignments(
            GetAllFlows(flow_repository),
            GetAllEnterSectionEvents(event_repository),
            create_events,
            assigner,
            assignment_repository,
        )
        get_assignments = GetRoadUserAssignments(
            assignment_repository, create_assignments
        )

=======
        track_id_set_factory = PolarsTrackIdSetFactory()
        assigner = FilterBySectionEnterEvent(
            SimpleRoadUserAssigner(track_id_set_factory)
        )
>>>>>>> 8bfbf694
        traffic_counting = TrafficCounting(
            flow_repository,
            GetSectionsById(section_repository),
            get_assignments,
            SimpleTaggerFactory(),
        )
        export_counts = ExportTrafficCounting(
            traffic_counting,
            FillZerosExporterFactory(
                AddSectionInformationExporterFactory(SimpleExporterFactory())
            ),
        )
        tracks_metadata = TracksMetadata(track_repository)
        videos_metadata = VideosMetadata()
        export_tracks = CsvTrackExport(
            track_repository, tracks_metadata, videos_metadata
        )
        export_road_user_assignments = ExportRoadUserAssignments(
            get_all_assignments=get_assignments,
            exporter_factory=SimpleRoadUserAssignmentExporterFactory(
                section_repository, get_all_tracks
            ),
        )
        return {
            self.TRACK_PARSER: OttrkParser(
                PythonDetectionParser(
                    ByMaxConfidence(),
                    track_repository,
                    ShapelyTrackGeometryDataset.from_track_dataset,
                    DEFAULT_TRACK_LENGTH_LIMIT,
                ),
            ),
            self.EVENT_REPOSITORY: event_repository,
            self.ADD_SECTION: AddSection(section_repository),
            self.GET_ALL_SECTIONS: GetAllSections(section_repository),
            self.ADD_FLOW: AddFlow(flow_repository),
            self.CREATE_EVENTS: create_events,
            self.EXPORT_COUNTS: export_counts,
            self.EXPORT_TRACKS: export_tracks,
            self.PROVIDE_EVENTLIST_EXPORTER: provide_available_eventlist_exporter,
            self.APPLY_CLI_CUTS: apply_cli_cuts,
            self.ADD_ALL_TRACKS: add_all_tracks,
            self.GET_ALL_TRACK_IDS: get_all_track_ids,
            self.CLEAR_ALL_TRACKS: clear_all_tracks,
            self.TRACKS_METADATA: tracks_metadata,
            self.VIDEOS_METADATA: videos_metadata,
            self.PROGRESSBAR: NoProgressbarBuilder(),
            self.EXPORT_ROAD_USER_ASSIGNMENT: export_road_user_assignments,
        }

    @pytest.fixture
    def cli_dependencies(self) -> dict[str, Any]:
        track_geometry_factory = ShapelyTrackGeometryDataset.from_track_dataset
        track_repository = TrackRepository(PythonTrackDataset(track_geometry_factory))
        section_repository = SectionRepository()
        event_repository = EventRepository()
        flow_repository = FlowRepository()
        add_events = AddEvents(event_repository)

        get_tracks_without_single_detections = GetTracksWithoutSingleDetections(
            track_repository
        )
        get_all_tracks = GetAllTracks(track_repository)
        get_all_track_ids = GetAllTrackIds(track_repository)
        add_all_tracks = AddAllTracks(track_repository)
        clear_all_tracks = ClearAllTracks(track_repository)

        clear_all_events = ClearAllEvents(event_repository)
        create_intersection_events = SimpleCreateIntersectionEvents(
            BatchedTracksRunIntersect(
                MultiprocessingIntersectParallelization(),
                get_all_tracks,
            ),
            section_repository.get_all,
            add_events,
        )
        cut_tracks = SimpleCutTracksIntersectingSection(
            GetSectionsById(section_repository),
            get_all_tracks,
            clear_all_tracks,
            add_all_tracks,
            RemoveSection(section_repository),
        )
        apply_cli_cuts = ApplyCliCuts(cut_tracks, TrackRepositorySize(track_repository))
        create_scene_events = SimpleCreateSceneEvents(
            get_tracks_without_single_detections,
            SceneActionDetector(),
            add_events,
        )
        create_events = CreateEvents(
            clear_all_events, create_intersection_events, create_scene_events
        )
<<<<<<< HEAD
        assigner = FilterBySectionEnterEvent(SimpleRoadUserAssigner())

        assignment_repository = RoadUserAssignmentRepository()
        create_assignments = CreateRoadUserAssignments(
            GetAllFlows(flow_repository),
            GetAllEnterSectionEvents(event_repository),
            create_events,
            assigner,
            assignment_repository,
            True,
        )
        get_assignments = GetRoadUserAssignments(
            assignment_repository, create_assignments, True
        )

=======
        track_id_set_factory = PolarsTrackIdSetFactory()
        assigner = FilterBySectionEnterEvent(
            SimpleRoadUserAssigner(track_id_set_factory)
        )
>>>>>>> 8bfbf694
        traffic_counting = TrafficCounting(
            flow_repository,
            GetSectionsById(section_repository),
            get_assignments,
            SimpleTaggerFactory(),
        )
        export_counts = ExportTrafficCounting(
            traffic_counting,
            FillZerosExporterFactory(
                AddSectionInformationExporterFactory(SimpleExporterFactory())
            ),
        )
        get_all_tracks = GetAllTracks(track_repository)
        get_cutting_sections = GetCuttingSections(section_repository)
        tracks_assigned_to_all_flows = TracksAssignedToAllFlows(
<<<<<<< HEAD
            get_assignments, flow_repository
=======
            SimpleRoadUserAssigner(track_id_set_factory),
            event_repository,
            flow_repository,
            track_id_set_factory,
>>>>>>> 8bfbf694
        )
        export_track_statistics = ExportTrackStatistics(
            CalculateTrackStatistics(
                TracksIntersectingAllNonCuttingSections(
                    get_cutting_sections,
                    GetAllSections(section_repository),
                    SimpleTracksIntersectingSections(get_all_tracks),
                    GetSectionsById(section_repository),
                    IntersectionRepository(),
                ),
                tracks_assigned_to_all_flows,
                AllTrackIdsProvider(track_repository),
                TrackIdsInsideCuttingSections(get_all_tracks, get_cutting_sections),
                SvzNumberOfTracksToBeValidated(
                    TracksAsDataFrameProvider(get_all_tracks, track_geometry_factory),
                    tracks_assigned_to_all_flows,
                    DetectionRateByPercentile(DETECTION_RATE_PERCENTILE_VALUE),
                    MetricRatesBuilder(SVZ_CLASSIFICATION),
                ),
                GetAllEnterSectionEvents(event_repository),
            ),
            SimpleTrackStatisticsExporterFactory(),
        )
        tracks_metadata = TracksMetadata(track_repository)
        videos_metadata = VideosMetadata()
        export_tracks = CsvTrackExport(
            track_repository, tracks_metadata, videos_metadata
        )
        export_road_user_assignments = ExportRoadUserAssignments(
            get_all_assignments=get_assignments,
            exporter_factory=SimpleRoadUserAssignmentExporterFactory(
                section_repository, get_all_tracks
            ),
        )
        return {
            self.EVENT_REPOSITORY: event_repository,
            self.ASSIGNMENT_REPOSITORY: assignment_repository,
            self.ADD_SECTION: AddSection(section_repository),
            self.GET_ALL_SECTIONS: GetAllSections(section_repository),
            self.ADD_FLOW: AddFlow(flow_repository),
            self.CREATE_EVENTS: create_events,
            self.EXPORT_COUNTS: export_counts,
            self.EXPORT_TRACK_STATISTICS: export_track_statistics,
            self.EXPORT_TRACKS: export_tracks,
            self.PROVIDE_EVENTLIST_EXPORTER: provide_available_eventlist_exporter,
            self.APPLY_CLI_CUTS: apply_cli_cuts,
            self.ADD_ALL_TRACKS: add_all_tracks,
            self.GET_ALL_TRACK_IDS: get_all_track_ids,
            self.CLEAR_ALL_TRACKS: clear_all_tracks,
            self.TRACKS_METADATA: tracks_metadata,
            self.VIDEOS_METADATA: videos_metadata,
            self.EXPORT_ROAD_USER_ASSIGNMENT: export_road_user_assignments,
        }

    @pytest.fixture
    def cli_stream_dependencies(
        self, cli_dependencies: dict[str, Any]
    ) -> dict[str, Any]:
        dependencies = cli_dependencies
        tracks_metadata = dependencies[self.TRACKS_METADATA]
        videos_metadata = dependencies[self.VIDEOS_METADATA]
        return {
            self.TRACK_PARSER: StreamOttrkParser(
                PythonStreamDetectionParser(
                    ByMaxConfidence(), DEFAULT_TRACK_LENGTH_LIMIT
                ),
                registered_tracks_metadata=[tracks_metadata],
                registered_videos_metadata=[videos_metadata],
                chunk_size=2,
            ),
            **dependencies,
        }

    @pytest.fixture
    def cli_bulk_dependencies(self, cli_dependencies: dict[str, Any]) -> dict[str, Any]:
        dependencies = cli_dependencies
        tracks_metadata: TracksMetadata = dependencies[self.TRACKS_METADATA]

        return {
            self.TRACK_PARSER: OttrkParser(
                PythonDetectionParser(
                    ByMaxConfidence(),
                    tracks_metadata._track_repository,
                    ShapelyTrackGeometryDataset.from_track_dataset,
                    DEFAULT_TRACK_LENGTH_LIMIT,
                ),
            ),
            self.PROGRESSBAR: NoProgressbarBuilder(),
            **dependencies,
        }

    @pytest.fixture
    def init_bulk_cli(
        self, cli_bulk_dependencies: dict[str, Any], run_config: RunConfiguration
    ) -> tuple[OTAnalyticsBulkCli, dict[str, Any]]:
        dependencies = cli_bulk_dependencies  # self.cli_bulk_dependencies()
        return (
            OTAnalyticsBulkCli(run_config, **dependencies),
            dependencies,
        )

    @pytest.fixture
    def init_stream_cli(
        self,
        cli_stream_dependencies: dict[str, Any],
        run_config: RunConfiguration,
    ) -> tuple[OTAnalyticsStreamCli, dict[str, Any]]:
        dependencies = cli_stream_dependencies
        return (
            OTAnalyticsStreamCli(run_config, **dependencies),
            dependencies,
        )

    @pytest.fixture
    def init_bulk_cli_mock(
        self, mock_cli_bulk_dependencies: dict[str, Any], run_config: RunConfiguration
    ) -> tuple[OTAnalyticsBulkCli, dict[str, Any]]:
        dependencies = mock_cli_bulk_dependencies
        return (
            OTAnalyticsBulkCli(run_config, **dependencies),
            dependencies,
        )

    @pytest.fixture
    def init_stream_cli_mock(
        self, mock_cli_stream_dependencies: dict[str, Any], run_config: RunConfiguration
    ) -> tuple[OTAnalyticsStreamCli, dict[str, Any]]:
        dependencies = mock_cli_stream_dependencies
        return (
            OTAnalyticsStreamCli(run_config, **dependencies),
            dependencies,
        )

    @pytest.mark.parametrize(
        "mode",
        [CliMode.STREAM, CliMode.BULK],
    )
    def test_init(
        self,
        mode: CliMode,
        mock_flow_parser: FlowParser,
        mock_cli_stream_dependencies: dict[str, Any],
        mock_cli_bulk_dependencies: dict[str, Any],
    ) -> None:
        run_config = create_run_config(mock_flow_parser, cli_mode=mode)

        # cant use self.init_cli_with since setting  _track_parser
        # requires knowing more specific type of cli object
        cli: OTAnalyticsCli
        if mode == CliMode.STREAM:
            cli = OTAnalyticsStreamCli(run_config, **mock_cli_stream_dependencies)
            expected_dependencies = mock_cli_stream_dependencies
            assert cli._track_parser == expected_dependencies[self.TRACK_PARSER]
        else:
            cli = OTAnalyticsBulkCli(run_config, **mock_cli_bulk_dependencies)
            expected_dependencies = mock_cli_bulk_dependencies
            assert cli._track_parser == expected_dependencies[self.TRACK_PARSER]

        assert cli._run_config == run_config
        assert cli._add_section == expected_dependencies[self.ADD_SECTION]
        assert cli._get_all_sections == expected_dependencies[self.GET_ALL_SECTIONS]
        assert cli._add_flow == expected_dependencies[self.ADD_FLOW]
        assert cli._create_events == expected_dependencies[self.CREATE_EVENTS]
        assert cli._export_counts == expected_dependencies[self.EXPORT_COUNTS]
        assert (
            cli._export_track_statistics
            == expected_dependencies[self.EXPORT_TRACK_STATISTICS]
        )
        assert cli._export_tracks == expected_dependencies[self.EXPORT_TRACKS]
        assert cli._apply_cli_cuts == expected_dependencies[self.APPLY_CLI_CUTS]
        assert cli._add_all_tracks == expected_dependencies[self.ADD_ALL_TRACKS]
        assert cli._clear_all_tracks == expected_dependencies[self.CLEAR_ALL_TRACKS]
        assert cli._tracks_metadata == expected_dependencies[self.TRACKS_METADATA]
        assert cli._videos_metadata == expected_dependencies[self.VIDEOS_METADATA]

        assert (
            cli._export_road_user_assignments
            == expected_dependencies[self.EXPORT_ROAD_USER_ASSIGNMENT]
        )

        if isinstance(cli, OTAnalyticsBulkCli):
            assert cli._progressbar == expected_dependencies[self.PROGRESSBAR]

    @pytest.mark.parametrize(
        "mode",
        [CliMode.STREAM, CliMode.BULK],
    )
    def test_init_empty_tracks_cli_arg(
        self,
        mode: CliMode,
        mock_cli_bulk_dependencies: dict[str, Any],
        mock_cli_stream_dependencies: dict[str, Any],
        mock_flow_parser: FlowParser,
    ) -> None:
        run_config = create_run_config(mock_flow_parser, track_files=[], cli_mode=mode)

        with pytest.raises(CliParseError, match=r"No ottrk files passed.*"):
            self.init_cli_with(
                mode,
                mock_cli_bulk_dependencies,
                mock_cli_stream_dependencies,
                run_config,
            )

    @pytest.mark.parametrize(
        "mode",
        [CliMode.STREAM, CliMode.BULK],
    )
    def test_init_no_otflow_and_otconfig_file_present(
        self,
        mode: CliMode,
        mock_cli_stream_dependencies: dict[str, Any],
        mock_cli_bulk_dependencies: dict[str, Any],
        mock_flow_parser: FlowParser,
    ) -> None:
        run_config = create_run_config(
            mock_flow_parser, config_file="", sections_file="", cli_mode=mode
        )
        expected_error_msg = "No otflow or otconfig file passed.*"

        with pytest.raises(CliParseError, match=expected_error_msg):
            self.init_cli_with(
                mode,
                mock_cli_bulk_dependencies,
                mock_cli_stream_dependencies,
                run_config,
            )

    @pytest.mark.parametrize(
        "mode",
        [CliMode.STREAM, CliMode.BULK],
    )
    def test_validate_cli_args_no_tracks(
        self, mode: CliMode, mock_flow_parser: FlowParser
    ) -> None:
        run_config = create_run_config(mock_flow_parser, track_files=[], cli_mode=mode)
        with pytest.raises(CliParseError, match=r"No ottrk files passed.*"):
            OTAnalyticsCli._validate_cli_args(run_config)

    @pytest.mark.parametrize(
        "mode",
        [CliMode.STREAM, CliMode.BULK],
    )
    def test_validate_cli_args_no_otflow_and_otconfig(
        self, mode: CliMode, mock_flow_parser: FlowParser
    ) -> None:
        run_config = create_run_config(
            mock_flow_parser, config_file="", sections_file="", cli_mode=mode
        )
        expected_error_msg = "No otflow or otconfig file passed.*"
        with pytest.raises(CliParseError, match=expected_error_msg):
            OTAnalyticsCli._validate_cli_args(run_config)

    def test_parse_ottrk_files_with_subdirs(self, temp_tracks_directory: Path) -> None:
        tracks = OTAnalyticsCli._get_ottrk_files([temp_tracks_directory])
        assert temp_tracks_directory / f"track_1.{DEFAULT_TRACK_FILE_TYPE}" in tracks
        assert temp_tracks_directory / f"track_2.{DEFAULT_TRACK_FILE_TYPE}" in tracks
        assert (
            temp_tracks_directory / f"sub_directory/track_3.{DEFAULT_TRACK_FILE_TYPE}"
            in tracks
        )
        assert (
            temp_tracks_directory / f"sub_directory/track_4.{DEFAULT_TRACK_FILE_TYPE}"
            in tracks
        )

    def test_parse_ottrk_files_no_existing_files(self) -> None:
        track_1 = Path(f"path/to/foo.{DEFAULT_TRACK_FILE_TYPE}")
        track_2 = Path(f"path/to/bar.{DEFAULT_TRACK_FILE_TYPE}")

        parsed_tracks = OTAnalyticsCli._get_ottrk_files([track_1, track_2])
        assert not parsed_tracks

    def test_parse_ottrk_files_single_file(self, temp_ottrk: Path) -> None:
        parsed_tracks = OTAnalyticsCli._get_ottrk_files([temp_ottrk])
        assert temp_ottrk in parsed_tracks

    def test_parse_ottrk_files_multiple_files(
        self, temp_ottrk: Path, temp_tracks_directory: Path
    ) -> None:
        parsed_tracks = OTAnalyticsCli._get_ottrk_files(
            [temp_ottrk, temp_tracks_directory]
        )
        assert temp_ottrk in parsed_tracks
        assert (
            temp_tracks_directory / f"track_1.{DEFAULT_TRACK_FILE_TYPE}"
            in parsed_tracks
        )
        assert (
            temp_tracks_directory / f"track_2.{DEFAULT_TRACK_FILE_TYPE}"
            in parsed_tracks
        )
        assert (
            temp_tracks_directory / f"sub_directory/track_3.{DEFAULT_TRACK_FILE_TYPE}"
            in parsed_tracks
        )
        assert (
            temp_tracks_directory / f"sub_directory/track_4.{DEFAULT_TRACK_FILE_TYPE}"
            in parsed_tracks
        )

    def test_parse_sections_file(self, otsection_file: Path) -> None:
        section_file = OTAnalyticsCli._get_sections_file(str(otsection_file))
        assert section_file == otsection_file

    def test_parse_sections_file_does_not_exist(self) -> None:
        with pytest.raises(SectionsFileDoesNotExist, match=r"Sections file.*"):
            OTAnalyticsCli._get_sections_file("foo/bar.otflow")

    def test_parse_sections_file_wrong_filetype(self, test_data_tmp_dir: Path) -> None:
        section_with_wrong_filetype = test_data_tmp_dir / "section.otmeow"
        section_with_wrong_filetype.touch()

        with pytest.raises(InvalidSectionFileType):
            OTAnalyticsCli._get_sections_file(str(section_with_wrong_filetype))

    @pytest.mark.parametrize(
        "mode",
        [CliMode.STREAM, CliMode.BULK],
    )
    def test_start_with_no_video_in_folder(
        self,
        mode: CliMode,
        test_data_tmp_dir: Path,
        temp_ottrk: Path,
        temp_section: Path,
        cli_bulk_dependencies: dict[str, Any],
        cli_stream_dependencies: dict[str, Any],
        flow_parser: FlowParser,
    ) -> None:
        save_name = test_data_tmp_dir / "stem"
        save_suffix = "suffix"
        count_interval = 1
        run_config = create_run_config(
            flow_parser,
            track_files=[str(temp_ottrk)],
            sections_file=str(temp_section),
            config_file="",
            save_name=str(save_name),
            save_suffix=save_suffix,
            count_intervals=[count_interval],
            cli_mode=mode,
        )

        cli = self.init_cli_with(
            mode, cli_bulk_dependencies, cli_stream_dependencies, run_config
        )

        cli.start()
        expected_event_list_file = save_name.with_name(
            f"stem_{save_suffix}.events.{DEFAULT_EVENTLIST_FILE_TYPE}"
        )
        expected_counts_file = save_name.with_name(
            f"stem_{save_suffix}.counts_{count_interval}"
            f"{DEFAULT_COUNT_INTERVAL_TIME_UNIT}.{DEFAULT_COUNTS_FILE_TYPE}"
        )

        assert expected_event_list_file.exists()
        assert expected_counts_file.exists()

    @pytest.mark.parametrize(
        "mode",
        [CliMode.STREAM, CliMode.BULK],
    )
    def test_use_video_start_and_end_for_counting(
        self,
        mode: CliMode,
        test_data_tmp_dir: Path,
        mock_cli_stream_dependencies: dict[str, Mock],
        mock_cli_bulk_dependencies: dict[str, Mock],
    ) -> None:
        section_1 = Mock()
        section_1.id = SectionId("Section 1")
        section_1.name = section_1.id.id
        section_1.get_type.return_value = SectionType.LINE

        section_2 = Mock()
        section_2.id = SectionId("Section 2")
        section_2.name = section_2.id.id
        section_2.get_type.return_value = SectionType.LINE

        start_date = datetime(2023, 11, 22, 0, 0)
        end_date = datetime(2023, 11, 22, 1, 0)
        classifications = frozenset(["car", "bike"])
        interval = 15
        filename = "filename"
        expected_output_file = (
            test_data_tmp_dir / f"{filename}.{CONTEXT_FILE_TYPE_COUNTS}_{interval}"
            f"{DEFAULT_COUNT_INTERVAL_TIME_UNIT}."
            f"{DEFAULT_COUNTS_FILE_TYPE}"
        )

        if mode == CliMode.STREAM:
            dependencies = mock_cli_stream_dependencies
        else:
            dependencies = mock_cli_bulk_dependencies

        dependencies[self.GET_ALL_TRACK_IDS].return_value = [TrackId("1")]
        dependencies[self.VIDEOS_METADATA].first_video_start = start_date
        dependencies[self.VIDEOS_METADATA].last_video_end = end_date
        dependencies[self.TRACKS_METADATA].filtered_detection_classifications = (
            classifications
        )

        run_config = Mock()
        run_config.count_intervals = {interval}

        cli: OTAnalyticsCli = self.init_cli_with(
            mode,
            dependencies,
            dependencies,
            run_config,
        )

        cli._do_export_counts(test_data_tmp_dir / filename, OVERWRITE)
        export_counts = dependencies[self.EXPORT_COUNTS]

        expected_specification = CountingSpecificationDto(
            start=start_date,
            end=end_date,
            interval_in_minutes=interval,
            modes=list(classifications),
            output_format="CSV",
            output_file=str(expected_output_file),
            export_mode=OVERWRITE,
        )
        export_counts.export.assert_called_with(specification=expected_specification)

    @pytest.mark.parametrize(
        "mode",
        [CliMode.STREAM, CliMode.BULK],
    )
    def test_cli_with_otconfig_has_expected_output_files(
        self,
        mode: CliMode,
        cli_stream_dependencies: dict[str, Any],
        cli_bulk_dependencies: dict[str, Any],
        flow_parser: FlowParser,
        config_parser: ConfigParser,
        temp_otconfig: Path,
    ) -> None:
        cli_args = CliArguments(
            start_cli=True,
            cli_mode=mode,
            cli_chunk_size=2,
            debug=False,
            logfile_overwrite=False,
            track_export=False,
            track_statistics_export=False,
            config_file=str(temp_otconfig),
        )
        otconfig = config_parser.parse(temp_otconfig)
        run_config = RunConfiguration(flow_parser, cli_args, otconfig)

        cli: OTAnalyticsCli = self.init_cli_with(
            mode,
            cli_bulk_dependencies,
            cli_stream_dependencies,
            run_config,
        )

        cli.start()
        for event_format in run_config.event_formats:
            expected_events_file = temp_otconfig.with_name(
                f"my_name_my_suffix.events.{event_format}"
            )
            assert expected_events_file.is_file()

        for count_interval in run_config.count_intervals:
            expected_counts_file = temp_otconfig.with_name(
                f"my_name_my_suffix.counts_{count_interval}"
                f"{DEFAULT_COUNT_INTERVAL_TIME_UNIT}.csv"
            )
            assert expected_counts_file.is_file()

    @patch("OTAnalytics.plugin_ui.cli.OTAnalyticsCli._prepare_analysis")
    @patch("OTAnalytics.plugin_ui.cli.logger")
    @pytest.mark.parametrize(
        "mode",
        [CliMode.STREAM, CliMode.BULK],
    )
    def test_exceptions_are_being_logged(
        self,
        get_logger: Mock,
        mock_run_analysis: Mock,
        mode: CliMode,
        mock_cli_bulk_dependencies: dict[str, Mock],
        mock_cli_stream_dependencies: dict[str, Mock],
    ) -> None:
        exception = Exception("My Exception")
        mock_run_analysis.side_effect = exception
        logger = Mock()
        get_logger.return_value = logger

        cli: OTAnalyticsCli = self.init_cli_with(
            mode,
            mock_cli_bulk_dependencies,
            mock_cli_stream_dependencies,
            Mock(),
        )

        cli.start()
        logger.exception.assert_called_once_with(exception, exc_info=True)
        mock_run_analysis.assert_called_once()

    @patch("OTAnalytics.plugin_ui.cli.OTAnalyticsCli._do_export_counts")
    @patch("OTAnalytics.plugin_ui.cli.OTAnalyticsCli._export_events")
    @patch("OTAnalytics.plugin_ui.cli.OTAnalyticsBulkCli._parse_tracks")
    @patch("OTAnalytics.plugin_ui.cli.OTAnalyticsCli._add_sections")
    @patch("OTAnalytics.plugin_ui.cli.OTAnalyticsCli._add_flows")
    @patch("OTAnalytics.plugin_ui.cli.OTAnalyticsStreamCli._parse_track_stream")
    @pytest.mark.parametrize(
        "mode",
        [CliMode.STREAM, CliMode.BULK],
    )
    def test_run_analysis(
        self,
        mock_parse_track_stream: Mock,
        mock_add_flows: Mock,
        mock_add_sections: Mock,
        mock_parse_tracks: Mock,
        mock_export_events: Mock,
        mock_do_export_counts: Mock,
        mode: CliMode,
        mock_cli_stream_dependencies: dict[str, Mock],
        mock_cli_bulk_dependencies: dict[str, Mock],
    ) -> None:
        run_config = Mock()
        type(run_config).do_events = PropertyMock(return_value=True)
        type(run_config).do_counting = PropertyMock(return_value=True)
        type(run_config).save_dir = PropertyMock(return_value=Path("path/to/my/dir"))
        type(run_config).save_name = PropertyMock(return_value="my_save_name")

        first_track_file = Path("path/to/a.ottrk")
        second_track_file = Path("path/to/b.ottrk")
        sections = [Mock()]
        flows = [Mock()]
        tracks = [Mock()]
        mock_parse_track_stream.return_value = tracks

        type(run_config).sections = PropertyMock(return_value=sections)

        if mode == CliMode.STREAM:
            dependencies = mock_cli_stream_dependencies
            dependencies[self.GET_ALL_SECTIONS].return_value = sections
        else:
            dependencies = mock_cli_bulk_dependencies
            dependencies[self.GET_ALL_SECTIONS].return_value = sections

        cli: OTAnalyticsCli = self.init_cli_with(
            mode,
            dependencies,
            dependencies,
            run_config,
        )

        cli._prepare_analysis(sections, flows)
        cli._run_analysis({second_track_file, first_track_file})
        cli._export_analysis(sections, OVERWRITE)

        mock_add_flows.assert_called_once_with(flows)
        mock_add_sections.assert_called_once_with(sections)

        dependencies[self.GET_ALL_SECTIONS].assert_called_once()
        dependencies[self.CREATE_EVENTS].assert_called_once()
        mock_export_events.assert_called_once_with(
            sections, run_config.save_dir / run_config.save_name, OVERWRITE
        )
        mock_do_export_counts.assert_called_once_with(
            run_config.save_dir / run_config.save_name, OVERWRITE
        )

        if mode == CliMode.STREAM:
            mock_parse_track_stream.assert_called_once_with(
                {second_track_file, first_track_file}
            )
            dependencies[self.CLEAR_ALL_TRACKS].assert_called()
            dependencies[self.EVENT_REPOSITORY].clear.assert_called()
            dependencies[self.APPLY_CLI_CUTS].apply.assert_called_once_with(
                sections, preserve_cutting_sections=True
            )
        else:
            mock_parse_tracks.assert_called_once_with(
                [first_track_file, second_track_file]
            )
            dependencies[self.CLEAR_ALL_TRACKS].assert_called_once()
            dependencies[self.EVENT_REPOSITORY].clear.assert_called_once()
            dependencies[self.APPLY_CLI_CUTS].apply.assert_called_once_with(
                sections, preserve_cutting_sections=True
            )<|MERGE_RESOLUTION|>--- conflicted
+++ resolved
@@ -450,10 +450,12 @@
         create_events = CreateEvents(
             clear_all_events, create_intersection_events, create_scene_events
         )
-<<<<<<< HEAD
-        assigner = FilterBySectionEnterEvent(SimpleRoadUserAssigner())
-
-        assignment_repository = RoadUserAssignmentRepository()
+        track_id_set_factory = PolarsTrackIdSetFactory()
+        assigner = FilterBySectionEnterEvent(
+            SimpleRoadUserAssigner(track_id_set_factory)
+        )
+
+        assignment_repository = RoadUserAssignmentRepository(track_id_set_factory)
         create_assignments = CreateRoadUserAssignments(
             GetAllFlows(flow_repository),
             GetAllEnterSectionEvents(event_repository),
@@ -464,13 +466,6 @@
         get_assignments = GetRoadUserAssignments(
             assignment_repository, create_assignments
         )
-
-=======
-        track_id_set_factory = PolarsTrackIdSetFactory()
-        assigner = FilterBySectionEnterEvent(
-            SimpleRoadUserAssigner(track_id_set_factory)
-        )
->>>>>>> 8bfbf694
         traffic_counting = TrafficCounting(
             flow_repository,
             GetSectionsById(section_repository),
@@ -563,10 +558,12 @@
         create_events = CreateEvents(
             clear_all_events, create_intersection_events, create_scene_events
         )
-<<<<<<< HEAD
-        assigner = FilterBySectionEnterEvent(SimpleRoadUserAssigner())
-
-        assignment_repository = RoadUserAssignmentRepository()
+        track_id_set_factory = PolarsTrackIdSetFactory()
+        assigner = FilterBySectionEnterEvent(
+            SimpleRoadUserAssigner(track_id_set_factory)
+        )
+
+        assignment_repository = RoadUserAssignmentRepository(track_id_set_factory)
         create_assignments = CreateRoadUserAssignments(
             GetAllFlows(flow_repository),
             GetAllEnterSectionEvents(event_repository),
@@ -579,12 +576,6 @@
             assignment_repository, create_assignments, True
         )
 
-=======
-        track_id_set_factory = PolarsTrackIdSetFactory()
-        assigner = FilterBySectionEnterEvent(
-            SimpleRoadUserAssigner(track_id_set_factory)
-        )
->>>>>>> 8bfbf694
         traffic_counting = TrafficCounting(
             flow_repository,
             GetSectionsById(section_repository),
@@ -600,14 +591,9 @@
         get_all_tracks = GetAllTracks(track_repository)
         get_cutting_sections = GetCuttingSections(section_repository)
         tracks_assigned_to_all_flows = TracksAssignedToAllFlows(
-<<<<<<< HEAD
-            get_assignments, flow_repository
-=======
-            SimpleRoadUserAssigner(track_id_set_factory),
-            event_repository,
+            get_assignments,
             flow_repository,
             track_id_set_factory,
->>>>>>> 8bfbf694
         )
         export_track_statistics = ExportTrackStatistics(
             CalculateTrackStatistics(
