import sys
from pathlib import Path
from shutil import copy2, rmtree
from typing import Any
from unittest.mock import Mock, patch

import pytest

from OTAnalytics.adapter_intersect.intersect import (
    ShapelyIntersectImplementationAdapter,
)
<<<<<<< HEAD
from OTAnalytics.application.analysis.intersect import (
    RunIntersect,
    RunSceneEventDetection,
)
from OTAnalytics.application.datastore import (
    EventListParser,
    SectionParser,
    TrackParser,
)
=======
from OTAnalytics.application.analysis import RunIntersect, RunSceneEventDetection
from OTAnalytics.application.datastore import EventListParser, FlowParser, TrackParser
>>>>>>> b9e522d5
from OTAnalytics.application.eventlist import SceneActionDetector
from OTAnalytics.domain.event import SceneEventBuilder
from OTAnalytics.domain.track import (
    CalculateTrackClassificationByMaxConfidence,
    TrackRepository,
)
from OTAnalytics.plugin_intersect.intersect import ShapelyIntersector
from OTAnalytics.plugin_intersect_parallelization.multiprocessing import (
    MultiprocessingIntersectParallelization,
)
from OTAnalytics.plugin_parser.otvision_parser import (
    OtEventListParser,
    OtFlowParser,
    OttrkParser,
)
from OTAnalytics.plugin_ui.cli import (
    EVENTLIST_FILE_TYPE,
    TRACK_FILE_TYPE,
    CliArgumentParser,
    CliArguments,
    CliParseError,
    InvalidSectionFileType,
    OTAnalyticsCli,
    SectionsFileDoesNotExist,
)
from tests.conftest import YieldFixture


@pytest.fixture
def temp_tracks_directory(
    test_data_tmp_dir: Path, ottrk_path: Path
) -> YieldFixture[Path]:
    tracks = test_data_tmp_dir / "tracks"
    tracks.mkdir()
    copy2(src=ottrk_path, dst=tracks / f"track_1.{TRACK_FILE_TYPE}")
    copy2(src=ottrk_path, dst=tracks / f"track_2.{TRACK_FILE_TYPE}")

    sub_directory = tracks / "sub_directory"
    sub_directory.mkdir()
    copy2(src=ottrk_path, dst=sub_directory / f"track_3.{TRACK_FILE_TYPE}")
    copy2(src=ottrk_path, dst=sub_directory / f"track_4.{TRACK_FILE_TYPE}")
    yield tracks
    rmtree(tracks)


@pytest.fixture
def temp_ottrk(test_data_tmp_dir: Path, ottrk_path: Path) -> YieldFixture[Path]:
    file_name = ottrk_path.name
    temp_ottrk = test_data_tmp_dir / file_name
    copy2(src=ottrk_path, dst=temp_ottrk)
    yield temp_ottrk
    temp_ottrk.unlink()


@pytest.fixture
def temp_section(test_data_tmp_dir: Path, otsection_file: Path) -> YieldFixture[Path]:
    file_name = otsection_file.name
    temp_otsection = test_data_tmp_dir / file_name
    copy2(src=otsection_file, dst=temp_otsection)
    yield temp_otsection
    temp_otsection.unlink()


class TestCliArgumentParser:
    def test_parse_with_valid_cli_args(self) -> None:
        track_file_1 = f"track_file_1.{TRACK_FILE_TYPE}"
        track_file_2 = f"track_file_2.{TRACK_FILE_TYPE}"
        sections_file = "section_file.otflow"

        cli_args: list[str] = [
            "path",
            "--cli",
            "--ottrks",
            track_file_1,
            track_file_2,
            "--otflow",
            sections_file,
        ]
        with patch.object(sys, "argv", cli_args):
            parser = CliArgumentParser()
            args = parser.parse()
            assert args == CliArguments(
                True, [track_file_1, track_file_2], sections_file
            )


class TestOTAnalyticsCli:
    TRACK_PARSER: str = "track_parser"
    FLOW_PARSER: str = "flow_parser"
    EVENT_LIST_PARSER: str = "event_list_parser"
    INTERSECT: str = "intersect"
    SCENE_EVENT_DETECTION: str = "scene_event_detection"

    @pytest.fixture
    def mock_cli_dependencies(self) -> dict[str, Any]:
        return {
            self.TRACK_PARSER: Mock(spec=TrackParser),
            self.FLOW_PARSER: Mock(spec=FlowParser),
            self.EVENT_LIST_PARSER: Mock(spec=EventListParser),
            self.INTERSECT: Mock(spec=RunIntersect),
            self.SCENE_EVENT_DETECTION: Mock(spec=RunSceneEventDetection),
        }

    @pytest.fixture
    def cli_dependencies(self) -> dict[str, Any]:
        return {
            self.TRACK_PARSER: OttrkParser(
                CalculateTrackClassificationByMaxConfidence(), TrackRepository()
            ),
            self.FLOW_PARSER: OtFlowParser(),
            self.EVENT_LIST_PARSER: OtEventListParser(),
            self.INTERSECT: RunIntersect(
                ShapelyIntersectImplementationAdapter(ShapelyIntersector()),
                MultiprocessingIntersectParallelization(),
            ),
            self.SCENE_EVENT_DETECTION: RunSceneEventDetection(
                SceneActionDetector(SceneEventBuilder())
            ),
        }

    def test_init(self, mock_cli_dependencies: dict[str, Any]) -> None:
        cli_args = CliArguments(
            True, [f"track_file.{TRACK_FILE_TYPE}"], "sections_file.otflow"
        )
        cli = OTAnalyticsCli(cli_args, **mock_cli_dependencies)
        assert cli.cli_args == cli_args
        assert cli._track_parser == mock_cli_dependencies[self.TRACK_PARSER]
        assert cli._flow_parser == mock_cli_dependencies[self.FLOW_PARSER]
        assert cli._event_list_parser == mock_cli_dependencies[self.EVENT_LIST_PARSER]
        assert cli._intersect == mock_cli_dependencies[self.INTERSECT]

    def test_init_empty_tracks_cli_arg(
        self, mock_cli_dependencies: dict[str, Any]
    ) -> None:
        cli_args = CliArguments(
            True, track_files=[], sections_file="section_file.otflow"
        )
        with pytest.raises(CliParseError, match=r"No ottrk files passed.*"):
            OTAnalyticsCli(cli_args, **mock_cli_dependencies)

    def test_init_no_section_cli_arg(
        self, mock_cli_dependencies: dict[str, Any]
    ) -> None:
        cli_args = CliArguments(
            True, track_files=[f"ottrk_file.{TRACK_FILE_TYPE}"], sections_file=""
        )
        with pytest.raises(CliParseError, match=r"No otflow file passed.*"):
            OTAnalyticsCli(cli_args, **mock_cli_dependencies)

    def test_validate_cli_args_no_tracks(self) -> None:
        cli_args = CliArguments(True, [], "section.otflow")
        with pytest.raises(CliParseError, match=r"No ottrk files passed.*"):
            OTAnalyticsCli._validate_cli_args(cli_args)

    def test_validate_cli_args_no_section(self) -> None:
        cli_args = CliArguments(True, [f"track.{TRACK_FILE_TYPE}"], "")
        with pytest.raises(CliParseError, match=r"No otflow file passed.*"):
            OTAnalyticsCli._validate_cli_args(cli_args)

    def test_parse_ottrk_files_with_subdirs(self, temp_tracks_directory: Path) -> None:
        tracks = OTAnalyticsCli._get_ottrk_files([str(temp_tracks_directory)])
        assert temp_tracks_directory / f"track_1.{TRACK_FILE_TYPE}" in tracks
        assert temp_tracks_directory / f"track_2.{TRACK_FILE_TYPE}" in tracks
        assert (
            temp_tracks_directory / f"sub_directory/track_3.{TRACK_FILE_TYPE}" in tracks
        )
        assert (
            temp_tracks_directory / f"sub_directory/track_4.{TRACK_FILE_TYPE}" in tracks
        )

    def test_parse_ottrk_files_no_existing_files(self) -> None:
        track_1 = f"path/to/foo.{TRACK_FILE_TYPE}"
        track_2 = f"path/to/bar.{TRACK_FILE_TYPE}"

        parsed_tracks = OTAnalyticsCli._get_ottrk_files([track_1, track_2])
        assert not parsed_tracks

    def test_parse_ottrk_files_single_file(self, temp_ottrk: Path) -> None:
        parsed_tracks = OTAnalyticsCli._get_ottrk_files([str(temp_ottrk)])
        assert temp_ottrk in parsed_tracks

    def test_parse_ottrk_files_multiple_files(
        self, temp_ottrk: Path, temp_tracks_directory: Path
    ) -> None:
        parsed_tracks = OTAnalyticsCli._get_ottrk_files(
            [str(temp_ottrk), str(temp_tracks_directory)]
        )
        assert temp_ottrk in parsed_tracks
        assert temp_tracks_directory / f"track_1.{TRACK_FILE_TYPE}" in parsed_tracks
        assert temp_tracks_directory / f"track_2.{TRACK_FILE_TYPE}" in parsed_tracks
        assert (
            temp_tracks_directory / f"sub_directory/track_3.{TRACK_FILE_TYPE}"
            in parsed_tracks
        )
        assert (
            temp_tracks_directory / f"sub_directory/track_4.{TRACK_FILE_TYPE}"
            in parsed_tracks
        )

    def test_parse_sections_file(self, otsection_file: Path) -> None:
        section_file = OTAnalyticsCli._get_sections_file(str(otsection_file))
        assert section_file == otsection_file

    def test_parse_sections_file_does_not_exist(self) -> None:
        with pytest.raises(SectionsFileDoesNotExist, match=r"Sections file.*"):
            OTAnalyticsCli._get_sections_file("foo/bar.otflow")

    def test_parse_sections_file_wrong_filetype(self, test_data_tmp_dir: Path) -> None:
        section_with_wrong_filetype = test_data_tmp_dir / "section.otmeow"
        section_with_wrong_filetype.touch()

        with pytest.raises(InvalidSectionFileType):
            OTAnalyticsCli._get_sections_file(str(section_with_wrong_filetype))

    def test_determine_eventlist_save_path(self) -> None:
        track_file = Path(f"path/to/track.{TRACK_FILE_TYPE}")
        result = OTAnalyticsCli._determine_eventlist_save_path(track_file)
        assert result == Path(f"path/to/track.{EVENTLIST_FILE_TYPE}")

    def test_start_with_no_video_in_folder(
        self, temp_ottrk: Path, temp_section: Path, cli_dependencies: dict[str, Any]
    ) -> None:
        cli_args = CliArguments(True, [str(temp_ottrk)], str(temp_section))
        cli = OTAnalyticsCli(cli_args, **cli_dependencies)
        cli.start()

        expected_event_list_file = temp_ottrk.with_name(
            f"{temp_ottrk.stem}.{EVENTLIST_FILE_TYPE}"
        )
        assert expected_event_list_file.exists()<|MERGE_RESOLUTION|>--- conflicted
+++ resolved
@@ -9,20 +9,11 @@
 from OTAnalytics.adapter_intersect.intersect import (
     ShapelyIntersectImplementationAdapter,
 )
-<<<<<<< HEAD
 from OTAnalytics.application.analysis.intersect import (
     RunIntersect,
     RunSceneEventDetection,
 )
-from OTAnalytics.application.datastore import (
-    EventListParser,
-    SectionParser,
-    TrackParser,
-)
-=======
-from OTAnalytics.application.analysis import RunIntersect, RunSceneEventDetection
 from OTAnalytics.application.datastore import EventListParser, FlowParser, TrackParser
->>>>>>> b9e522d5
 from OTAnalytics.application.eventlist import SceneActionDetector
 from OTAnalytics.domain.event import SceneEventBuilder
 from OTAnalytics.domain.track import (
