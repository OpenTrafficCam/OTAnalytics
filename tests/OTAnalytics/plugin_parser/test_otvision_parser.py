import bz2
from datetime import datetime, timezone
from pathlib import Path
from typing import Any, Sequence
from unittest.mock import Mock, call

import pytest
import ujson

from OTAnalytics import version
from OTAnalytics.application.datastore import (
    FlowParser,
    OtConfig,
    VideoMetadata,
    VideoParser,
)
from OTAnalytics.application.project import Project
from OTAnalytics.domain import flow, geometry, section, video
from OTAnalytics.domain.event import EVENT_LIST, Event, EventType
from OTAnalytics.domain.flow import Flow, FlowId
from OTAnalytics.domain.geometry import (
    DirectionVector2D,
    ImageCoordinate,
    RelativeOffsetCoordinate,
)
from OTAnalytics.domain.section import (
    SECTIONS,
    Area,
    Coordinate,
    LineSection,
    Section,
    SectionId,
)
from OTAnalytics.domain.track import (
    Detection,
    Track,
    TrackClassificationCalculator,
    TrackId,
    TrackImage,
    TrackRepository,
)
from OTAnalytics.domain.video import Video
from OTAnalytics.plugin_datastore.python_track_store import (
    ByMaxConfidence,
    PythonTrack,
    PythonTrackDataset,
)
from OTAnalytics.plugin_parser import dataformat_versions, ottrk_dataformat
from OTAnalytics.plugin_parser.otvision_parser import (
    DEFAULT_TRACK_LENGTH_LIMIT,
    EVENT_FORMAT_VERSION,
    METADATA,
    PROJECT,
    SECTION_FORMAT_VERSION,
    VERSION,
    VERSION_1_0,
    VERSION_1_1,
    CachedVideo,
    CachedVideoParser,
    DetectionFixer,
    InvalidSectionData,
    OtConfigParser,
    OtEventListParser,
    OtFlowParser,
    OttrkFormatFixer,
    OttrkParser,
    PythonDetectionParser,
    TrackLengthLimit,
    Version,
    Version_1_0_to_1_1,
    Version_1_1_To_1_2,
    _parse,
    _parse_bz2,
    _write_bz2,
    _write_json,
)
from tests.conftest import TrackBuilder, assert_track_datasets_equal


@pytest.fixture
def track_builder_setup_with_sample_data(track_builder: TrackBuilder) -> TrackBuilder:
    return append_sample_data(track_builder, frame_offset=0, microsecond_offset=0)


def append_sample_data(
    track_builder: TrackBuilder,
    frame_offset: int = 0,
    microsecond_offset: int = 0,
) -> TrackBuilder:
    track_builder.add_frame(frame_offset + 1)
    track_builder.add_microsecond(microsecond_offset + 1)
    track_builder.append_detection()

    track_builder.add_frame(frame_offset + 2)
    track_builder.add_microsecond(microsecond_offset + 2)
    track_builder.append_detection()

    track_builder.add_frame(frame_offset + 3)
    track_builder.add_microsecond(microsecond_offset + 3)
    track_builder.append_detection()

    track_builder.add_frame(frame_offset + 4)
    track_builder.add_microsecond(microsecond_offset + 4)
    track_builder.append_detection()

    track_builder.add_frame(frame_offset + 5)
    track_builder.add_microsecond(microsecond_offset + 5)
    track_builder.append_detection()

    return track_builder


@pytest.fixture
def example_json_bz2(test_data_tmp_dir: Path) -> tuple[Path, dict]:
    bz2_json_file = test_data_tmp_dir / "bz2_file.json"
    bz2_json_file.touch()
    content = {"first_name": "John", "last_name": "Doe"}
    with bz2.open(bz2_json_file, "wt", encoding="UTF-8") as out:
        ujson.dump(content, out)
    return bz2_json_file, content


@pytest.fixture
def example_json(test_data_tmp_dir: Path) -> tuple[Path, dict]:
    json_file = test_data_tmp_dir / "file.json"
    json_file.touch()
    content = {"first_name": "John", "last_name": "Doe"}
    with bz2.open(json_file, "wt", encoding="UTF-8") as out:
        ujson.dump(content, out)
    return json_file, content


@pytest.fixture
def mocked_track_repository() -> Mock:
    repository = Mock(spec=TrackRepository)
    repository.get_for.return_value = None
    return repository


@pytest.fixture
def mocked_track_file_repository() -> Mock:
    repository = Mock(spec=TrackRepository)
    repository.get_all.return_value = set()
    return repository


def test_parse_compressed_and_uncompressed_section(test_data_tmp_dir: Path) -> None:
    content = {"some": "value", "other": "values"}
    json_file = test_data_tmp_dir / "section.json"
    bzip2_file = test_data_tmp_dir / "section.json.bz2"
    json_file.touch()
    bzip2_file.touch()
    _write_json(content, json_file)
    _write_bz2(content, bzip2_file)
    json_content = _parse(json_file)
    bzip2_content = _parse(bzip2_file)

    assert json_content == content
    assert bzip2_content == content


class TestVersion_1_0_To_1_1:
    def test_fix_x_y_coordinates(
        self, track_builder_setup_with_sample_data: TrackBuilder
    ) -> None:
        track_builder_setup_with_sample_data.set_otdet_version(str(VERSION_1_0))
        input_detection = track_builder_setup_with_sample_data.create_detection()
        serialized_detection = track_builder_setup_with_sample_data.serialize_detection(
            input_detection, False, False
        )
        expected_detection = serialized_detection.copy()
        expected_detection[ottrk_dataformat.X] = -5
        expected_detection[ottrk_dataformat.Y] = -5
        fixer = Version_1_0_to_1_1()

        fixed = fixer.fix(serialized_detection, VERSION_1_0)

        assert fixed == expected_detection


class TestVersion_1_1_To_1_2:
    def test_fix_occurrence(
        self, track_builder_setup_with_sample_data: TrackBuilder
    ) -> None:
        track_builder_setup_with_sample_data.set_otdet_version(str(VERSION_1_1))
        detection = track_builder_setup_with_sample_data.create_detection()
        serialized_detection = track_builder_setup_with_sample_data.serialize_detection(
            detection, False, False
        )
        expected_detection = serialized_detection.copy()
        serialized_detection[
            ottrk_dataformat.OCCURRENCE
        ] = detection.occurrence.strftime(ottrk_dataformat.DATE_FORMAT)

        fixer = Version_1_1_To_1_2()

        fixed = fixer.fix(serialized_detection, VERSION_1_1)

        assert fixed == expected_detection


class TestOttrkFormatFixer:
    def test_run_all_fixer(
        self, track_builder_setup_with_sample_data: TrackBuilder
    ) -> None:
        otdet_version = Version.from_str(
            track_builder_setup_with_sample_data.otdet_version
        )
        content = track_builder_setup_with_sample_data.build_ottrk()
        detections = track_builder_setup_with_sample_data.build_serialized_detections()
        some_fixer = Mock(spec=DetectionFixer)
        other_fixer = Mock(spec=DetectionFixer)
        some_fixer.fix.side_effect = lambda detection, _: detection
        other_fixer.fix.side_effect = lambda detection, _: detection
        fixes: list[DetectionFixer] = [some_fixer, other_fixer]
        fixer = OttrkFormatFixer(fixes)

        fixed_content = fixer.fix(content)

        assert fixed_content == content
        executed_calls = some_fixer.fix.call_args_list
        expected_calls = [call(detection, otdet_version) for detection in detections]

        assert executed_calls == expected_calls

    def test_no_fixes_in_newest_version(
        self, track_builder_setup_with_sample_data: TrackBuilder
    ) -> None:
        track_builder_setup_with_sample_data.set_otdet_version("1.2")
        content = track_builder_setup_with_sample_data.build_ottrk()
        fixer = OttrkFormatFixer([])

        fixed_content = fixer.fix(content)

        assert fixed_content == content


class TestOttrkParser:
    @pytest.fixture
    def ottrk_parser(
        self, mocked_track_repository: Mock, mocked_track_file_repository: Mock
    ) -> OttrkParser:
        calculator = ByMaxConfidence()
        detection_parser = PythonDetectionParser(
            calculator,
            mocked_track_repository,
            track_length_limit=DEFAULT_TRACK_LENGTH_LIMIT,
        )
        return OttrkParser(detection_parser)

    def test_parse_whole_ottrk(
        self, ottrk_parser: OttrkParser, ottrk_path: Path
    ) -> None:
        # TODO What is the expected result?
        ottrk_parser.parse(ottrk_path)

    def test_parse_ottrk_sample(
        self,
        test_data_tmp_dir: Path,
        track_builder_setup_with_sample_data: TrackBuilder,
        ottrk_parser: OttrkParser,
    ) -> None:
        ottrk_data = track_builder_setup_with_sample_data.build_ottrk()
        ottrk_file = test_data_tmp_dir / "sample_file.ottrk"
        _write_bz2(ottrk_data, ottrk_file)
        parse_result = ottrk_parser.parse(ottrk_file)

        expected_track = track_builder_setup_with_sample_data.build_track()
        expected_detection_classes = frozenset(
            ["person", "bus", "boat", "truck", "car", "motorcycle", "bicycle", "train"]
        )
<<<<<<< HEAD
        assert_track_datasets_equal(
            parse_result.tracks, PythonTrackDataset.from_list([expected_track])
        )
        assert parse_result.metadata.detection_classes == expected_detection_classes
=======
        assert parse_result.tracks == PythonTrackDataset.from_list([expected_track])
        assert (
            parse_result.detection_metadata.detection_classes
            == expected_detection_classes
        )
        assert parse_result.video_metadata == VideoMetadata(
            path="myhostname_file.mp4",
            recorded_start_date=datetime(
                year=2020,
                month=1,
                day=1,
                hour=0,
                minute=0,
                tzinfo=timezone.utc,
            ),
            expected_duration=None,
            recorded_fps=20.0,
            actual_fps=None,
            number_of_frames=60,
        )
>>>>>>> 89a11f5c
        ottrk_file.unlink()

    def test_parse_bz2(self, example_json_bz2: tuple[Path, dict]) -> None:
        example_json_bz2_path, expected_content = example_json_bz2
        result_content = _parse_bz2(example_json_bz2_path)
        assert result_content == expected_content

    def test_parse_bz2_uncompressed_file(self, example_json: tuple[Path, dict]) -> None:
        example_path, expected_content = example_json
        result_content = _parse_bz2(example_path)
        assert result_content == expected_content


class TestPythonDetectionParser:
    @pytest.fixture
    def parser(self, mocked_track_repository: Mock) -> PythonDetectionParser:
        return PythonDetectionParser(
            ByMaxConfidence(),
            mocked_track_repository,
        )

    def test_parse_detections_output_has_same_order_as_input(
        self,
        track_builder_setup_with_sample_data: TrackBuilder,
        parser: PythonDetectionParser,
    ) -> None:
        detections: list[
            dict
        ] = track_builder_setup_with_sample_data.build_serialized_detections()
        metadata_video = track_builder_setup_with_sample_data.get_metadata()[
            ottrk_dataformat.VIDEO
        ]

        result_sorted_input = parser._parse_detections(detections, metadata_video)
        unsorted_detections = [detections[-1], detections[0]] + detections[1:-1]
        result_unsorted_input = parser._parse_detections(
            unsorted_detections, metadata_video
        )

        expected_sorted = {
            TrackId("1"): track_builder_setup_with_sample_data.build_detections()
        }

        assert expected_sorted == result_sorted_input
        assert expected_sorted != result_unsorted_input

    def test_parse_tracks(
        self,
        track_builder_setup_with_sample_data: TrackBuilder,
        parser: PythonDetectionParser,
    ) -> None:
        detections: list[
            dict
        ] = track_builder_setup_with_sample_data.build_serialized_detections()
        metadata_video = track_builder_setup_with_sample_data.get_metadata()[
            ottrk_dataformat.VIDEO
        ]

        result_sorted_input = parser.parse_tracks(detections, metadata_video)
        unsorted_detections = [detections[-1], detections[0]] + detections[1:-1]
        result_unsorted_input = parser.parse_tracks(unsorted_detections, metadata_video)

        expected_sorted = PythonTrackDataset.from_list(
            [track_builder_setup_with_sample_data.build_track()]
        )
        assert_track_datasets_equal(result_sorted_input, expected_sorted)
        assert_track_datasets_equal(result_unsorted_input, expected_sorted)

    def test_parse_tracks_merge_with_existing(
        self,
        track_builder_setup_with_sample_data: TrackBuilder,
        mocked_track_repository: Mock,
        parser: PythonDetectionParser,
    ) -> None:
        detections: list[
            dict
        ] = track_builder_setup_with_sample_data.build_serialized_detections()
        deserialized_detections = (
            track_builder_setup_with_sample_data.build_detections()
        )
        metadata_video = track_builder_setup_with_sample_data.get_metadata()[
            ottrk_dataformat.VIDEO
        ]
        existing_track_builder = TrackBuilder()
        append_sample_data(
            existing_track_builder,
            frame_offset=0,
            microsecond_offset=len(detections),
        )
        existing_track = existing_track_builder.build_track()
        merged_classification = "car"
        classificator = Mock(spec=TrackClassificationCalculator)
        classificator.calculate.return_value = merged_classification
        mocked_track_repository.get_for.return_value = existing_track
        all_detections = deserialized_detections + existing_track.detections
        merged_track = PythonTrack(
            existing_track.id, merged_classification, all_detections
        )

        result_sorted_input = parser.parse_tracks(detections, metadata_video)

        expected_sorted = PythonTrackDataset.from_list([merged_track])

        assert_track_datasets_equal(result_sorted_input, expected_sorted)

    @pytest.mark.parametrize(
        "track_length_limit",
        [
            TrackLengthLimit(20, 12000),
            TrackLengthLimit(0, 4),
        ],
    )
    def test_parse_tracks_consider_minimum_length(
        self,
        mocked_track_repository: Mock,
        track_builder_setup_with_sample_data: TrackBuilder,
        track_length_limit: TrackLengthLimit,
    ) -> None:
        parser = PythonDetectionParser(
            ByMaxConfidence(),
            mocked_track_repository,
            track_length_limit,
        )
        detections: list[
            dict
        ] = track_builder_setup_with_sample_data.build_serialized_detections()

        metadata_video = track_builder_setup_with_sample_data.get_metadata()[
            ottrk_dataformat.VIDEO
        ]
        result_sorted_input = parser.parse_tracks(detections, metadata_video).as_list()

        assert len(result_sorted_input) == 0

    def assert_detection_equal(self, d1: Detection, d2: Detection) -> None:
        assert d1.classification == d2.classification
        assert d1.confidence == d2.confidence
        assert d1.x == d2.x
        assert d1.y == d2.y
        assert d1.w == d2.w
        assert d1.h == d2.h
        assert d1.frame == d2.frame
        assert d1.occurrence == d2.occurrence
        assert d1.video_name == d2.video_name
        assert d1.interpolated_detection == d2.interpolated_detection
        assert d1.track_id == d2.track_id


class TestOtFlowParser:
    def test_parse_sections_and_flows(self, test_data_tmp_dir: Path) -> None:
        first_coordinate = Coordinate(0, 0)
        second_coordinate = Coordinate(1, 1)
        third_coordinate = Coordinate(1, 0)
        line_section_id = SectionId("some")
        line_section: Section = LineSection(
            id=line_section_id,
            name="some",
            relative_offset_coordinates={
                EventType.SECTION_ENTER: RelativeOffsetCoordinate(0, 0)
            },
            plugin_data={"key_1": "some_data", "key_2": "some_data"},
            coordinates=[first_coordinate, second_coordinate],
        )
        area_section_id = SectionId("other")
        area_section: Section = Area(
            id=area_section_id,
            name="other",
            relative_offset_coordinates={
                EventType.SECTION_ENTER: RelativeOffsetCoordinate(0, 0)
            },
            plugin_data={"key_1": "some_data", "key_2": "some_data"},
            coordinates=[
                first_coordinate,
                second_coordinate,
                third_coordinate,
                first_coordinate,
            ],
        )
        some_flow_id = FlowId("1")
        some_flow_name = "some to other"
        some_flow_distance = 1
        some_flow = Flow(
            some_flow_id,
            name=some_flow_name,
            start=line_section_id,
            end=area_section_id,
            distance=some_flow_distance,
        )
        other_flow_id = FlowId("2")
        other_flow_name = "other to some"
        other_flow_distance = None
        other_flow = Flow(
            other_flow_id,
            name=other_flow_name,
            start=area_section_id,
            end=line_section_id,
            distance=other_flow_distance,
        )
        json_file = test_data_tmp_dir / "section.otflow"
        json_file.touch()
        sections = [line_section, area_section]
        flows = [some_flow, other_flow]
        parser = OtFlowParser()
        parser.serialize(sections, flows, json_file)

        parsed_sections, parsed_flows = parser.parse(json_file)

        assert parsed_sections == sections
        assert len(parsed_flows) == 2

        some_parsed_flow = parsed_flows[0]
        assert some_parsed_flow.id == some_flow_id
        assert some_parsed_flow.name == some_flow_name
        assert some_parsed_flow.start == line_section_id
        assert some_parsed_flow.end == area_section_id
        assert some_parsed_flow.distance == some_flow_distance

        other_parsed_flow = parsed_flows[1]
        assert other_parsed_flow.id == other_flow_id
        assert other_parsed_flow.name == other_flow_name
        assert other_parsed_flow.start == area_section_id
        assert other_parsed_flow.end == line_section_id
        assert other_parsed_flow.distance == other_flow_distance

    def test_validate(self) -> None:
        parser = OtFlowParser()
        pytest.raises(
            InvalidSectionData, parser.parse_section, {section.TYPE: section.LINE}
        )

    def test_convert_section(self) -> None:
        some_section_id = SectionId("some")
        some_section: Section = LineSection(
            id=some_section_id,
            name="some",
            relative_offset_coordinates={
                EventType.SECTION_ENTER: RelativeOffsetCoordinate(0, 0)
            },
            plugin_data={},
            coordinates=[Coordinate(0, 0), Coordinate(1, 1)],
        )
        other_section_id = SectionId("other")
        other_section: Section = LineSection(
            id=other_section_id,
            name="other",
            relative_offset_coordinates={
                EventType.SECTION_ENTER: RelativeOffsetCoordinate(0, 0)
            },
            plugin_data={},
            coordinates=[Coordinate(1, 0), Coordinate(0, 1)],
        )
        some_flow = Flow(
            FlowId("1"),
            name="some to other",
            start=some_section_id,
            end=other_section_id,
            distance=1,
        )
        sections = [some_section, other_section]
        flows = [some_flow]
        parser = OtFlowParser()

        content = parser.convert(sections, flows)

        assert content == {
            section.SECTIONS: [some_section.to_dict(), other_section.to_dict()],
            flow.FLOWS: [some_flow.to_dict()],
        }

    def test_parse_plugin_data_no_entry(self, test_data_tmp_dir: Path) -> None:
        start = Coordinate(0, 0)
        end = Coordinate(1, 1)
        expected: Section = LineSection(
            id=SectionId("some"),
            name="some",
            relative_offset_coordinates={
                EventType.SECTION_ENTER: RelativeOffsetCoordinate(0, 0)
            },
            plugin_data={},
            coordinates=[start, end],
        )

        section_data = {
            section.SECTIONS: [
                {
                    section.ID: "some",
                    section.NAME: "some",
                    section.TYPE: "line",
                    section.RELATIVE_OFFSET_COORDINATES: {
                        EventType.SECTION_ENTER.serialize(): {
                            geometry.X: 0,
                            geometry.Y: 0,
                        }
                    },
                    section.COORDINATES: [
                        {
                            geometry.X: 0,
                            geometry.Y: 0,
                        },
                        {
                            geometry.X: 1,
                            geometry.Y: 1,
                        },
                    ],
                }
            ],
            flow.FLOWS: [],
        }
        save_path = test_data_tmp_dir / "sections.otflow"
        _write_json(section_data, save_path)

        parser = OtFlowParser()
        sections, _ = parser.parse(save_path)

        assert sections == [expected]

    def test_parse_plugin_data_with_plugin_data(self, test_data_tmp_dir: Path) -> None:
        start = Coordinate(0, 0)
        end = Coordinate(1, 1)
        expected: Section = LineSection(
            id=SectionId("some"),
            name="some",
            relative_offset_coordinates={
                EventType.SECTION_ENTER: RelativeOffsetCoordinate(0, 0)
            },
            plugin_data={"key_1": "some_data", "1": "some_data"},
            coordinates=[start, end],
        )

        section_data = {
            section.SECTIONS: [
                {
                    section.ID: "some",
                    section.NAME: "some",
                    section.TYPE: "line",
                    section.RELATIVE_OFFSET_COORDINATES: {
                        EventType.SECTION_ENTER.serialize(): {
                            geometry.X: 0,
                            geometry.Y: 0,
                        }
                    },
                    section.COORDINATES: [
                        {geometry.X: 0, geometry.Y: 0},
                        {geometry.X: 1, geometry.Y: 1},
                    ],
                    section.PLUGIN_DATA: {"key_1": "some_data", "1": "some_data"},
                }
            ],
            flow.FLOWS: [],
        }
        save_path = test_data_tmp_dir / "sections.otflow"
        _write_json(section_data, save_path)

        parser = OtFlowParser()
        sections, _ = parser.parse(save_path)

        assert sections == [expected]


class TestOtEventListParser:
    def test_convert_event(self, test_data_tmp_dir: Path) -> None:
        road_user_id = "1"
        road_user_type = "car"
        hostname = "myhostname"
        section_id = SectionId("N")
        direction_vector = DirectionVector2D(1, 0)
        video_name = "my_video_name.mp4"
        first_event = Event(
            road_user_id=road_user_id,
            road_user_type=road_user_type,
            hostname=hostname,
            occurrence=datetime(2022, 1, 1, 0, 0, 0, 0),
            frame_number=1,
            section_id=section_id,
            event_coordinate=ImageCoordinate(0, 0),
            event_type=EventType.SECTION_ENTER,
            direction_vector=direction_vector,
            video_name=video_name,
        )
        second_event = Event(
            road_user_id=road_user_id,
            road_user_type=road_user_type,
            hostname=hostname,
            occurrence=datetime(2022, 1, 1, 0, 0, 0, 10),
            frame_number=2,
            section_id=section_id,
            event_coordinate=ImageCoordinate(10, 0),
            event_type=EventType.SECTION_LEAVE,
            direction_vector=direction_vector,
            video_name=video_name,
        )
        line_section = LineSection(
            id=SectionId("N"),
            name="N",
            relative_offset_coordinates={
                EventType.SECTION_ENTER: RelativeOffsetCoordinate(0.5, 0.5),
                EventType.SECTION_LEAVE: RelativeOffsetCoordinate(0.5, 0.5),
            },
            plugin_data={"foo": "bar"},
            coordinates=[Coordinate(0, 0), Coordinate(1, 0)],
        )
        area_section = Area(
            id=SectionId("S"),
            name="S",
            relative_offset_coordinates={
                EventType.SECTION_ENTER: RelativeOffsetCoordinate(0.5, 0.5),
                EventType.SECTION_LEAVE: RelativeOffsetCoordinate(0.5, 0.5),
            },
            plugin_data={"foo": "bar"},
            coordinates=[
                Coordinate(0, 0),
                Coordinate(0, 10),
                Coordinate(10, 10),
                Coordinate(10, 0),
                Coordinate(0, 0),
            ],
        )
        events = [first_event, second_event]
        sections = [line_section, area_section]

        event_list_parser = OtEventListParser()
        content = event_list_parser._convert(events, sections)

        assert content == {
            METADATA: {
                VERSION: version.__version__,
                SECTION_FORMAT_VERSION: dataformat_versions.otsection_version(),
                EVENT_FORMAT_VERSION: dataformat_versions.otevent_version(),
            },
            SECTIONS: [line_section.to_dict(), area_section.to_dict()],
            EVENT_LIST: [first_event.to_dict(), second_event.to_dict()],
        }

    def test_serialize_events(
        self, tracks: list[Track], sections: list[Section], test_data_tmp_dir: Path
    ) -> None:
        event_list_parser = OtEventListParser()
        event_list_file = test_data_tmp_dir / "eventlist.json"
        event_list_parser.serialize([], sections, event_list_file)
        assert event_list_file.exists()


class TestCachedVideo:
    def test_cache_frames(self, test_data_tmp_dir: Path) -> None:
        video_file = test_data_tmp_dir / "video.mp4"
        video_file.touch()
        image = Mock(spec=TrackImage)
        video = Mock(spec=Video)
        video.get_frame.return_value = image

        cached_video = CachedVideo(video)

        first_returned_frame = cached_video.get_frame(0)
        second_returned_frame = cached_video.get_frame(0)

        video.get_frame.assert_called_once_with(0)

        assert first_returned_frame == image
        assert second_returned_frame is first_returned_frame

    def test_get_path(self) -> None:
        original_path = Path(".")
        other = Mock(spec=Video)
        other.get_path.return_value = original_path
        cached_video = CachedVideo(other)

        path = cached_video.get_path()

        other.get_path.assert_called_once()
        assert path is original_path

    def test_to_dict(self) -> None:
        base_path = Path(".")
        original_dict: dict = {}
        other = Mock(spec=Video)
        other.to_dict.return_value = original_dict
        cached_video = CachedVideo(other)

        cached_dict = cached_video.to_dict(base_path)

        other.to_dict.assert_called_once()
        assert cached_dict is original_dict


class TestCachedVideoParser:
    def test_parse_to_cached_video(self, test_data_tmp_dir: Path) -> None:
        video_file = test_data_tmp_dir / "video.mp4"
        video_file.touch()
        video = Mock(spec=Video)
        video_parser = Mock(spec=VideoParser)
        video_parser.parse.return_value = video

        cached_parser = CachedVideoParser(video_parser)

        parsed_video = cached_parser.parse(video_file)

        assert isinstance(parsed_video, CachedVideo)
        assert parsed_video.other == video

    def test_parse_list_to_cached_videos(self, test_data_tmp_dir: Path) -> None:
        content: list[dict] = [{}]
        base_folder = test_data_tmp_dir
        video1 = Mock(spec=Video)
        video2 = Mock(spec=Video)
        video_parser = Mock(spec=VideoParser)
        video_parser.parse_list.return_value = [video1, video2]

        cached_parser = CachedVideoParser(video_parser)

        parsed_videos = cached_parser.parse_list(content, base_folder)

        assert all(
            isinstance(parsed_video, CachedVideo) for parsed_video in parsed_videos
        )
        assert len(parsed_videos) == 2
        if isinstance(parsed_videos[0], CachedVideo):
            assert parsed_videos[0].other == video1
        if isinstance(parsed_videos[1], CachedVideo):
            assert parsed_videos[1].other == video2

    def test_convert_delegates_to_other(self, test_data_tmp_dir: Path) -> None:
        video1 = Mock(spec=Video)
        video2 = Mock(spec=Video)
        expected_result: dict = {}
        video_parser = Mock(spec=VideoParser)
        video_parser.convert.return_value = expected_result

        cached_parser = CachedVideoParser(video_parser)

        result = cached_parser.convert([video1, video2], test_data_tmp_dir)

        assert expected_result is result


class TestOtConfigParser:
    def test_serialize_config(self, test_data_tmp_dir: Path) -> None:
        video_parser = Mock(spec=VideoParser)
        flow_parser = Mock(spec=FlowParser)
        config_parser = OtConfigParser(
            video_parser=video_parser,
            flow_parser=flow_parser,
        )
        project = Project(name="My Test Project", start_date=datetime(2020, 1, 1))
        videos: list[Video] = []
        sections: list[Section] = []
        flows: list[Flow] = []
        output = test_data_tmp_dir / "config.otconfig"
        serialized_videos = {video.VIDEOS: {"serialized": "videos"}}
        serialized_sections = {section.SECTIONS: {"serialized": "sections"}}
        video_parser.convert.return_value = serialized_videos
        flow_parser.convert.return_value = serialized_sections

        config_parser.serialize(
            project=project,
            video_files=videos,
            sections=sections,
            flows=flows,
            file=output,
        )

        serialized_content = _parse(output)
        expected_content: dict[str, Any] = {PROJECT: project.to_dict()}
        expected_content |= serialized_videos
        expected_content |= serialized_sections

        assert serialized_content == expected_content
        assert video_parser.convert.call_args_list == [
            call(videos, relative_to=test_data_tmp_dir)
        ]
        assert flow_parser.convert.call_args_list == [call(sections, flows)]

    def test_parse_config(self, test_data_tmp_dir: Path) -> None:
        video_parser = Mock(spec=VideoParser)
        flow_parser = Mock(spec=FlowParser)
        config_parser = OtConfigParser(
            video_parser=video_parser,
            flow_parser=flow_parser,
        )
        project = Project(
            name="Test Project", start_date=datetime(2020, 1, 1, tzinfo=timezone.utc)
        )
        videos: Sequence[Video] = ()
        sections: Sequence[Section] = ()
        flows: Sequence[Flow] = ()
        config_file = test_data_tmp_dir / "config.otconfig"
        serialized_videos = {video.VIDEOS: {"serialized": "videos"}}
        serialized_flows = {
            section.SECTIONS: {"serialized": "sections"},
            flow.FLOWS: {"serialized": "flows"},
        }
        video_parser.convert.return_value = serialized_videos
        flow_parser.convert.return_value = serialized_flows
        video_parser.parse_list.return_value = videos
        flow_parser.parse_content.return_value = sections, flows

        config_parser.serialize(
            project=project,
            video_files=videos,
            sections=sections,
            flows=flows,
            file=config_file,
        )
        config = config_parser.parse(file=config_file)

        expected_config = OtConfig(
            project=project,
            videos=videos,
            sections=sections,
            flows=flows,
        )
        assert config == expected_config<|MERGE_RESOLUTION|>--- conflicted
+++ resolved
@@ -269,13 +269,9 @@
         expected_detection_classes = frozenset(
             ["person", "bus", "boat", "truck", "car", "motorcycle", "bicycle", "train"]
         )
-<<<<<<< HEAD
         assert_track_datasets_equal(
             parse_result.tracks, PythonTrackDataset.from_list([expected_track])
         )
-        assert parse_result.metadata.detection_classes == expected_detection_classes
-=======
-        assert parse_result.tracks == PythonTrackDataset.from_list([expected_track])
         assert (
             parse_result.detection_metadata.detection_classes
             == expected_detection_classes
@@ -295,7 +291,6 @@
             actual_fps=None,
             number_of_frames=60,
         )
->>>>>>> 89a11f5c
         ottrk_file.unlink()
 
     def test_parse_bz2(self, example_json_bz2: tuple[Path, dict]) -> None:
