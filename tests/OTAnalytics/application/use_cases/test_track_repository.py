from pathlib import Path
from unittest.mock import Mock

import pytest

from OTAnalytics.application.use_cases.track_repository import (
    AddAllTracks,
    ClearAllTracks,
    GetAllTrackFiles,
    GetAllTrackIds,
    GetAllTracks,
)
<<<<<<< HEAD
from OTAnalytics.domain.track import Detection, Track, TrackId, TrackRepository
=======
from OTAnalytics.domain.track import Track, TrackFileRepository, TrackRepository
>>>>>>> 5a4a14ee


@pytest.fixture
def tracks() -> list[Mock]:
    return [Mock(spec=Track), Mock(spec=Track)]


@pytest.fixture
def track_files() -> set[Mock]:
    return {Mock(spec=Path), Mock(spec=Path)}


@pytest.fixture
def track_repository(tracks: list[Mock]) -> Mock:
    repository = Mock(spec=TrackRepository)
    repository.get_all.return_value = tracks
    repository.get_all_ids.return_value = {TrackId(1), TrackId(2)}
    return repository


@pytest.fixture
def track_file_repository(track_files: list[Mock]) -> Mock:
    repository = Mock(spec=TrackFileRepository)
    repository.get_all.return_value = track_files
    return repository


class TestGetAllTracks:
    def test_get_all_tracks(self, track_repository: Mock, tracks: list[Mock]) -> None:
        get_all_tracks = GetAllTracks(track_repository)
        result_tracks = get_all_tracks()
        assert result_tracks == tracks
        track_repository.get_all.assert_called_once()


class TestGetAllTrackIds:
    def test_get_all_tracks(self, track_repository: Mock) -> None:
        get_all_track_ids = GetAllTrackIds(track_repository)
        result_tracks = get_all_track_ids()
        assert result_tracks == {TrackId(1), TrackId(2)}
        track_repository.get_all_ids.assert_called_once()


class TestAddAllTracks:
    def test_add_all_tracks(self, track_repository: Mock, tracks: list[Track]) -> None:
        add_all_tracks = AddAllTracks(track_repository)
        add_all_tracks(tracks)
        track_repository.add_all.assert_called_once_with(tracks)


class TestClearAllTracks:
    def test_clear_all_tracks(self, track_repository: Mock) -> None:
        clear_all = ClearAllTracks(track_repository)
        clear_all()
        track_repository.clear.assert_called_once()


class TestGetAllTrackFiles:
    def test_get_all_track_files(
        self, track_file_repository: Mock, track_files: set[Mock]
    ) -> None:
        use_case = GetAllTrackFiles(track_file_repository)
        files = use_case()

        assert track_files == files
        track_file_repository.get_all.assert_called_once()<|MERGE_RESOLUTION|>--- conflicted
+++ resolved
@@ -10,11 +10,7 @@
     GetAllTrackIds,
     GetAllTracks,
 )
-<<<<<<< HEAD
-from OTAnalytics.domain.track import Detection, Track, TrackId, TrackRepository
-=======
-from OTAnalytics.domain.track import Track, TrackFileRepository, TrackRepository
->>>>>>> 5a4a14ee
+from OTAnalytics.domain.track import Detection, Track, TrackFileRepository, TrackId, TrackRepository
 
 
 @pytest.fixture
