--- conflicted
+++ resolved
@@ -221,26 +221,19 @@
 
 
 class TestTrackRepository:
-<<<<<<< HEAD
-    def test_add(self) -> None:
-        track_id = TrackId("1")
-        track = Mock()
-        track.id = track_id
-=======
     @pytest.fixture
     def track_1(self) -> Mock:
         track = Mock(spec=Track)
-        track.id = TrackId(1)
+        track.id = TrackId("1")
         return track
 
     @pytest.fixture
     def track_2(self) -> Mock:
         track = Mock(spec=Track)
-        track.id = TrackId(2)
+        track.id = TrackId("2")
         return track
 
     def test_add(self, track_1: Mock) -> None:
->>>>>>> 3ddf9ba6
         observer = Mock(spec=TrackListObserver)
         repository = TrackRepository()
         repository.register_tracks_observer(observer)
@@ -260,17 +253,7 @@
         assert 0 == len(repository.get_all())
         observer.notify_tracks.assert_not_called()
 
-<<<<<<< HEAD
-    def test_add_all(self) -> None:
-        first_id = TrackId("1")
-        second_id = TrackId("2")
-        first_track = Mock()
-        first_track.id = first_id
-        second_track = Mock()
-        second_track.id = second_id
-=======
     def test_add_all(self, track_1: Mock, track_2: Mock) -> None:
->>>>>>> 3ddf9ba6
         observer = Mock(spec=TrackListObserver)
         repository = TrackRepository()
         repository.register_tracks_observer(observer)
@@ -281,14 +264,7 @@
         assert track_2 in repository.get_all()
         observer.notify_tracks.assert_called_with([track_1.id, track_2.id])
 
-<<<<<<< HEAD
-    def test_get_by_id(self) -> None:
-        first_track = Mock()
-        first_track.id.return_value = TrackId("1")
-        second_track = Mock()
-=======
     def test_get_by_id(self, track_1: Mock, track_2: Mock) -> None:
->>>>>>> 3ddf9ba6
         repository = TrackRepository()
         repository.add_all([track_1, track_2])
 
@@ -296,17 +272,7 @@
 
         assert returned == track_1
 
-<<<<<<< HEAD
-    def test_clear(self) -> None:
-        first_id = TrackId("1")
-        second_id = TrackId("2")
-        first_track = Mock()
-        first_track.id = first_id
-        second_track = Mock()
-        second_track.id = second_id
-=======
     def test_clear(self, track_1: Mock, track_2: Mock) -> None:
->>>>>>> 3ddf9ba6
         observer = Mock(spec=TrackListObserver)
         repository = TrackRepository()
         repository.register_tracks_observer(observer)
