--- conflicted
+++ resolved
@@ -20,7 +20,15 @@
     )
 
 
-<<<<<<< HEAD
+class TestFlow:
+    def test_invalid_distance(self) -> None:
+        flow_id = FlowId("some")
+        start = Mock(spec=Section)
+        end = Mock(spec=Section)
+        with pytest.raises(ValueError):
+            Flow(flow_id, start=start, end=end, distance=-1)
+
+
 @pytest.fixture
 def other_flow() -> Flow:
     distance = 1.0
@@ -33,15 +41,6 @@
         end=end,
         distance=distance,
     )
-=======
-class TestFlow:
-    def test_invalid_distance(self) -> None:
-        flow_id = FlowId("some")
-        start = Mock(spec=Section)
-        end = Mock(spec=Section)
-        with pytest.raises(ValueError):
-            Flow(flow_id, start=start, end=end, distance=-1)
->>>>>>> 71a5f642
 
 
 class TestFlowRepository:
