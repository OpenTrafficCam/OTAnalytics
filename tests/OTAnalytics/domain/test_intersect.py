from datetime import datetime, timezone
from pathlib import Path

import pytest

from OTAnalytics.domain.event import EventType
from OTAnalytics.domain.geometry import Coordinate, RelativeOffsetCoordinate
from OTAnalytics.domain.intersect import Intersector
from OTAnalytics.domain.section import LineSection, SectionId
from OTAnalytics.domain.track import Detection, TrackId


@pytest.fixture
def detection() -> Detection:
    return Detection(
        classification="car",
        confidence=0.5,
        x=0.0,
        y=5.0,
        w=15.3,
        h=30.5,
        frame=1,
        occurrence=datetime(2022, 1, 1, 0, 0, 0, 0),
        input_file_path=Path("path/to/myhostname_something.otdet"),
        interpolated_detection=False,
        track_id=TrackId(1),
    )


class TestIntersector:
    def test_select_coordinate_in_detection(self, detection: Detection) -> None:
        offset = RelativeOffsetCoordinate(0.5, 0.5)
        coordinate = Intersector._select_coordinate_in_detection(detection, offset)
        assert coordinate.x == detection.x + detection.w * 0.5
        assert coordinate.y == detection.y + detection.h * 0.5

    def test_extract_offset_from_section(self) -> None:
        offset = RelativeOffsetCoordinate(0.5, 0.5)
        section = LineSection(
            SectionId("N"),
            "N",
            {EventType.SECTION_ENTER: offset},
            {},
            coordinates=[Coordinate(0, 0), Coordinate(1, 1)],
        )
        result = Intersector._extract_offset_from_section(
            section, EventType.SECTION_ENTER
        )
<<<<<<< HEAD
        assert result == offset


class TestIntersectBySplittingTrackLine:
    def test_intersect(self, track: Track) -> None:
        # Setup mock intersection implementation
        mock_implementation = Mock(spec=IntersectImplementation)
        intersection_result: list[Line] = [
            Line([Coordinate(0, 5), Coordinate(5, 5)]),
            Line([Coordinate(5, 5), Coordinate(10, 5)]),
        ]
        mock_implementation.split_line_with_line.return_value = intersection_result

        # Setup event builder
        event_builder = SectionEventBuilder()
        event_builder.add_section_id(SectionId("N"))
        event_builder.add_event_type(EventType.SECTION_ENTER)

        line_section = LineSection(
            id=SectionId("N"),
            name="N",
            relative_offset_coordinates={
                EventType.SECTION_ENTER: RelativeOffsetCoordinate(0, 0)
            },
            plugin_data={},
            coordinates=[Coordinate(5, 0), Coordinate(5, 10)],
        )

        intersector = IntersectBySplittingTrackLine(mock_implementation, line_section)
        result_events = intersector.intersect(track, event_builder)
        assert result_events is not None

        result_event = result_events[0]
        expected_detection = track.detections[1]

        assert len(result_events) == 1
        assert result_event.road_user_id == expected_detection.track_id.id
        assert result_event.road_user_type == expected_detection.classification
        assert result_event.hostname == "myhostname"
        assert result_event.occurrence == expected_detection.occurrence
        assert result_event.frame_number == expected_detection.frame
        assert result_event.section_id == line_section.id
        assert result_event.event_type == EventType.SECTION_ENTER
        assert result_event.direction_vector.x1 == 10
        assert result_event.direction_vector.x2 == 0
        assert result_event.video_name == expected_detection.input_file_path.name

    def test_intersect_track_offset_applied_to_event_coordinate(
        self, track: Track
    ) -> None:
        # Setup mock intersection implementation
        mock_implementation = Mock(spec=IntersectImplementation)
        intersection_result: list[Line] = [
            Line([Coordinate(0, 5), Coordinate(5, 5)]),
            Line([Coordinate(5, 5), Coordinate(10, 5)]),
        ]
        mock_implementation.split_line_with_line.return_value = intersection_result

        # Setup event builder
        event_builder = SectionEventBuilder()
        event_builder.add_section_id(SectionId("N"))
        event_builder.add_event_type(EventType.SECTION_ENTER)

        line_section = LineSection(
            id=SectionId("N"),
            name="N",
            relative_offset_coordinates={
                EventType.SECTION_ENTER: RelativeOffsetCoordinate(1, 1)
            },
            plugin_data={},
            coordinates=[Coordinate(5, 0), Coordinate(5, 10)],
        )

        intersector = IntersectBySplittingTrackLine(mock_implementation, line_section)
        result_events = intersector.intersect(track, event_builder)
        assert result_events is not None

        result_event = result_events[0]
        expected_detection = track.detections[1]

        assert len(result_events) == 1
        assert result_event.road_user_id == expected_detection.track_id.id
        assert result_event.road_user_type == expected_detection.classification
        assert result_event.hostname == "myhostname"
        assert result_event.occurrence == expected_detection.occurrence
        assert result_event.frame_number == expected_detection.frame
        assert result_event.section_id == line_section.id
        assert result_event.event_type == EventType.SECTION_ENTER
        assert result_event.direction_vector.x1 == 10
        assert result_event.direction_vector.x2 == 0
        assert result_event.video_name == expected_detection.input_file_path.name
        assert result_event.event_coordinate == ImageCoordinate(25.3, 35.5)


class TestIntersectBySmallTrackComponents:
    @pytest.mark.parametrize(
        "test_case,intersect_side_effect",
        [
            (
                "test_case_track_line_section",
                [True, True, False, False, False, False, False],
            ),
            ("test_case_closed_track_line_section", [True, False, True, False, True]),
        ],
    )
    def test_intersect(
        self,
        test_case: str,
        intersect_side_effect: list[bool],
        request: pytest.FixtureRequest,
    ) -> None:
        track: Track
        expected_events: list[Event]
        track, section, expected_events = request.getfixturevalue(test_case)

        # Setup mock intersection implementation
        mock_implementation = Mock(spec=IntersectImplementation)
        mock_implementation.line_intersects_line.side_effect = intersect_side_effect

        # Setup event builder
        section_event_builder = SectionEventBuilder()
        section_event_builder.add_section_id(SectionId("N"))
        section_event_builder.add_event_type(EventType.SECTION_ENTER)

        line_section = LineSection(
            id=SectionId("N"),
            name="N",
            relative_offset_coordinates={
                EventType.SECTION_ENTER: RelativeOffsetCoordinate(0, 0)
            },
            plugin_data={},
            coordinates=[Coordinate(5, 0), Coordinate(5, 10)],
        )

        intersector = IntersectBySmallTrackComponents(mock_implementation, line_section)
        result_events = intersector.intersect(track, section_event_builder)
        assert result_events == expected_events

    def test_intersect_track_offset_applied_to_event_coordinate(
        self, track: Track
    ) -> None:
        # Setup mock intersection implementation
        mock_implementation = Mock(spec=IntersectImplementation)
        mock_implementation.line_intersects_line.side_effect = [
            True,
            True,
            False,
            False,
            False,
            False,
        ]

        # Setup event builder
        event_builder = SectionEventBuilder()
        event_builder.add_section_id(SectionId("N"))
        event_builder.add_event_type(EventType.SECTION_ENTER)

        line_section = LineSection(
            id=SectionId("N"),
            name="N",
            relative_offset_coordinates={
                EventType.SECTION_ENTER: RelativeOffsetCoordinate(1, 1)
            },
            plugin_data={},
            coordinates=[Coordinate(5, 0), Coordinate(5, 10)],
        )

        intersector = IntersectBySmallTrackComponents(mock_implementation, line_section)
        result_events = intersector.intersect(track, event_builder)

        assert result_events is not None
        result_event = result_events[0]
        expected_detection = track.detections[1]

        assert len(result_events) == 1
        assert result_event.road_user_id == expected_detection.track_id.id
        assert result_event.road_user_type == expected_detection.classification
        assert result_event.hostname == "myhostname"
        assert result_event.occurrence == expected_detection.occurrence
        assert result_event.frame_number == expected_detection.frame
        assert result_event.section_id == line_section.id
        assert result_event.event_type == EventType.SECTION_ENTER
        assert result_event.direction_vector.x1 == 10
        assert result_event.direction_vector.x2 == 0
        assert result_event.video_name == expected_detection.input_file_path.name
        assert result_event.event_coordinate == ImageCoordinate(25.3, 35.5)

    @patch("OTAnalytics.domain.intersect.Intersector._select_coordinate_in_detection")
    def test_track_line_intersects_section_offset_applied(
        self,
        mock_select_coordinate_in_detection: Mock,
        track: Track,
    ) -> None:
        # Setup mock intersection implementation
        intersect_implementation = Mock()
        line_section = Mock()
        intersector = IntersectBySmallTrackComponents(
            intersect_implementation, line_section
        )

        mock_select_coordinate_in_detection.side_effect = [
            Coordinate(0, 0),
            Coordinate(1, 0),
            Coordinate(2, 0),
            Coordinate(3, 0),
            Coordinate(4, 1),
        ]

        mock_line_section = Mock()
        offset = RelativeOffsetCoordinate(1, 1)
        intersector._track_line_intersects_section(track, mock_line_section, offset)

        assert mock_select_coordinate_in_detection.call_count == 5


class TestIntersectAreaByTrackPoints:
    @pytest.fixture
    def area(self) -> Area:
        return Area(
            id=SectionId("N"),
            name="N",
            coordinates=[
                Coordinate(1, 1),
                Coordinate(1, 2),
                Coordinate(2, 2),
                Coordinate(2, 1),
                Coordinate(1, 1),
            ],
            relative_offset_coordinates={
                EventType.SECTION_ENTER: RelativeOffsetCoordinate(0, 0),
                EventType.SECTION_LEAVE: RelativeOffsetCoordinate(0, 0),
            },
            plugin_data={},
        )

    def test_intersect_track_starts_outside_section(
        self,
        area: Area,
        track_builder: TrackBuilder,
        event_builder: EventBuilder,
    ) -> None:
        mock_implementation = Mock()
        mock_implementation.are_coordinates_within_polygon.return_value = [
            False,
            True,
            False,
            False,
            False,
        ]

        track_builder.add_xy_bbox(0.5, 1.5)
        track_builder.append_detection()

        track_builder.add_xy_bbox(1.5, 1.5)
        track_builder.add_frame(2)
        track_builder.add_microsecond(1)
        track_builder.append_detection()

        track_builder.add_xy_bbox(3, 1.5)
        track_builder.add_frame(3)
        track_builder.add_microsecond(2)
        track_builder.append_detection()

        track_builder.add_xy_bbox(3.5, 1.5)
        track_builder.add_frame(4)
        track_builder.add_microsecond(3)
        track_builder.append_detection()

        track_builder.add_xy_bbox(4, 1.5)
        track_builder.add_frame(5)
        track_builder.add_microsecond(4)
        track_builder.append_detection()
        track = track_builder.build_track()

        section_event_builder = SectionEventBuilder()
        section_event_builder.add_section_id(area.id)

        intersector = IntersectAreaByTrackPoints(mock_implementation, area)
        result_events = intersector.intersect(track, section_event_builder)

        event_builder.add_microsecond(1)
        event_builder.add_frame_number(2)
        event_builder.add_event_coordinate(1.5, 1.5)
        event_builder.add_event_type("section-enter")
        event_builder.add_direction_vector(1, 0)
        event_builder.append_section_event()

        event_builder.add_microsecond(2)
        event_builder.add_frame_number(3)
        event_builder.add_event_coordinate(3, 1.5)
        event_builder.add_event_type("section-leave")
        event_builder.add_direction_vector(1.5, 0)
        event_builder.append_section_event()
        expected_events = event_builder.build_events()
        assert result_events == expected_events

    def test_intersect_track_starts_inside_section(
        self,
        area: Area,
        track_builder: TrackBuilder,
        event_builder: EventBuilder,
    ) -> None:
        mock_implementation = Mock()
        mock_implementation.are_coordinates_within_polygon.return_value = [
            True,
            False,
            False,
            False,
            False,
        ]

        track_builder.add_xy_bbox(1.5, 1.5)
        track_builder.add_frame(1)
        track_builder.add_microsecond(1)
        track_builder.append_detection()

        track_builder.add_xy_bbox(3, 1.5)
        track_builder.add_frame(2)
        track_builder.add_microsecond(2)
        track_builder.append_detection()

        track_builder.add_xy_bbox(3.5, 1.5)
        track_builder.add_frame(3)
        track_builder.add_microsecond(3)
        track_builder.append_detection()

        track_builder.add_xy_bbox(4, 1.5)
        track_builder.add_frame(4)
        track_builder.add_microsecond(4)
        track_builder.append_detection()

        track_builder.add_xy_bbox(4.5, 1.5)
        track_builder.add_frame(5)
        track_builder.add_microsecond(5)
        track_builder.append_detection()

        track = track_builder.build_track()

        section_event_builder = SectionEventBuilder()
        section_event_builder.add_section_id(area.id)

        intersector = IntersectAreaByTrackPoints(mock_implementation, area)
        result_events = intersector.intersect(track, section_event_builder)

        event_builder.add_microsecond(1)
        event_builder.add_frame_number(1)
        event_builder.add_event_coordinate(1.5, 1.5)
        event_builder.add_event_type("section-enter")
        event_builder.add_direction_vector(1.5, 0)
        event_builder.append_section_event()

        event_builder.add_microsecond(2)
        event_builder.add_frame_number(2)
        event_builder.add_event_coordinate(3, 1.5)
        event_builder.add_event_type("section-leave")
        event_builder.add_direction_vector(1.5, 0)
        event_builder.append_section_event()

        expected_events = event_builder.build_events()

        assert result_events == expected_events

    def test_intersect_track_is_inside_section(
        self,
        area: Area,
        track_builder: TrackBuilder,
        event_builder: EventBuilder,
    ) -> None:
        mock_implementation = Mock()
        mock_implementation.are_coordinates_within_polygon.return_value = [
            True,
            True,
            True,
            True,
            True,
        ]

        track_builder.add_xy_bbox(1.5, 1.5)
        track_builder.add_frame(1)
        track_builder.add_microsecond(1)
        track_builder.append_detection()

        track_builder.add_xy_bbox(1.7, 1.5)
        track_builder.add_frame(2)
        track_builder.add_microsecond(2)
        track_builder.append_detection()

        track_builder.add_xy_bbox(1.8, 1.5)
        track_builder.add_frame(3)
        track_builder.add_microsecond(3)
        track_builder.append_detection()

        track_builder.add_xy_bbox(1.7, 1.5)
        track_builder.add_frame(4)
        track_builder.add_microsecond(4)
        track_builder.append_detection()

        track_builder.add_xy_bbox(1.8, 1.5)
        track_builder.add_frame(5)
        track_builder.add_microsecond(4)
        track_builder.append_detection()

        track = track_builder.build_track()

        section_event_builder = SectionEventBuilder()
        section_event_builder.add_section_id(area.id)

        intersector = IntersectAreaByTrackPoints(mock_implementation, area)
        result_events = intersector.intersect(track, section_event_builder)

        event_builder.add_microsecond(1)
        event_builder.add_frame_number(1)
        event_builder.add_event_coordinate(1.5, 1.5)
        event_builder.add_event_type("section-enter")
        # 1.7 - 1.5 != 0.2 but 0.19999999999999996 due to FP precision error
        event_builder.add_direction_vector(1.7 - 1.5, 1.5 - 1.5)
        event_builder.append_section_event()
        expected_events = event_builder.build_events()

        assert result_events == expected_events

    def test_intersect_track_starts_outside_and_stays_inside_section(
        self, area: Area, track_builder: TrackBuilder
    ) -> None:
        mock_implementation = Mock()
        mock_implementation.are_coordinates_within_polygon.return_value = [
            False,
            True,
            True,
            True,
            True,
        ]
        track_builder.add_xy_bbox(0.5, 1.5)
        track_builder.append_detection()

        track_builder.add_xy_bbox(1.5, 1.5)
        track_builder.add_frame(2)
        track_builder.add_microsecond(1)
        track_builder.append_detection()

        track_builder.add_xy_bbox(1.7, 1.5)
        track_builder.add_frame(3)
        track_builder.add_microsecond(2)
        track_builder.append_detection()

        track_builder.add_xy_bbox(1.8, 1.5)
        track_builder.add_frame(4)
        track_builder.add_microsecond(3)
        track_builder.append_detection()

        track_builder.add_xy_bbox(1.7, 1.5)
        track_builder.add_frame(5)
        track_builder.add_microsecond(4)
        track_builder.append_detection()

        track = track_builder.build_track()

        event_builder = SectionEventBuilder()
        event_builder.add_section_id(area.id)

        intersector = IntersectAreaByTrackPoints(mock_implementation, area)
        result_events = intersector.intersect(track, event_builder)
        expected_events = [
            Event(
                road_user_id=1,
                road_user_type="car",
                hostname="myhostname",
                occurrence=datetime(2020, 1, 1, 0, 0, 0, 1, tzinfo=timezone.utc),
                frame_number=2,
                section_id=SectionId("N"),
                event_coordinate=ImageCoordinate(1.5, 1.5),
                event_type=EventType.SECTION_ENTER,
                direction_vector=DirectionVector2D(1, 0),
                video_name="myhostname_file.otdet",
            )
        ]
        assert result_events == expected_events

    def test_intersect_track_starts_outside_section_with_multiple_intersections(
        self,
        area: Area,
        track_builder: TrackBuilder,
        event_builder: EventBuilder,
    ) -> None:
        mock_implementation = Mock()
        mock_implementation.are_coordinates_within_polygon.return_value = [
            False,
            True,
            False,
            True,
            False,
        ]

        track_builder.add_xy_bbox(0.5, 1.5)
        track_builder.append_detection()

        track_builder.add_xy_bbox(1.5, 1.5)
        track_builder.add_frame(2)
        track_builder.occurrence_microsecond = 1
        track_builder.append_detection()

        track_builder.add_xy_bbox(3, 1.5)
        track_builder.add_frame(3)
        track_builder.occurrence_microsecond = 2
        track_builder.append_detection()

        track_builder.add_xy_bbox(1.5, 1.5)
        track_builder.add_frame(4)
        track_builder.occurrence_microsecond = 3
        track_builder.append_detection()

        track_builder.add_xy_bbox(3, 1.5)
        track_builder.add_frame(5)
        track_builder.occurrence_microsecond = 4
        track_builder.append_detection()

        track = track_builder.build_track()

        section_event_builder = SectionEventBuilder()
        section_event_builder.add_section_id(area.id)

        intersector = IntersectAreaByTrackPoints(mock_implementation, area)
        result_events = intersector.intersect(track, section_event_builder)

        event_builder.add_microsecond(1)
        event_builder.add_frame_number(2)
        event_builder.add_event_coordinate(1.5, 1.5)
        event_builder.add_event_type("section-enter")
        event_builder.add_direction_vector(1, 0)
        event_builder.append_section_event()

        event_builder.add_microsecond(2)
        event_builder.add_frame_number(3)
        event_builder.add_event_coordinate(3, 1.5)
        event_builder.add_event_type("section-leave")
        event_builder.add_direction_vector(1.5, 0)
        event_builder.append_section_event()

        event_builder.add_microsecond(3)
        event_builder.add_frame_number(4)
        event_builder.add_event_coordinate(1.5, 1.5)
        event_builder.add_event_type("section-enter")
        event_builder.add_direction_vector(-1.5, 0)
        event_builder.append_section_event()

        event_builder.add_microsecond(4)
        event_builder.add_frame_number(5)
        event_builder.add_event_coordinate(3, 1.5)
        event_builder.add_event_type("section-leave")
        event_builder.add_direction_vector(1.5, 0)
        event_builder.append_section_event()

        expected_events = event_builder.build_events()

        assert result_events == expected_events

    def test_intersect_track_starts_inside_section_with_multiple_intersections(
        self,
        area: Area,
        track_builder: TrackBuilder,
        event_builder: EventBuilder,
    ) -> None:
        mock_implementation = Mock()
        mock_implementation.are_coordinates_within_polygon.return_value = [
            True,
            False,
            True,
            False,
            False,
        ]

        track_builder.add_xy_bbox(1.5, 1.5)
        track_builder.add_frame(2)
        track_builder.add_microsecond(1)
        track_builder.append_detection()

        track_builder.add_xy_bbox(3, 1.5)
        track_builder.add_frame(3)
        track_builder.add_microsecond(2)
        track_builder.append_detection()

        track_builder.add_xy_bbox(1.5, 1.5)
        track_builder.add_frame(4)
        track_builder.add_microsecond(3)
        track_builder.append_detection()

        track_builder.add_xy_bbox(3, 1.5)
        track_builder.add_frame(5)
        track_builder.add_microsecond(4)
        track_builder.append_detection()

        track_builder.add_xy_bbox(4, 1.5)
        track_builder.add_frame(6)
        track_builder.add_microsecond(5)
        track_builder.append_detection()

        track = track_builder.build_track()

        section_event_builder = SectionEventBuilder()
        section_event_builder.add_section_id(area.id)

        intersector = IntersectAreaByTrackPoints(mock_implementation, area)
        result_events = intersector.intersect(track, section_event_builder)

        event_builder.add_microsecond(1)
        event_builder.add_frame_number(2)
        event_builder.add_event_coordinate(1.5, 1.5)
        event_builder.add_event_type("section-enter")
        event_builder.add_direction_vector(1.5, 0)
        event_builder.append_section_event()

        event_builder.add_microsecond(2)
        event_builder.add_frame_number(3)
        event_builder.add_event_coordinate(3, 1.5)
        event_builder.add_event_type("section-leave")
        event_builder.add_direction_vector(1.5, 0)
        event_builder.append_section_event()

        event_builder.add_microsecond(3)
        event_builder.add_frame_number(4)
        event_builder.add_event_coordinate(1.5, 1.5)
        event_builder.add_event_type("section-enter")
        event_builder.add_direction_vector(-1.5, 0)
        event_builder.append_section_event()

        event_builder.add_microsecond(4)
        event_builder.add_frame_number(5)
        event_builder.add_event_coordinate(3, 1.5)
        event_builder.add_event_type("section-leave")
        event_builder.add_direction_vector(1.5, 0)
        event_builder.append_section_event()

        expected_events = event_builder.build_events()

        assert result_events == expected_events

    def test_intersect_track_offset_applied_to_event_coordinate(
        self,
        track_builder: TrackBuilder,
        event_builder: EventBuilder,
    ) -> None:
        mock_implementation = Mock()
        mock_implementation.are_coordinates_within_polygon.return_value = [
            False,
            True,
            False,
            False,
            False,
        ]
        mock_coordinate = Mock()
        area = Area(
            id=SectionId("N"),
            name="N",
            relative_offset_coordinates={
                EventType.SECTION_ENTER: RelativeOffsetCoordinate(1, 1),
                EventType.SECTION_LEAVE: RelativeOffsetCoordinate(1, 1),
            },
            plugin_data={},
            coordinates=[
                mock_coordinate,
                mock_coordinate,
                mock_coordinate,
                mock_coordinate,
            ],
        )

        track_builder.add_xy_bbox(0.5, 1.5)
        track_builder.append_detection()

        track_builder.add_xy_bbox(1.5, 1.5)
        track_builder.add_frame(2)
        track_builder.add_microsecond(1)
        track_builder.append_detection()

        track_builder.add_xy_bbox(3, 1.5)
        track_builder.add_frame(3)
        track_builder.add_microsecond(2)
        track_builder.append_detection()

        track_builder.add_xy_bbox(3.5, 1.5)
        track_builder.add_frame(4)
        track_builder.add_microsecond(3)
        track_builder.append_detection()

        track_builder.add_xy_bbox(4, 1.5)
        track_builder.add_frame(5)
        track_builder.add_microsecond(4)
        track_builder.append_detection()
        track = track_builder.build_track()

        section_event_builder = SectionEventBuilder()
        section_event_builder.add_section_id(area.id)

        intersector = IntersectAreaByTrackPoints(mock_implementation, area)
        result_events = intersector.intersect(track, section_event_builder)

        event_builder.add_microsecond(1)
        event_builder.add_frame_number(2)
        event_builder.add_event_coordinate(11.5, 11.5)
        event_builder.add_direction_vector(1, 0)
        event_builder.add_event_type("section-enter")
        event_builder.append_section_event()

        event_builder.add_microsecond(2)
        event_builder.add_frame_number(3)
        event_builder.add_direction_vector(1.5, 0)
        event_builder.add_event_coordinate(13, 11.5)
        event_builder.add_event_type("section-leave")
        event_builder.append_section_event()
        expected_events = event_builder.build_events()
        assert result_events == expected_events

    @staticmethod
    def compare_events(first: Event, second: Event) -> None:
        assert first.road_user_id == second.road_user_id
        assert first.road_user_type == second.road_user_type
        assert first.hostname == second.hostname
        assert first.frame_number == second.frame_number
        assert first.section_id == second.section_id
        assert first.event_coordinate.x == second.event_coordinate.x
        assert first.event_coordinate.y == second.event_coordinate.y
        assert first.event_coordinate == second.event_coordinate
        assert first.event_type == second.event_type
        assert first.direction_vector == second.direction_vector
        assert first.video_name == second.video_name

    def test_intersect_closed_track(
        self, closed_track: Track, event_builder: EventBuilder
    ) -> None:
        mock_implementation = Mock()
        mock_implementation.are_coordinates_within_polygon.return_value = [
            False,
            False,
            True,
            True,
            False,
        ]
        area = Area(
            id=SectionId("N"),
            name="N",
            coordinates=[
                Coordinate(0, 1.5),
                Coordinate(3, 1.5),
                Coordinate(3, 2.5),
                Coordinate(0, 2.5),
                Coordinate(0, 1.5),
            ],
            relative_offset_coordinates={
                EventType.SECTION_ENTER: RelativeOffsetCoordinate(0, 0),
                EventType.SECTION_LEAVE: RelativeOffsetCoordinate(0, 0),
            },
            plugin_data={},
        )

        section_event_builder = SectionEventBuilder()
        section_event_builder.add_section_id(area.id)

        intersector = IntersectAreaByTrackPoints(mock_implementation, area)
        result_events = intersector.intersect(closed_track, section_event_builder)

        event_builder.add_road_user_id(closed_track.id.id)
        event_builder.add_second(3)
        event_builder.add_frame_number(3)
        event_builder.add_event_coordinate(2, 2)
        event_builder.add_event_type("section-enter")
        event_builder.add_direction_vector(0, 1)
        event_builder.append_section_event()

        event_builder.add_second(5)
        event_builder.add_frame_number(5)
        event_builder.add_event_coordinate(1, 1)
        event_builder.add_event_type("section-leave")
        event_builder.add_direction_vector(0, -1)
        event_builder.append_section_event()
        expected_events = event_builder.build_events()
        assert result_events == expected_events
=======
        assert result == offset
>>>>>>> 704891f9
<|MERGE_RESOLUTION|>--- conflicted
+++ resolved
@@ -1,4 +1,4 @@
-from datetime import datetime, timezone
+from datetime import datetime
 from pathlib import Path
 
 import pytest
@@ -46,783 +46,4 @@
         result = Intersector._extract_offset_from_section(
             section, EventType.SECTION_ENTER
         )
-<<<<<<< HEAD
-        assert result == offset
-
-
-class TestIntersectBySplittingTrackLine:
-    def test_intersect(self, track: Track) -> None:
-        # Setup mock intersection implementation
-        mock_implementation = Mock(spec=IntersectImplementation)
-        intersection_result: list[Line] = [
-            Line([Coordinate(0, 5), Coordinate(5, 5)]),
-            Line([Coordinate(5, 5), Coordinate(10, 5)]),
-        ]
-        mock_implementation.split_line_with_line.return_value = intersection_result
-
-        # Setup event builder
-        event_builder = SectionEventBuilder()
-        event_builder.add_section_id(SectionId("N"))
-        event_builder.add_event_type(EventType.SECTION_ENTER)
-
-        line_section = LineSection(
-            id=SectionId("N"),
-            name="N",
-            relative_offset_coordinates={
-                EventType.SECTION_ENTER: RelativeOffsetCoordinate(0, 0)
-            },
-            plugin_data={},
-            coordinates=[Coordinate(5, 0), Coordinate(5, 10)],
-        )
-
-        intersector = IntersectBySplittingTrackLine(mock_implementation, line_section)
-        result_events = intersector.intersect(track, event_builder)
-        assert result_events is not None
-
-        result_event = result_events[0]
-        expected_detection = track.detections[1]
-
-        assert len(result_events) == 1
-        assert result_event.road_user_id == expected_detection.track_id.id
-        assert result_event.road_user_type == expected_detection.classification
-        assert result_event.hostname == "myhostname"
-        assert result_event.occurrence == expected_detection.occurrence
-        assert result_event.frame_number == expected_detection.frame
-        assert result_event.section_id == line_section.id
-        assert result_event.event_type == EventType.SECTION_ENTER
-        assert result_event.direction_vector.x1 == 10
-        assert result_event.direction_vector.x2 == 0
-        assert result_event.video_name == expected_detection.input_file_path.name
-
-    def test_intersect_track_offset_applied_to_event_coordinate(
-        self, track: Track
-    ) -> None:
-        # Setup mock intersection implementation
-        mock_implementation = Mock(spec=IntersectImplementation)
-        intersection_result: list[Line] = [
-            Line([Coordinate(0, 5), Coordinate(5, 5)]),
-            Line([Coordinate(5, 5), Coordinate(10, 5)]),
-        ]
-        mock_implementation.split_line_with_line.return_value = intersection_result
-
-        # Setup event builder
-        event_builder = SectionEventBuilder()
-        event_builder.add_section_id(SectionId("N"))
-        event_builder.add_event_type(EventType.SECTION_ENTER)
-
-        line_section = LineSection(
-            id=SectionId("N"),
-            name="N",
-            relative_offset_coordinates={
-                EventType.SECTION_ENTER: RelativeOffsetCoordinate(1, 1)
-            },
-            plugin_data={},
-            coordinates=[Coordinate(5, 0), Coordinate(5, 10)],
-        )
-
-        intersector = IntersectBySplittingTrackLine(mock_implementation, line_section)
-        result_events = intersector.intersect(track, event_builder)
-        assert result_events is not None
-
-        result_event = result_events[0]
-        expected_detection = track.detections[1]
-
-        assert len(result_events) == 1
-        assert result_event.road_user_id == expected_detection.track_id.id
-        assert result_event.road_user_type == expected_detection.classification
-        assert result_event.hostname == "myhostname"
-        assert result_event.occurrence == expected_detection.occurrence
-        assert result_event.frame_number == expected_detection.frame
-        assert result_event.section_id == line_section.id
-        assert result_event.event_type == EventType.SECTION_ENTER
-        assert result_event.direction_vector.x1 == 10
-        assert result_event.direction_vector.x2 == 0
-        assert result_event.video_name == expected_detection.input_file_path.name
-        assert result_event.event_coordinate == ImageCoordinate(25.3, 35.5)
-
-
-class TestIntersectBySmallTrackComponents:
-    @pytest.mark.parametrize(
-        "test_case,intersect_side_effect",
-        [
-            (
-                "test_case_track_line_section",
-                [True, True, False, False, False, False, False],
-            ),
-            ("test_case_closed_track_line_section", [True, False, True, False, True]),
-        ],
-    )
-    def test_intersect(
-        self,
-        test_case: str,
-        intersect_side_effect: list[bool],
-        request: pytest.FixtureRequest,
-    ) -> None:
-        track: Track
-        expected_events: list[Event]
-        track, section, expected_events = request.getfixturevalue(test_case)
-
-        # Setup mock intersection implementation
-        mock_implementation = Mock(spec=IntersectImplementation)
-        mock_implementation.line_intersects_line.side_effect = intersect_side_effect
-
-        # Setup event builder
-        section_event_builder = SectionEventBuilder()
-        section_event_builder.add_section_id(SectionId("N"))
-        section_event_builder.add_event_type(EventType.SECTION_ENTER)
-
-        line_section = LineSection(
-            id=SectionId("N"),
-            name="N",
-            relative_offset_coordinates={
-                EventType.SECTION_ENTER: RelativeOffsetCoordinate(0, 0)
-            },
-            plugin_data={},
-            coordinates=[Coordinate(5, 0), Coordinate(5, 10)],
-        )
-
-        intersector = IntersectBySmallTrackComponents(mock_implementation, line_section)
-        result_events = intersector.intersect(track, section_event_builder)
-        assert result_events == expected_events
-
-    def test_intersect_track_offset_applied_to_event_coordinate(
-        self, track: Track
-    ) -> None:
-        # Setup mock intersection implementation
-        mock_implementation = Mock(spec=IntersectImplementation)
-        mock_implementation.line_intersects_line.side_effect = [
-            True,
-            True,
-            False,
-            False,
-            False,
-            False,
-        ]
-
-        # Setup event builder
-        event_builder = SectionEventBuilder()
-        event_builder.add_section_id(SectionId("N"))
-        event_builder.add_event_type(EventType.SECTION_ENTER)
-
-        line_section = LineSection(
-            id=SectionId("N"),
-            name="N",
-            relative_offset_coordinates={
-                EventType.SECTION_ENTER: RelativeOffsetCoordinate(1, 1)
-            },
-            plugin_data={},
-            coordinates=[Coordinate(5, 0), Coordinate(5, 10)],
-        )
-
-        intersector = IntersectBySmallTrackComponents(mock_implementation, line_section)
-        result_events = intersector.intersect(track, event_builder)
-
-        assert result_events is not None
-        result_event = result_events[0]
-        expected_detection = track.detections[1]
-
-        assert len(result_events) == 1
-        assert result_event.road_user_id == expected_detection.track_id.id
-        assert result_event.road_user_type == expected_detection.classification
-        assert result_event.hostname == "myhostname"
-        assert result_event.occurrence == expected_detection.occurrence
-        assert result_event.frame_number == expected_detection.frame
-        assert result_event.section_id == line_section.id
-        assert result_event.event_type == EventType.SECTION_ENTER
-        assert result_event.direction_vector.x1 == 10
-        assert result_event.direction_vector.x2 == 0
-        assert result_event.video_name == expected_detection.input_file_path.name
-        assert result_event.event_coordinate == ImageCoordinate(25.3, 35.5)
-
-    @patch("OTAnalytics.domain.intersect.Intersector._select_coordinate_in_detection")
-    def test_track_line_intersects_section_offset_applied(
-        self,
-        mock_select_coordinate_in_detection: Mock,
-        track: Track,
-    ) -> None:
-        # Setup mock intersection implementation
-        intersect_implementation = Mock()
-        line_section = Mock()
-        intersector = IntersectBySmallTrackComponents(
-            intersect_implementation, line_section
-        )
-
-        mock_select_coordinate_in_detection.side_effect = [
-            Coordinate(0, 0),
-            Coordinate(1, 0),
-            Coordinate(2, 0),
-            Coordinate(3, 0),
-            Coordinate(4, 1),
-        ]
-
-        mock_line_section = Mock()
-        offset = RelativeOffsetCoordinate(1, 1)
-        intersector._track_line_intersects_section(track, mock_line_section, offset)
-
-        assert mock_select_coordinate_in_detection.call_count == 5
-
-
-class TestIntersectAreaByTrackPoints:
-    @pytest.fixture
-    def area(self) -> Area:
-        return Area(
-            id=SectionId("N"),
-            name="N",
-            coordinates=[
-                Coordinate(1, 1),
-                Coordinate(1, 2),
-                Coordinate(2, 2),
-                Coordinate(2, 1),
-                Coordinate(1, 1),
-            ],
-            relative_offset_coordinates={
-                EventType.SECTION_ENTER: RelativeOffsetCoordinate(0, 0),
-                EventType.SECTION_LEAVE: RelativeOffsetCoordinate(0, 0),
-            },
-            plugin_data={},
-        )
-
-    def test_intersect_track_starts_outside_section(
-        self,
-        area: Area,
-        track_builder: TrackBuilder,
-        event_builder: EventBuilder,
-    ) -> None:
-        mock_implementation = Mock()
-        mock_implementation.are_coordinates_within_polygon.return_value = [
-            False,
-            True,
-            False,
-            False,
-            False,
-        ]
-
-        track_builder.add_xy_bbox(0.5, 1.5)
-        track_builder.append_detection()
-
-        track_builder.add_xy_bbox(1.5, 1.5)
-        track_builder.add_frame(2)
-        track_builder.add_microsecond(1)
-        track_builder.append_detection()
-
-        track_builder.add_xy_bbox(3, 1.5)
-        track_builder.add_frame(3)
-        track_builder.add_microsecond(2)
-        track_builder.append_detection()
-
-        track_builder.add_xy_bbox(3.5, 1.5)
-        track_builder.add_frame(4)
-        track_builder.add_microsecond(3)
-        track_builder.append_detection()
-
-        track_builder.add_xy_bbox(4, 1.5)
-        track_builder.add_frame(5)
-        track_builder.add_microsecond(4)
-        track_builder.append_detection()
-        track = track_builder.build_track()
-
-        section_event_builder = SectionEventBuilder()
-        section_event_builder.add_section_id(area.id)
-
-        intersector = IntersectAreaByTrackPoints(mock_implementation, area)
-        result_events = intersector.intersect(track, section_event_builder)
-
-        event_builder.add_microsecond(1)
-        event_builder.add_frame_number(2)
-        event_builder.add_event_coordinate(1.5, 1.5)
-        event_builder.add_event_type("section-enter")
-        event_builder.add_direction_vector(1, 0)
-        event_builder.append_section_event()
-
-        event_builder.add_microsecond(2)
-        event_builder.add_frame_number(3)
-        event_builder.add_event_coordinate(3, 1.5)
-        event_builder.add_event_type("section-leave")
-        event_builder.add_direction_vector(1.5, 0)
-        event_builder.append_section_event()
-        expected_events = event_builder.build_events()
-        assert result_events == expected_events
-
-    def test_intersect_track_starts_inside_section(
-        self,
-        area: Area,
-        track_builder: TrackBuilder,
-        event_builder: EventBuilder,
-    ) -> None:
-        mock_implementation = Mock()
-        mock_implementation.are_coordinates_within_polygon.return_value = [
-            True,
-            False,
-            False,
-            False,
-            False,
-        ]
-
-        track_builder.add_xy_bbox(1.5, 1.5)
-        track_builder.add_frame(1)
-        track_builder.add_microsecond(1)
-        track_builder.append_detection()
-
-        track_builder.add_xy_bbox(3, 1.5)
-        track_builder.add_frame(2)
-        track_builder.add_microsecond(2)
-        track_builder.append_detection()
-
-        track_builder.add_xy_bbox(3.5, 1.5)
-        track_builder.add_frame(3)
-        track_builder.add_microsecond(3)
-        track_builder.append_detection()
-
-        track_builder.add_xy_bbox(4, 1.5)
-        track_builder.add_frame(4)
-        track_builder.add_microsecond(4)
-        track_builder.append_detection()
-
-        track_builder.add_xy_bbox(4.5, 1.5)
-        track_builder.add_frame(5)
-        track_builder.add_microsecond(5)
-        track_builder.append_detection()
-
-        track = track_builder.build_track()
-
-        section_event_builder = SectionEventBuilder()
-        section_event_builder.add_section_id(area.id)
-
-        intersector = IntersectAreaByTrackPoints(mock_implementation, area)
-        result_events = intersector.intersect(track, section_event_builder)
-
-        event_builder.add_microsecond(1)
-        event_builder.add_frame_number(1)
-        event_builder.add_event_coordinate(1.5, 1.5)
-        event_builder.add_event_type("section-enter")
-        event_builder.add_direction_vector(1.5, 0)
-        event_builder.append_section_event()
-
-        event_builder.add_microsecond(2)
-        event_builder.add_frame_number(2)
-        event_builder.add_event_coordinate(3, 1.5)
-        event_builder.add_event_type("section-leave")
-        event_builder.add_direction_vector(1.5, 0)
-        event_builder.append_section_event()
-
-        expected_events = event_builder.build_events()
-
-        assert result_events == expected_events
-
-    def test_intersect_track_is_inside_section(
-        self,
-        area: Area,
-        track_builder: TrackBuilder,
-        event_builder: EventBuilder,
-    ) -> None:
-        mock_implementation = Mock()
-        mock_implementation.are_coordinates_within_polygon.return_value = [
-            True,
-            True,
-            True,
-            True,
-            True,
-        ]
-
-        track_builder.add_xy_bbox(1.5, 1.5)
-        track_builder.add_frame(1)
-        track_builder.add_microsecond(1)
-        track_builder.append_detection()
-
-        track_builder.add_xy_bbox(1.7, 1.5)
-        track_builder.add_frame(2)
-        track_builder.add_microsecond(2)
-        track_builder.append_detection()
-
-        track_builder.add_xy_bbox(1.8, 1.5)
-        track_builder.add_frame(3)
-        track_builder.add_microsecond(3)
-        track_builder.append_detection()
-
-        track_builder.add_xy_bbox(1.7, 1.5)
-        track_builder.add_frame(4)
-        track_builder.add_microsecond(4)
-        track_builder.append_detection()
-
-        track_builder.add_xy_bbox(1.8, 1.5)
-        track_builder.add_frame(5)
-        track_builder.add_microsecond(4)
-        track_builder.append_detection()
-
-        track = track_builder.build_track()
-
-        section_event_builder = SectionEventBuilder()
-        section_event_builder.add_section_id(area.id)
-
-        intersector = IntersectAreaByTrackPoints(mock_implementation, area)
-        result_events = intersector.intersect(track, section_event_builder)
-
-        event_builder.add_microsecond(1)
-        event_builder.add_frame_number(1)
-        event_builder.add_event_coordinate(1.5, 1.5)
-        event_builder.add_event_type("section-enter")
-        # 1.7 - 1.5 != 0.2 but 0.19999999999999996 due to FP precision error
-        event_builder.add_direction_vector(1.7 - 1.5, 1.5 - 1.5)
-        event_builder.append_section_event()
-        expected_events = event_builder.build_events()
-
-        assert result_events == expected_events
-
-    def test_intersect_track_starts_outside_and_stays_inside_section(
-        self, area: Area, track_builder: TrackBuilder
-    ) -> None:
-        mock_implementation = Mock()
-        mock_implementation.are_coordinates_within_polygon.return_value = [
-            False,
-            True,
-            True,
-            True,
-            True,
-        ]
-        track_builder.add_xy_bbox(0.5, 1.5)
-        track_builder.append_detection()
-
-        track_builder.add_xy_bbox(1.5, 1.5)
-        track_builder.add_frame(2)
-        track_builder.add_microsecond(1)
-        track_builder.append_detection()
-
-        track_builder.add_xy_bbox(1.7, 1.5)
-        track_builder.add_frame(3)
-        track_builder.add_microsecond(2)
-        track_builder.append_detection()
-
-        track_builder.add_xy_bbox(1.8, 1.5)
-        track_builder.add_frame(4)
-        track_builder.add_microsecond(3)
-        track_builder.append_detection()
-
-        track_builder.add_xy_bbox(1.7, 1.5)
-        track_builder.add_frame(5)
-        track_builder.add_microsecond(4)
-        track_builder.append_detection()
-
-        track = track_builder.build_track()
-
-        event_builder = SectionEventBuilder()
-        event_builder.add_section_id(area.id)
-
-        intersector = IntersectAreaByTrackPoints(mock_implementation, area)
-        result_events = intersector.intersect(track, event_builder)
-        expected_events = [
-            Event(
-                road_user_id=1,
-                road_user_type="car",
-                hostname="myhostname",
-                occurrence=datetime(2020, 1, 1, 0, 0, 0, 1, tzinfo=timezone.utc),
-                frame_number=2,
-                section_id=SectionId("N"),
-                event_coordinate=ImageCoordinate(1.5, 1.5),
-                event_type=EventType.SECTION_ENTER,
-                direction_vector=DirectionVector2D(1, 0),
-                video_name="myhostname_file.otdet",
-            )
-        ]
-        assert result_events == expected_events
-
-    def test_intersect_track_starts_outside_section_with_multiple_intersections(
-        self,
-        area: Area,
-        track_builder: TrackBuilder,
-        event_builder: EventBuilder,
-    ) -> None:
-        mock_implementation = Mock()
-        mock_implementation.are_coordinates_within_polygon.return_value = [
-            False,
-            True,
-            False,
-            True,
-            False,
-        ]
-
-        track_builder.add_xy_bbox(0.5, 1.5)
-        track_builder.append_detection()
-
-        track_builder.add_xy_bbox(1.5, 1.5)
-        track_builder.add_frame(2)
-        track_builder.occurrence_microsecond = 1
-        track_builder.append_detection()
-
-        track_builder.add_xy_bbox(3, 1.5)
-        track_builder.add_frame(3)
-        track_builder.occurrence_microsecond = 2
-        track_builder.append_detection()
-
-        track_builder.add_xy_bbox(1.5, 1.5)
-        track_builder.add_frame(4)
-        track_builder.occurrence_microsecond = 3
-        track_builder.append_detection()
-
-        track_builder.add_xy_bbox(3, 1.5)
-        track_builder.add_frame(5)
-        track_builder.occurrence_microsecond = 4
-        track_builder.append_detection()
-
-        track = track_builder.build_track()
-
-        section_event_builder = SectionEventBuilder()
-        section_event_builder.add_section_id(area.id)
-
-        intersector = IntersectAreaByTrackPoints(mock_implementation, area)
-        result_events = intersector.intersect(track, section_event_builder)
-
-        event_builder.add_microsecond(1)
-        event_builder.add_frame_number(2)
-        event_builder.add_event_coordinate(1.5, 1.5)
-        event_builder.add_event_type("section-enter")
-        event_builder.add_direction_vector(1, 0)
-        event_builder.append_section_event()
-
-        event_builder.add_microsecond(2)
-        event_builder.add_frame_number(3)
-        event_builder.add_event_coordinate(3, 1.5)
-        event_builder.add_event_type("section-leave")
-        event_builder.add_direction_vector(1.5, 0)
-        event_builder.append_section_event()
-
-        event_builder.add_microsecond(3)
-        event_builder.add_frame_number(4)
-        event_builder.add_event_coordinate(1.5, 1.5)
-        event_builder.add_event_type("section-enter")
-        event_builder.add_direction_vector(-1.5, 0)
-        event_builder.append_section_event()
-
-        event_builder.add_microsecond(4)
-        event_builder.add_frame_number(5)
-        event_builder.add_event_coordinate(3, 1.5)
-        event_builder.add_event_type("section-leave")
-        event_builder.add_direction_vector(1.5, 0)
-        event_builder.append_section_event()
-
-        expected_events = event_builder.build_events()
-
-        assert result_events == expected_events
-
-    def test_intersect_track_starts_inside_section_with_multiple_intersections(
-        self,
-        area: Area,
-        track_builder: TrackBuilder,
-        event_builder: EventBuilder,
-    ) -> None:
-        mock_implementation = Mock()
-        mock_implementation.are_coordinates_within_polygon.return_value = [
-            True,
-            False,
-            True,
-            False,
-            False,
-        ]
-
-        track_builder.add_xy_bbox(1.5, 1.5)
-        track_builder.add_frame(2)
-        track_builder.add_microsecond(1)
-        track_builder.append_detection()
-
-        track_builder.add_xy_bbox(3, 1.5)
-        track_builder.add_frame(3)
-        track_builder.add_microsecond(2)
-        track_builder.append_detection()
-
-        track_builder.add_xy_bbox(1.5, 1.5)
-        track_builder.add_frame(4)
-        track_builder.add_microsecond(3)
-        track_builder.append_detection()
-
-        track_builder.add_xy_bbox(3, 1.5)
-        track_builder.add_frame(5)
-        track_builder.add_microsecond(4)
-        track_builder.append_detection()
-
-        track_builder.add_xy_bbox(4, 1.5)
-        track_builder.add_frame(6)
-        track_builder.add_microsecond(5)
-        track_builder.append_detection()
-
-        track = track_builder.build_track()
-
-        section_event_builder = SectionEventBuilder()
-        section_event_builder.add_section_id(area.id)
-
-        intersector = IntersectAreaByTrackPoints(mock_implementation, area)
-        result_events = intersector.intersect(track, section_event_builder)
-
-        event_builder.add_microsecond(1)
-        event_builder.add_frame_number(2)
-        event_builder.add_event_coordinate(1.5, 1.5)
-        event_builder.add_event_type("section-enter")
-        event_builder.add_direction_vector(1.5, 0)
-        event_builder.append_section_event()
-
-        event_builder.add_microsecond(2)
-        event_builder.add_frame_number(3)
-        event_builder.add_event_coordinate(3, 1.5)
-        event_builder.add_event_type("section-leave")
-        event_builder.add_direction_vector(1.5, 0)
-        event_builder.append_section_event()
-
-        event_builder.add_microsecond(3)
-        event_builder.add_frame_number(4)
-        event_builder.add_event_coordinate(1.5, 1.5)
-        event_builder.add_event_type("section-enter")
-        event_builder.add_direction_vector(-1.5, 0)
-        event_builder.append_section_event()
-
-        event_builder.add_microsecond(4)
-        event_builder.add_frame_number(5)
-        event_builder.add_event_coordinate(3, 1.5)
-        event_builder.add_event_type("section-leave")
-        event_builder.add_direction_vector(1.5, 0)
-        event_builder.append_section_event()
-
-        expected_events = event_builder.build_events()
-
-        assert result_events == expected_events
-
-    def test_intersect_track_offset_applied_to_event_coordinate(
-        self,
-        track_builder: TrackBuilder,
-        event_builder: EventBuilder,
-    ) -> None:
-        mock_implementation = Mock()
-        mock_implementation.are_coordinates_within_polygon.return_value = [
-            False,
-            True,
-            False,
-            False,
-            False,
-        ]
-        mock_coordinate = Mock()
-        area = Area(
-            id=SectionId("N"),
-            name="N",
-            relative_offset_coordinates={
-                EventType.SECTION_ENTER: RelativeOffsetCoordinate(1, 1),
-                EventType.SECTION_LEAVE: RelativeOffsetCoordinate(1, 1),
-            },
-            plugin_data={},
-            coordinates=[
-                mock_coordinate,
-                mock_coordinate,
-                mock_coordinate,
-                mock_coordinate,
-            ],
-        )
-
-        track_builder.add_xy_bbox(0.5, 1.5)
-        track_builder.append_detection()
-
-        track_builder.add_xy_bbox(1.5, 1.5)
-        track_builder.add_frame(2)
-        track_builder.add_microsecond(1)
-        track_builder.append_detection()
-
-        track_builder.add_xy_bbox(3, 1.5)
-        track_builder.add_frame(3)
-        track_builder.add_microsecond(2)
-        track_builder.append_detection()
-
-        track_builder.add_xy_bbox(3.5, 1.5)
-        track_builder.add_frame(4)
-        track_builder.add_microsecond(3)
-        track_builder.append_detection()
-
-        track_builder.add_xy_bbox(4, 1.5)
-        track_builder.add_frame(5)
-        track_builder.add_microsecond(4)
-        track_builder.append_detection()
-        track = track_builder.build_track()
-
-        section_event_builder = SectionEventBuilder()
-        section_event_builder.add_section_id(area.id)
-
-        intersector = IntersectAreaByTrackPoints(mock_implementation, area)
-        result_events = intersector.intersect(track, section_event_builder)
-
-        event_builder.add_microsecond(1)
-        event_builder.add_frame_number(2)
-        event_builder.add_event_coordinate(11.5, 11.5)
-        event_builder.add_direction_vector(1, 0)
-        event_builder.add_event_type("section-enter")
-        event_builder.append_section_event()
-
-        event_builder.add_microsecond(2)
-        event_builder.add_frame_number(3)
-        event_builder.add_direction_vector(1.5, 0)
-        event_builder.add_event_coordinate(13, 11.5)
-        event_builder.add_event_type("section-leave")
-        event_builder.append_section_event()
-        expected_events = event_builder.build_events()
-        assert result_events == expected_events
-
-    @staticmethod
-    def compare_events(first: Event, second: Event) -> None:
-        assert first.road_user_id == second.road_user_id
-        assert first.road_user_type == second.road_user_type
-        assert first.hostname == second.hostname
-        assert first.frame_number == second.frame_number
-        assert first.section_id == second.section_id
-        assert first.event_coordinate.x == second.event_coordinate.x
-        assert first.event_coordinate.y == second.event_coordinate.y
-        assert first.event_coordinate == second.event_coordinate
-        assert first.event_type == second.event_type
-        assert first.direction_vector == second.direction_vector
-        assert first.video_name == second.video_name
-
-    def test_intersect_closed_track(
-        self, closed_track: Track, event_builder: EventBuilder
-    ) -> None:
-        mock_implementation = Mock()
-        mock_implementation.are_coordinates_within_polygon.return_value = [
-            False,
-            False,
-            True,
-            True,
-            False,
-        ]
-        area = Area(
-            id=SectionId("N"),
-            name="N",
-            coordinates=[
-                Coordinate(0, 1.5),
-                Coordinate(3, 1.5),
-                Coordinate(3, 2.5),
-                Coordinate(0, 2.5),
-                Coordinate(0, 1.5),
-            ],
-            relative_offset_coordinates={
-                EventType.SECTION_ENTER: RelativeOffsetCoordinate(0, 0),
-                EventType.SECTION_LEAVE: RelativeOffsetCoordinate(0, 0),
-            },
-            plugin_data={},
-        )
-
-        section_event_builder = SectionEventBuilder()
-        section_event_builder.add_section_id(area.id)
-
-        intersector = IntersectAreaByTrackPoints(mock_implementation, area)
-        result_events = intersector.intersect(closed_track, section_event_builder)
-
-        event_builder.add_road_user_id(closed_track.id.id)
-        event_builder.add_second(3)
-        event_builder.add_frame_number(3)
-        event_builder.add_event_coordinate(2, 2)
-        event_builder.add_event_type("section-enter")
-        event_builder.add_direction_vector(0, 1)
-        event_builder.append_section_event()
-
-        event_builder.add_second(5)
-        event_builder.add_frame_number(5)
-        event_builder.add_event_coordinate(1, 1)
-        event_builder.add_event_type("section-leave")
-        event_builder.add_direction_vector(0, -1)
-        event_builder.append_section_event()
-        expected_events = event_builder.build_events()
-        assert result_events == expected_events
-=======
-        assert result == offset
->>>>>>> 704891f9
+        assert result == offset