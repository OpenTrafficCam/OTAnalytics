import shutil
import time
from multiprocessing import Process
from pathlib import Path
from typing import Any, Generator, List, Sequence, TypeVar
from unittest.mock import Mock

import pytest

from OTAnalytics.application.analysis.road_user_assignment import (
    EventPair,
    RoadUserAssignment,
)
from OTAnalytics.application.resources.resource_manager import ResourceManager
from OTAnalytics.domain.event import Event
from OTAnalytics.domain.flow import Flow, FlowId
from OTAnalytics.domain.geometry import Coordinate
from OTAnalytics.domain.otc_classes import OtcClasses
from OTAnalytics.domain.section import LineSection, Section, SectionId
from OTAnalytics.domain.track import Track
from OTAnalytics.domain.track_dataset.track_dataset import (
    TRACK_GEOMETRY_FACTORY,
    TrackIdSet,
)
from OTAnalytics.plugin_datastore.python_track_store import PythonTrackIdSet
from OTAnalytics.plugin_datastore.track_geometry_store.shapely_store import (
    ShapelyTrackGeometryDataset,
)
from OTAnalytics.plugin_datastore.track_store import PandasByMaxConfidence
from OTAnalytics.plugin_parser.otconfig_parser import OtConfigFormatFixer
from OTAnalytics.plugin_parser.otvision_parser import (
    DEFAULT_TRACK_LENGTH_LIMIT,
    OtFlowParser,
    OttrkParser,
)
from OTAnalytics.plugin_parser.pandas_parser import PandasDetectionParser
from OTAnalytics.plugin_ui.nicegui_application import DEFAULT_HOSTNAME, DEFAULT_PORT
from tests.utils.builders.event_builder import EventBuilder
<<<<<<< HEAD
from tests.utils.builders.otanalytics_builders import (
    MultiprocessingWorker,
    NiceguiOtanalyticsBuilder,
    NiceguiWorker,
)
=======
>>>>>>> 77e29472
from tests.utils.builders.track_builder import TrackBuilder, create_track
from tests.utils.builders.track_segment_builder import (
    PANDAS,
    PYTHON,
    TrackSegmentDatasetBuilder,
    TrackSegmentDatasetBuilderProvider,
)

ACCEPTANCE_TEST_WAIT_TIMEOUT = 5
BUFFER_SIZE_100MB = 10**8

pytest_plugins = ["nicegui.testing.plugin", "pytest_playwright"]


# --- Acceptance test collection control ---
# Ensure acceptance tests only run in the dedicated GitHub Actions workflow
# without modifying workflow files. We detect the workflow via the
# GITHUB_WORKFLOW environment variable which is automatically set by GitHub.
# Alternatively, developers can force running acceptance tests locally by setting
# RUN_ACCEPTANCE=1 in their environment.
ACCEPTANCE_WORKFLOW_NAME = "Acceptance Test With Pytest"


T = TypeVar("T")
YieldFixture = Generator[T, None, None]


class NiceGUITestServer:
    """Helper class to manage NiceGUI test server"""

    def __init__(self, port: int = DEFAULT_PORT):
        self.port = port
        self.process: Process | None = None
        self.base_url = f"http://{DEFAULT_HOSTNAME}:{port}"

    def start(self) -> None:
        """Start NiceGUI server"""
        try:
            self._select_multiprocessing_mode()
            self.process = NiceguiWorker()
            self.process.start()
        except Exception:
            if self.process:
                self.process.terminate()
            self.process = None
        # Wait for server to start
        self._wait_for_server()

    def _select_multiprocessing_mode(self) -> None:
        # Choose a compatible multiprocessing start method for the current platform
        # Prefer 'fork' on POSIX for speed, but fall back to 'forkserver' or 'spawn'
        try:
            methods = py_multiprocessing.get_all_start_methods()
            preferred = (
                "fork"
                if "fork" in methods
                else ("forkserver" if "forkserver" in methods else "spawn")
            )
            py_multiprocessing.set_start_method(preferred, force=True)
        except Exception:
            # If already set or unsupported, continue with the default
            pass

    def stop(self) -> None:
        """Stop NiceGUI server"""
        if self.process:
            self.process.terminate()
            self.process.join(ACCEPTANCE_TEST_WAIT_TIMEOUT)
            self.process = None

    def _wait_for_server(self, timeout: int = 10) -> None:
        """Wait until server is responding"""
        import requests

        start_time = time.time()
        while time.time() - start_time < timeout:
            try:
                response = requests.get(self.base_url, timeout=1)
                if response.status_code == 200:
                    return
            except Exception:
                pass
            time.sleep(0.1)
        raise RuntimeError(f"Server did not start within {timeout} seconds")


@pytest.fixture(scope="session")
def external_app() -> YieldFixture[NiceGUITestServer]:
    app = NiceGUITestServer()
    app.start()
    yield app
    app.stop()


@pytest.fixture
def resource_manager() -> ResourceManager:
    return ResourceManager()


@pytest.fixture(scope="module")
def test_data_tmp_dir() -> YieldFixture[Path]:
    test_data_tmp_dir = Path(__file__).parent / "data_tmp"
    test_data_tmp_dir.mkdir(exist_ok=True)
    yield test_data_tmp_dir
    shutil.rmtree(test_data_tmp_dir)


@pytest.fixture(scope="module")
def test_data_dir() -> Path:
    return Path(__file__).parent / "data"


@pytest.fixture(scope="module")
def ottrk_path(test_data_dir: Path) -> Path:
    name = "Testvideo_Cars-Cyclist_FR20_2020-01-01_00-00-00.ottrk"
    return test_data_dir / name


@pytest.fixture(scope="module")
def otsection_file(test_data_dir: Path) -> Path:
    name = "Testvideo_Cars-Cyclist_FR20_2020-01-01_00-00-00.otflow"
    return test_data_dir / name


@pytest.fixture(scope="module")
def cyclist_video(test_data_dir: Path) -> Path:
    name = "Testvideo_Cars-Cyclist_FR20_2020-01-01_00-00-00.mp4"
    return test_data_dir / name


@pytest.fixture(scope="module")
def otconfig_file(test_data_dir: Path) -> Path:
    name = "Testvideo_Cars-Cyclist_FR20_2020-01-01_00-00-00.otconfig"
    return test_data_dir / name


def do_nothing(arg: Any) -> Any:
    return arg


@pytest.fixture(scope="module")
def do_nothing_fixer() -> Mock:
    fixer = Mock(spec=OtConfigFormatFixer)
    fixer.fix.side_effect = do_nothing
    return fixer


@pytest.fixture(scope="module")
def tracks(ottrk_path: Path) -> list[Track]:
    calculator = PandasByMaxConfidence()
    detection_parser = PandasDetectionParser(
        calculator,
        ShapelyTrackGeometryDataset.from_track_dataset,
        track_length_limit=DEFAULT_TRACK_LENGTH_LIMIT,
    )
    return OttrkParser(detection_parser).parse(ottrk_path).tracks.as_list()
    # ottrk_parser = OttrkParser(
    #     ByMaxConfidence(),
    #     TrackRepository(),
    #     TrackFileRepository(),
    #     TRACK_LENGTH_LIMIT,
    # )
    # return ottrk_parser.parse(ottrk_path)


@pytest.fixture(scope="module")
def sections(otsection_file: Path) -> Sequence[Section]:
    flow_parser = OtFlowParser()
    return flow_parser.parse(otsection_file)[0]


@pytest.fixture
def track_builder() -> TrackBuilder:
    return TrackBuilder()


@pytest.fixture
def event_builder() -> EventBuilder:
    return EventBuilder()


@pytest.fixture
def straight_track() -> Track:
    track_builder = TrackBuilder()
    track_builder.add_track_id("straight-track")
    track_builder.add_wh_bbox(0.5, 0.5)
    track_builder.add_xy_bbox(1.0, 1.0)
    track_builder.append_detection()

    track_builder.add_xy_bbox(2.0, 1.0)
    track_builder.add_frame(2)
    track_builder.add_microsecond(1)
    track_builder.append_detection()

    track_builder.add_xy_bbox(3.0, 1.0)
    track_builder.add_frame(3)
    track_builder.add_microsecond(2)
    track_builder.append_detection()

    return track_builder.build_track()


@pytest.fixture
def complex_track() -> Track:
    track_builder = TrackBuilder()
    track_builder.add_track_id("complex-track")
    track_builder.add_xy_bbox(1.0, 1.0)
    track_builder.append_detection()

    track_builder.add_xy_bbox(2.0, 1.0)
    track_builder.add_frame(2)
    track_builder.add_microsecond(1)
    track_builder.append_detection()

    track_builder.add_xy_bbox(2.0, 1.5)
    track_builder.add_frame(3)
    track_builder.add_microsecond(2)
    track_builder.append_detection()

    track_builder.add_xy_bbox(1.0, 1.5)
    track_builder.add_frame(4)
    track_builder.add_microsecond(3)
    track_builder.append_detection()

    track_builder.add_xy_bbox(1.0, 2.0)
    track_builder.add_frame(5)
    track_builder.add_microsecond(4)
    track_builder.append_detection()

    track_builder.add_xy_bbox(2.0, 2.0)
    track_builder.add_frame(5)
    track_builder.add_microsecond(4)
    track_builder.append_detection()

    return track_builder.build_track()


@pytest.fixture
def closed_track() -> Track:
    classification = "car"
    track_builder = TrackBuilder()
    track_builder.add_track_id("closed-track")
    track_builder.add_track_class(classification)
    track_builder.add_detection_class(classification)

    track_builder.add_frame(1)
    track_builder.add_second(1)
    track_builder.add_xy_bbox(1.0, 1.0)
    track_builder.append_detection()

    track_builder.add_frame(2)
    track_builder.add_second(2)
    track_builder.add_xy_bbox(2.0, 1.0)
    track_builder.append_detection()

    track_builder.add_frame(3)
    track_builder.add_second(3)
    track_builder.add_xy_bbox(2.0, 2.0)
    track_builder.append_detection()

    track_builder.add_frame(5)
    track_builder.add_second(5)
    track_builder.add_xy_bbox(1.0, 2.0)
    track_builder.append_detection()

    track_builder.add_frame(5)
    track_builder.add_second(5)
    track_builder.add_xy_bbox(1.0, 1.0)
    track_builder.append_detection()
    return track_builder.build_track()


@pytest.fixture
def car_track() -> Track:
    return create_track(
        "1", [(1, 1), (2, 2)], 1, OtcClasses.CAR, confidences=[0.6, 0.8]
    )


@pytest.fixture
def car_track_continuing() -> Track:
    return create_track("1", [(3, 3), (4, 4), (5, 5)], 3, OtcClasses.TRUCK)


@pytest.fixture
def pedestrian_track() -> Track:
    return create_track(
        "2",
        [(1, 1), (2, 2), (3, 3)],
        1,
        OtcClasses.PEDESTRIAN,
        confidences=[0.9, 0.8, 0.7],
    )


@pytest.fixture
def bicycle_track() -> Track:
    return create_track("3", [(1, 1), (2, 2), (3, 3)], 4, OtcClasses.BICYCLIST)


@pytest.fixture
def cargo_bike_track() -> Track:
    return create_track("4", [(1, 1), (2, 2), (3, 3)], 4, OtcClasses.CARGO_BIKE_DRIVER)


@pytest.fixture
def single_detection_track() -> Track:
    return create_track("5", [(2, 2)], 1, OtcClasses.CAR, confidences=[0.8])


@pytest.fixture
def all_tracks(
    car_track: Track,
    pedestrian_track: Track,
    bicycle_track: Track,
    cargo_bike_track: Track,
) -> list[Track]:
    return [car_track, pedestrian_track, bicycle_track, cargo_bike_track]


@pytest.fixture
def track_geometry_factory() -> TRACK_GEOMETRY_FACTORY:
    return ShapelyTrackGeometryDataset.from_track_dataset


@pytest.fixture
def cutting_section_test_case() -> (
    tuple[LineSection, list[Track], list[Track], TrackIdSet]
):
    track_id_1 = "1"
    track_id_2 = "2"
    track_id_3 = "3"

    first_track = create_track(
        track_id=track_id_1,
        original_id=track_id_1,
        coord=[(1, 1), (2, 1), (3, 1), (4, 1), (4, 2), (3, 2), (2, 2), (1, 2)],
        start_second=1,
    )
    expected_first_track_1 = create_track(
        track_id="1_0",
        original_id=track_id_1,
        coord=[
            (1, 1),
            (2, 1),
        ],
        start_second=1,
    )
    expected_first_track_2 = create_track(
        track_id="1_1",
        original_id=track_id_1,
        coord=[(3, 1), (4, 1), (4, 2), (3, 2)],
        start_second=3,
    )
    expected_first_track_3 = create_track(
        track_id="1_2", original_id=track_id_1, coord=[(2, 2), (1, 2)], start_second=7
    )

    second_track = create_track(
        track_id=track_id_2, coord=[(1, 1), (2, 1), (3, 1)], start_second=1
    )
    expected_second_track_1 = create_track(
        track_id="2_0", original_id=track_id_2, coord=[(1, 1), (2, 1)], start_second=1
    )
    expected_second_track_2 = create_track(
        track_id="2_1", original_id=track_id_2, coord=[(3, 1)], start_second=3
    )

    third_track = create_track(
        track_id=track_id_3,
        original_id=track_id_3,
        coord=[(10, 10), (20, 10)],
        start_second=10,
    )

    _id = "#cut_1"
    cutting_section = LineSection(
        SectionId(_id), _id, {}, {}, [Coordinate(2.5, 0), Coordinate(2.5, 3)]
    )

    expected_original_track_ids = PythonTrackIdSet({first_track.id, second_track.id})

    return (
        cutting_section,
        [first_track, second_track, third_track],
        [
            expected_first_track_1,
            expected_first_track_2,
            expected_first_track_3,
            expected_second_track_1,
            expected_second_track_2,
        ],
        expected_original_track_ids,
    )


@pytest.fixture
def track_segment_dataset_builder_provider() -> TrackSegmentDatasetBuilderProvider:
    return TrackSegmentDatasetBuilderProvider()


@pytest.fixture
def python_track_segment_dataset_builder(
    track_segment_dataset_builder_provider: TrackSegmentDatasetBuilderProvider,
) -> TrackSegmentDatasetBuilder:
    return track_segment_dataset_builder_provider.provide(PYTHON)


@pytest.fixture
def pandas_track_segment_dataset_builder(
    track_segment_dataset_builder_provider: TrackSegmentDatasetBuilderProvider,
) -> TrackSegmentDatasetBuilder:
    return track_segment_dataset_builder_provider.provide(PANDAS)


@pytest.fixture
def first_line_section() -> Section:
    return LineSection(
        SectionId("1"), "First Section", {}, {}, [Coordinate(0, 0), Coordinate(1, 0)]
    )


@pytest.fixture
def second_line_section() -> Section:
    return LineSection(
        SectionId("2"), "Second Section", {}, {}, [Coordinate(0, 0), Coordinate(1, 0)]
    )


@pytest.fixture
def first_flow(first_line_section: Section, second_line_section: Section) -> Flow:
    _id = FlowId("First Flow")
    return Flow(_id, _id.id, first_line_section.id, second_line_section.id)


@pytest.fixture
def first_section_event(first_line_section: Section) -> Event:
    builder = EventBuilder()
    builder.add_road_user_id("Road User 1")
    builder.add_section_id(first_line_section.id.id)
    return builder.build_section_event()


@pytest.fixture
def second_section_event(second_line_section: Section) -> Event:
    builder = EventBuilder()
    builder.add_road_user_id("Road User 1")
    builder.add_section_id(second_line_section.id.id)
    return builder.build_section_event()


@pytest.fixture
def first_road_user_assignment(
    first_flow: Flow, first_section_event: Event, second_section_event: Event
) -> RoadUserAssignment:
    return RoadUserAssignment(
        "Road User 1",
        "car",
        first_flow,
        EventPair(first_section_event, second_section_event),
    )


@pytest.fixture
def second_road_user_assignment(
    first_flow: Flow, first_section_event: Event, second_section_event: Event
) -> RoadUserAssignment:
    return RoadUserAssignment(
        "Road User 2",
        "bike",
        first_flow,
        EventPair(first_section_event, second_section_event),
    )


def assert_shown_files(
    picker: Any,
    expected_included: List[str],
    expected_excluded: List[str],
    expected_count: int,
) -> None:
    """
    Reusable function to assert which files are shown in a LocalFilePicker.

    Args:
        picker: The LocalFilePicker instance to test
        expected_included: List of file names that should be shown
        expected_excluded: List of file names that should not be shown
        expected_count: Expected total number of items in the grid
    """
    # Get row data from picker grid - handle both access patterns
    row_data = picker.grid.options.get("rowData", [])

    # Extract shown file names
    shown_names = []
    for row in row_data:
        if isinstance(row, dict):
            # Handle "name" key access pattern
            name = row.get("name")
            if name:
                shown_names.append(name)

    # Assert included files
    for file_name in expected_included:
        assert (
            file_name in shown_names
        ), f"Expected file '{file_name}' not found in shown files: {shown_names}"

    # Assert excluded files
    for file_name in expected_excluded:
        assert (
            file_name not in shown_names
        ), f"Unexpected file '{file_name}' found in shown files: {shown_names}"

    # Assert total count
    assert (
        len(row_data) == expected_count
    ), f"Expected {expected_count} items, but got {len(row_data)}"<|MERGE_RESOLUTION|>--- conflicted
+++ resolved
@@ -1,6 +1,6 @@
 import shutil
+import subprocess
 import time
-from multiprocessing import Process
 from pathlib import Path
 from typing import Any, Generator, List, Sequence, TypeVar
 from unittest.mock import Mock
@@ -36,14 +36,6 @@
 from OTAnalytics.plugin_parser.pandas_parser import PandasDetectionParser
 from OTAnalytics.plugin_ui.nicegui_application import DEFAULT_HOSTNAME, DEFAULT_PORT
 from tests.utils.builders.event_builder import EventBuilder
-<<<<<<< HEAD
-from tests.utils.builders.otanalytics_builders import (
-    MultiprocessingWorker,
-    NiceguiOtanalyticsBuilder,
-    NiceguiWorker,
-)
-=======
->>>>>>> 77e29472
 from tests.utils.builders.track_builder import TrackBuilder, create_track
 from tests.utils.builders.track_segment_builder import (
     PANDAS,
@@ -76,43 +68,25 @@
 
     def __init__(self, port: int = DEFAULT_PORT):
         self.port = port
-        self.process: Process | None = None
+        self.process: subprocess.Popen | None = None
         self.base_url = f"http://{DEFAULT_HOSTNAME}:{port}"
 
     def start(self) -> None:
-        """Start NiceGUI server"""
-        try:
-            self._select_multiprocessing_mode()
-            self.process = NiceguiWorker()
-            self.process.start()
-        except Exception:
-            if self.process:
-                self.process.terminate()
-            self.process = None
+        """Start NiceGUI server in subprocess"""
+        self.process = subprocess.Popen(
+            ["python", "-m", "OTAnalytics", "--webui"],
+            stdin=subprocess.PIPE,
+            stderr=subprocess.PIPE,
+            bufsize=BUFFER_SIZE_100MB,
+        )
         # Wait for server to start
         self._wait_for_server()
-
-    def _select_multiprocessing_mode(self) -> None:
-        # Choose a compatible multiprocessing start method for the current platform
-        # Prefer 'fork' on POSIX for speed, but fall back to 'forkserver' or 'spawn'
-        try:
-            methods = py_multiprocessing.get_all_start_methods()
-            preferred = (
-                "fork"
-                if "fork" in methods
-                else ("forkserver" if "forkserver" in methods else "spawn")
-            )
-            py_multiprocessing.set_start_method(preferred, force=True)
-        except Exception:
-            # If already set or unsupported, continue with the default
-            pass
 
     def stop(self) -> None:
         """Stop NiceGUI server"""
         if self.process:
             self.process.terminate()
-            self.process.join(ACCEPTANCE_TEST_WAIT_TIMEOUT)
-            self.process = None
+            self.process.wait()
 
     def _wait_for_server(self, timeout: int = 10) -> None:
         """Wait until server is responding"""
