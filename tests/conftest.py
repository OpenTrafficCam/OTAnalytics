--- conflicted
+++ resolved
@@ -5,14 +5,6 @@
 
 import pytest
 
-<<<<<<< HEAD
-from OTAnalytics.application.analysis.traffic_counting import (
-    EventPair,
-    RoadUserAssignment,
-)
-from OTAnalytics.domain.event import Event
-from OTAnalytics.domain.flow import Flow, FlowId
-=======
 from OTAnalytics.adapter_visualization.color_provider import (
     CLASS_BICYCLIST,
     CLASS_CAR,
@@ -20,7 +12,12 @@
     CLASS_PEDESTRIAN,
     CLASS_TRUCK,
 )
->>>>>>> 91ec0eb6
+from OTAnalytics.application.analysis.traffic_counting import (
+    EventPair,
+    RoadUserAssignment,
+)
+from OTAnalytics.domain.event import Event
+from OTAnalytics.domain.flow import Flow, FlowId
 from OTAnalytics.domain.geometry import Coordinate
 from OTAnalytics.domain.section import LineSection, Section, SectionId
 from OTAnalytics.domain.track import Track, TrackId
