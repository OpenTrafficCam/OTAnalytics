--- conflicted
+++ resolved
@@ -21,22 +21,14 @@
     steps:
       - name: Checkout repository
         uses: actions/checkout@v5
-<<<<<<< HEAD
-=======
       - name: Set up Python ${{ matrix.py }}
         uses: actions/setup-python@v5
         with:
           python-version: ${{ matrix.py }}
->>>>>>> 77e29472
       - name: Run Python Tests
         uses: platomo/test-python-app-action@v4
         timeout-minutes: 60
         with:
           py-version: ${{ matrix.py }}
           package-path: OTAnalytics
-<<<<<<< HEAD
-          test-path: tests
-          playwright-required: true
-=======
-          test-path: tests/OTAnalytics
->>>>>>> 77e29472
+          test-path: tests/OTAnalytics