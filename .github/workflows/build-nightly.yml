--- conflicted
+++ resolved
@@ -16,13 +16,9 @@
   regression-test:
     uses: './.github/workflows/regression-test.yml'
     secrets: inherit
-<<<<<<< HEAD
-  create-nightly:
-=======
   create_nightly:
     permissions:
       contents: write
->>>>>>> 5a28a7cd
     needs:
       - test
       - regression-test
